version: 2

defaults: &defaults
  resource_class: medium
  docker:
    - image: koding/circle@sha256:33519ba755fd1a436e7891782a65b1d99b02fafebc104bd0e8ed9bc5e83d3e71
  working_directory: /koding

workflows:
  version: 2
  default:
    jobs:
      - dependencies
      - configure:
          requires:
            - dependencies
      - lint:
          requires:
            - dependencies
      - client:
          requires:
            - configure
      - go:
          requires:
            - configure
      - go-test:
          requires:
            - go
      - backend:
          requires:
            - go
      - integration-tests:
          requires:
            - configure
      - deploy:
          requires:
            - dependencies
          filters:
            branches:
              only: /(sandbox|latest|production)/

jobs:
  dependencies:
    <<: *defaults
    steps:
      - checkout
      - run: scripts/check_package_json_constraints.sh
      - restore_cache:
          keys:
            - node_modules-{{ checksum "package.json" }}
      - restore_cache:
          keys:
            - client-node_modules-{{ checksum "client/package.json" }}
      - restore_cache:
          keys:
            - landing-node_modules-{{ checksum "client/landing/package.json" }}
      - run:
          name: npm install
          command: npm install --unsafe-perm
      - save_cache:
          key: node_modules-{{ checksum "package.json" }}
          paths:
            - node_modules
      - save_cache:
          key: client-node_modules-{{ checksum "client/package.json" }}
          paths:
            - client/node_modules
      - save_cache:
          key: landing-node_modules-{{ checksum "client/landing/package.json" }}
          paths:
            - client/landing/node_modules
      - save_cache:
          key: workspace-{{ .Environment.CIRCLE_WORKFLOW_WORKSPACE_ID }}
          paths:
            - .

  configure:
    <<: *defaults
    steps:
      - restore_cache:
          key: workspace-{{ .Environment.CIRCLE_WORKFLOW_WORKSPACE_ID }}
      - run:
          name: credentials
          command: env BRANCH=$CIRCLE_BRANCH scripts/copy-deployment-credentials.sh
      - run:
          name: configure
          command: ./configure --config dev --version $(git rev-parse --short HEAD) --host dev.koding.com:8090 --hostname dev.koding.com --countlyApiPort "80"
      - save_cache:
          key: workspace-{{ .Environment.CIRCLE_WORKFLOW_WORKSPACE_ID }}-{{ epoch }}
          paths:
            - .

  lint:
    <<: *defaults
    steps:
      - restore_cache:
          key: workspace-{{ .Environment.CIRCLE_WORKFLOW_WORKSPACE_ID }}
      - run:
          name: coffeelint
          command: $(npm bin)/coffeelint --quiet .

  client:
    <<: *defaults
    steps:
      - restore_cache:
          key: workspace-{{ .Environment.CIRCLE_WORKFLOW_WORKSPACE_ID }}
      - run:
          name: check client code quality
          command: scripts/check_client_code_quality.sh
      - restore_cache:
          keys:
            - client-happypack-{{ .Branch }}-{{ .Revision }}
            - client-happypack-{{ .Branch }}
            - client-happypack-master
      - run:
          name: build client
          command: make -C client dist
      - run:
          name: sync website assets
          command: |
            [[ -z "$S3CMD_ACCESS_KEY" || -z "$S3CMD_SECRET_KEY" ]] && exit 0
            s3cmd sync --access_key=$S3CMD_ACCESS_KEY --secret_key=$S3CMD_SECRET_KEY \
              --no-mime-magic --guess-mime-type --acl-public \
              website/a/p/p/$(git rev-parse --short HEAD)/ \
              s3://koding-assets/a/p/p/$(git rev-parse --short HEAD)/
      - save_cache:
          key: client-happypack-{{ .Branch }}-{{ .Revision }}-{{ epoch }}
          paths:
            - client/.happypack
      - save_cache:
          key: client-happypack-{{ .Branch }}-{{ epoch }}
          paths:
            - client/.happypack

  go:
    <<: *defaults
    steps:
      - restore_cache:
          key: workspace-{{ .Environment.CIRCLE_WORKFLOW_WORKSPACE_ID }}
      - run:
          name: Go Meta Linter
          command: scripts/gometalinter.sh
      - restore_cache:
          keys:
            - go-{{ .Branch }}-{{ .Revision }}
            - go-{{ .Branch }}
            - go-master
      - run:
          name: touch files restored from cache
          command: |
            timestamp=$(date --date="@$(($(date +%s) + 60))" +%m%d%H%M)
            find go/bin -exec touch {} -t $timestamp \;
            find go/pkg -exec touch {} -t $timestamp \;
      - run:
          name: touch changed go source files
          command: |
            timestamp=$(date --date="@$(($(date +%s) + 120))" +%m%d%H%M)
            base=origin/master
            head=$(git rev-parse HEAD)
<<<<<<< HEAD
            git diff --name-only $base...$head go/ | xargs --no-run-if-empty touch -t $timestamp
=======
            git diff --name-only $base...$head go/ | xargs --no-run-if-empty touch --no-create -t $timestamp

>>>>>>> 4a87fbc9
      - run: env GOGC=10 go/build.sh
      - save_cache:
          key: go-{{ .Branch }}-{{ .Revision }}-{{ epoch }}
          paths:
            - go/bin
            - go/pkg
      - save_cache:
          key: go-{{ .Branch }}-{{ epoch }}
          paths:
            - go/bin
            - go/pkg
      - save_cache:
          key: workspace-{{ .Environment.CIRCLE_WORKFLOW_WORKSPACE_ID }}-{{ epoch }}
          paths:
            - .

  go-test:
    <<: *defaults
    steps:
      - restore_cache:
          key: workspace-{{ .Environment.CIRCLE_WORKFLOW_WORKSPACE_ID }}
      - run:
          name: check kite configuration
          command: ./run exec scripts/gotests.sh kites koding/kites/config
      - run:
          name: check generated JSON files
          command: ./run exec scripts/check-generated-files.sh
      - run:
          name: test kites
          command: ./run exec go/src/koding/kites/e2etest/e2etest.sh
      - run:
          name: test klient
          command: ./run exec scripts/test-klient.sh
      - run:
          name: test kd
          command: ./run exec scripts/test-kd.sh
      - run:
          name: test kontrol
          command: ./run exec scripts/gotests.sh koding/kites/kontrol/kontrol
      - run:
          name: test kloud
          command: ./run exec scripts/gotests.sh kites \
            koding/kites/kloud/provider/... koding/kites/kloud/credential/... \
            koding/kites/kloud/stack/... koding/kites/kloud/kloud/...
      - run:
          name: codecov
          command: |
            [[ -n "$CODECOV_TOKEN" ]] && \
              bash <(curl --silent https://codecov.io/bash) -X gcov -X fix || \
              exit 0
      - save_cache:
          key: workspace-{{ .Environment.CIRCLE_WORKFLOW_WORKSPACE_ID }}-{{ epoch }}
          paths:
            - .

  backend:
    resource_class: xlarge
    docker:
      - image: koding/circle@sha256:33519ba755fd1a436e7891782a65b1d99b02fafebc104bd0e8ed9bc5e83d3e71
      - image: mongo:3.2.8
        cmd: ["--nojournal", "--noprealloc", "--smallfiles"]
      - image: koding/postgres
      - image: rabbitmq:3
        env:
            RABBITMQ_VM_MEMORY_HIGH_WATERMARK: "2048MB"
      - image: redis
      - image: koding/countly-server:latest
        environment:
          COUNTLY_PATH: /countly
          COUNTLY_WITH_DEFAULT_DATA: 1
    working_directory: /koding
    steps:
      - restore_cache:
          key: workspace-{{ .Environment.CIRCLE_WORKFLOW_WORKSPACE_ID }}
      - run:
          name: check remote API consistency
          command: ./run exec scripts/api-generator.coffee --check
      - run:
          name: run database migration
          command: ./run migrations up
      - run:
          name: test mongo models
          command: ./run exec go test koding/db/mongodb/modelhelper
      - run:
          name: run
          command: |
            ./run exec supervisord -c supervisord.conf
            # kill previous nginx
            rm -rf /etc/nginx/sites-enabled || echo "does not exist"
            rm -rf /etc/nginx/conf.d || echo "does not exist"
            pkill nginx
            nginx -c $(pwd)/nginx.conf
            ./run health-check 30 600
      - run:
          name: test social API
          command: ./run exec env EXTRAS=-convey-story=true make -C go/src/socialapi testapi
      - run:
          name: test web server
          command: ./run exec scripts/node-testing/mocha-runner servers/lib/server
      - run:
          name: test social worker
          command: ./run exec scripts/node-testing/mocha-runner workers/social/lib/social
      - run:
          name: codecov
          command: |
            [[ -n "$CODECOV_TOKEN" ]] && \
              bash <(curl --silent https://codecov.io/bash) -X gcov -X fix || \
              exit 0

  integration-tests:
    <<: *defaults
    steps:
      - restore_cache:
          key: workspace-{{ .Environment.CIRCLE_WORKFLOW_WORKSPACE_ID }}
      - run:
          name: launch test hosts
          command: |
            chmod 600 scripts/test-instance/koding-test-instances-2015-06.pem
            set -o pipefail
            ./run exec scripts/test-instance/launch --branch $CIRCLE_BRANCH --commit $CIRCLE_SHA1 | tee INSTANCE_DATA
      - run:
          name: run test suites
          environment:
            LOG_PREFIX: $CIRCLE_PROJECT_REPONAME-$CIRCLE_PROJECT_USERNAME-$CIRCLE_BUILD_NUM
          command: |
            ./run exec scripts/test-instance/check-connectivity INSTANCE_DATA $LOG_PREFIX
            ./run exec scripts/ci/run-tests INSTANCE_DATA
            status=$?
            [[ $status -ne 0 ]] && ./run exec scripts/test-instance/upload-logs INSTANCE_DATA $LOG_PREFIX || :
            [[ $status -eq 0 ]] && ./run exec scripts/test-instance/cleanup INSTANCE_DATA || :
            [[ -f TEST_SUITE_TIMELINE ]] && cat TEST_SUITE_TIMELINE || :

  deploy:
    <<: *defaults
    steps:
      - run:
          name: deploy
          command: |
            case "$CIRCLE_BRANCH" in
              sandbox | latest | production) BRANCH=$CIRCLE_BRANCH ;;
              *) BRANCH=sandbox ;;
            esac
            env BRANCH=$BRANCH scripts/ci/deploy<|MERGE_RESOLUTION|>--- conflicted
+++ resolved
@@ -157,12 +157,8 @@
             timestamp=$(date --date="@$(($(date +%s) + 120))" +%m%d%H%M)
             base=origin/master
             head=$(git rev-parse HEAD)
-<<<<<<< HEAD
-            git diff --name-only $base...$head go/ | xargs --no-run-if-empty touch -t $timestamp
-=======
             git diff --name-only $base...$head go/ | xargs --no-run-if-empty touch --no-create -t $timestamp
 
->>>>>>> 4a87fbc9
       - run: env GOGC=10 go/build.sh
       - save_cache:
           key: go-{{ .Branch }}-{{ .Revision }}-{{ epoch }}
