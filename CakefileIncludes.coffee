Includes =
  changedAt : Math.round(Date.now()/1000)
  order:
    Cake :
      Main    :
        includes        : "./CakefileIncludes.coffee"
    Server:
      Stuff:
        config          : "./empty.coffee"

    Client:
      Framework :
        sockjs                      : "./client/libs/sockjs-0.3-patched.js"
        broker                      : "./node_modules/koding-broker-client/browser/broker.js"
        bongojs                     : "./node_modules/bongo-client/browser/bongo.js"
        # core
        __utils             : "./client/Framework/core/utils.coffee"
        KD                  : "./client/Framework/core/KD.coffee"
        KDEventEmitter      : "./client/Framework/core/KDEventEmitter.coffee"
        KDObject            : "./client/Framework/core/KDObject.coffee"
        KDView              : "./client/Framework/core/KDView.coffee"
        JView               : "./client/Framework/core/JView.coffee"
        KDCustomHTMLView    : "./client/Framework/core/KDCustomHTMLView.coffee"
        KDScrollView        : "./client/Framework/core/KDScrollView.coffee"
        KDRouter            : "./client/Framework/core/KDRouter.coffee"

        KDController        : "./client/Framework/core/KDController.coffee"
        KDWindowController  : "./client/Framework/core/KDWindowController.coffee"
        KDViewController    : "./client/Framework/core/KDViewController.coffee"

        # components

        # image
        KDImage             : "./client/Framework/components/image/KDImage.coffee"

        # split
        KDSplitView         : "./client/Framework/components/split/splitview.coffee"
        KDSplitResizer      : "./client/Framework/components/split/splitresizer.coffee"
        KDSplitPanel        : "./client/Framework/components/split/splitpanel.coffee"

        # header
        KDHeaderView        : "./client/Framework/components/header/KDHeaderView.coffee"

        # loader
        KDLoaderView        : "./client/Framework/components/loader/KDLoaderView.coffee"

        #list
        KDListViewController  : "./client/Framework/components/list/KDListViewController.coffee"
        KDListView            : "./client/Framework/components/list/KDListView.coffee"
        KDListItemView        : "./client/Framework/components/list/KDListItemView.coffee"

        #tree
        JTreeViewController   : "./client/Framework/components/tree/treeviewcontroller.coffee"
        JTreeView             : "./client/Framework/components/tree/treeview.coffee"
        JTreeItemView         : "./client/Framework/components/tree/treeitemview.coffee"

        #tabs
        KDTabHandleView       : "./client/Framework/components/tabs/KDTabHandleView.coffee"
        KDTabView             : "./client/Framework/components/tabs/KDTabView.coffee"
        KDTabPaneView         : "./client/Framework/components/tabs/KDTabPaneView.coffee"
        KDTabViewWithForms    : "./client/Framework/components/tabs/KDTabViewWithForms.coffee"

        # menus
        JContextMenu          : "./client/Framework/components/contextmenu/contextmenu.coffee"
        JContextMenuTreeViewController : "./client/Framework/components/contextmenu/contextmenutreeviewcontroller.coffee"
        JContextMenuTreeView  : "./client/Framework/components/contextmenu/contextmenutreeview.coffee"
        JContextMenuItem      : "./client/Framework/components/contextmenu/contextmenuitem.coffee"

        # inputs
        KDInputValidator      : "./client/Framework/components/inputs/KDInputValidator.coffee"
        KDLabelView           : "./client/Framework/components/inputs/KDLabelView.coffee"
        KDInputView           : "./client/Framework/components/inputs/KDInputView.coffee"
        KDInputViewWithPreview: "./client/Framework/components/inputs/KDInputViewWithPreview.coffee"
        KDHitEnterInputView   : "./client/Framework/components/inputs/KDHitEnterInputView.coffee"
        KDInputRadioGroup     : "./client/Framework/components/inputs/KDInputRadioGroup.coffee"
        KDInputSwitch         : "./client/Framework/components/inputs/KDInputSwitch.coffee"
        KDOnOffSwitch         : "./client/Framework/components/inputs/KDOnOffSwitch.coffee"
        KDMultipleChoice      : "./client/Framework/components/inputs/KDMultipleChoice.coffee"
        KDSelectBox           : "./client/Framework/components/inputs/KDSelectBox.coffee"
        KDSliderView          : "./client/Framework/components/inputs/KDSliderView.coffee"
        KDWmdInput            : "./client/Framework/components/inputs/KDWmdInput.coffee"
        KDTokenizedMenu       : "./client/Framework/components/inputs/tokenizedmenu.coffee"
        KDTokenizedInput      : "./client/Framework/components/inputs/tokenizedinput.coffee"

        # upload
        kdmultipartuploader : "./client/Framework/components/upload/kdmultipartuploader.coffee"
        KDFileUploadView    : "./client/Framework/components/upload/KDFileUploadView.coffee"
        KDImageUploadView   : "./client/Framework/components/upload/KDImageUploadView.coffee"

        # buttons
        KDButtonView          : "./client/Framework/components/buttons/KDButtonView.coffee"
        KDButtonViewWithMenu  : "./client/Framework/components/buttons/KDButtonViewWithMenu.coffee"
        KDButtonMenu          : "./client/Framework/components/buttons/KDButtonMenu.coffee"
        KDButtonGroupView     : "./client/Framework/components/buttons/KDButtonGroupView.coffee"

        # forms
        KDFormView            : "./client/Framework/components/forms/KDFormView.coffee"
        KDFormViewWithFields  : "./client/Framework/components/forms/KDFormViewWithFields.coffee"

        # modal
        KDModalController     : "./client/Framework/components/modals/KDModalController.coffee"
        KDModalView           : "./client/Framework/components/modals/KDModalView.coffee"
        KDModalViewLoad       : "./client/Framework/components/modals/KDModalViewLoad.coffee"
        KDBlockingModalView   : "./client/Framework/components/modals/KDBlockingModalView.coffee"
        KDModalViewWithForms  : "./client/Framework/components/modals/KDModalViewWithForms.coffee"

        # notification
        KDNotificationView    : "./client/Framework/components/notifications/KDNotificationView.coffee"

        # dialog
        KDDialogView          : "./client/Framework/components/dialog/KDDialogView.coffee"

        #tooltip
        KDToolTipMenu         : "./client/Framework/components/tooltip/KDToolTipMenu.coffee"
        KDTooltip             : "./client/Framework/components/tooltip/KDTooltip.coffee"

        # autocomplete
        KDAutoCompleteC       : "./client/Framework/components/autocomplete/autocompletecontroller.coffee"
        KDAutoComplete        : "./client/Framework/components/autocomplete/autocomplete.coffee"
        KDAutoCompleteList    : "./client/Framework/components/autocomplete/autocompletelist.coffee"
        KDAutoCompleteListItem: "./client/Framework/components/autocomplete/autocompletelistitem.coffee"
        MultipleInput         : "./client/Framework/components/autocomplete/multipleinputview.coffee"
        KDAutoCompleteMisc    : "./client/Framework/components/autocomplete/autocompletemisc.coffee"
        KDAutoCompletedItems  : "./client/Framework/components/autocomplete/autocompleteditems.coffee"
        registry              : "./client/Framework/classregistry.coffee"

      Applications :
        KiteChannel           : "./client/app/MainApp/channels/kitechannel.coffee"
        ApplicationManager    : "./client/app/MainApp/ApplicationManager.coffee"
        AppController         : "./client/app/MainApp/AppController.coffee"
<<<<<<< HEAD
=======
        KodingAppController   : "./client/app/MainApp/kodingappcontroller.coffee"
>>>>>>> d63d2219
        KodingAppsController  : "./client/app/MainApp/kodingappscontroller.coffee"
        AppStorage            : "./client/app/MainApp/AppStorage.coffee"

        MonitorController     : "./client/app/MainApp/monitor.coffee"
        MonitorView           : "./client/app/MainApp/monitorview.coffee"
        MembersAppController       : "./client/app/Applications/Members.kdapplication/AppController.coffee"
        AccountAppController       : "./client/app/Applications/Account.kdapplication/AppController.coffee"
        HomeAppController          : "./client/app/Applications/Home.kdapplication/AppController.coffee"
        ActivityAppController      : "./client/app/Applications/Activity.kdapplication/AppController.coffee"
        TopicsAppController        : "./client/app/Applications/Topics.kdapplication/AppController.coffee"
        FeederAppController        : "./client/app/Applications/Feeder.kdapplication/AppController.coffee"
        # EnvironmentAppController   : "./client/app/Applications/Environment.kdapplication/AppController.coffee"
        AppsAppController          : "./client/app/Applications/Apps.kdapplication/AppController.coffee"
        InboxAppController         : "./client/app/Applications/Inbox.kdapplication/AppController.coffee"
        DemosAppController         : "./client/app/Applications/Demos.kdapplication/AppController.coffee"
        StartTabAppController      : "./client/app/Applications/StartTab.kdapplication/AppController.coffee"

        # new ace
<<<<<<< HEAD
        AceFindAndReplaceView : "./client/app/Applications/Ace.kdapplication/acefindandreplaceview.coffee"
=======
>>>>>>> d63d2219
        AceAppView            : "./client/app/Applications/Ace.kdapplication/aceappview.coffee"
        AceAppController      : "./client/app/Applications/Ace.kdapplication/AppController.coffee"
        AceView               : "./client/app/Applications/Ace.kdapplication/AppView.coffee"
        Ace                   : "./client/app/Applications/Ace.kdapplication/ace.coffee"
        AceSettingsView       : "./client/app/Applications/Ace.kdapplication/acesettingsview.coffee"
        AceSettings           : "./client/app/Applications/Ace.kdapplication/acesettings.coffee"

        # groups
        GroupsAppController      : "./client/app/Applications/Groups.kdapplication/AppController.coffee"
        GroupsController      : "./client/app/Applications/Groups.kdapplication/groupscontroller.coffee"

        # termlib shell
        # AppRequirements :  './client/app/Applications/Shell.kdapplication/AppRequirements.coffee'
        # term            :  './client/app/Applications/Shell.kdapplication/termlib/src/termlib.js'
        # viewer
        Viewer          : './client/app/Applications/Viewer.kdapplication/AppController.coffee'

        # webterm
        WebTermAppView        : "./client/app/Applications/WebTerm.kdapplication/webtermappview.coffee"
        WebTermController     : "./client/app/Applications/WebTerm.kdapplication/AppController.coffee"
        WebTermView           : "./client/app/Applications/WebTerm.kdapplication/AppView.coffee"
        WebtermSettingsView   : "./client/app/Applications/WebTerm.kdapplication/webtermsettingsview.coffee"
        WebtermSettings       : "./client/app/Applications/WebTerm.kdapplication/webtermsettings.coffee"
        WebTerm1              : "./client/app/Applications/WebTerm.kdapplication/src/ControlCodeReader.coffee"
        WebTerm2              : "./client/app/Applications/WebTerm.kdapplication/src/Cursor.coffee"
        WebTerm3              : "./client/app/Applications/WebTerm.kdapplication/src/InputHandler.coffee"
        WebTerm4              : "./client/app/Applications/WebTerm.kdapplication/src/ScreenBuffer.coffee"
        WebTerm5              : "./client/app/Applications/WebTerm.kdapplication/src/StyledText.coffee"
        WebTerm6              : "./client/app/Applications/WebTerm.kdapplication/src/Terminal.coffee"

      ApplicationPageViews :

        ActivityListController      : "./client/app/Applications/Activity.kdapplication/activitylistcontroller.coffee"
        # ACTIVITY VIEWS
        ActivityAppView             : "./client/app/Applications/Activity.kdapplication/AppView.coffee"
        # Activity commons
        actActions                  : "./client/app/Applications/Activity.kdapplication/views/activityactions.coffee"
        activityinnernavigation     : "./client/app/Applications/Activity.kdapplication/views/activityinnernavigation.coffee"
        activitylistheader          : "./client/app/Applications/Activity.kdapplication/views/activitylistheader.coffee"
        activitysplitview           : "./client/app/Applications/Activity.kdapplication/views/activitysplitview.coffee"
        listgroupshowmeitem         : "./client/app/Applications/Activity.kdapplication/views/listgroupshowmeitem.coffee"
        ActivityItemChild           : "./client/app/Applications/Activity.kdapplication/views/activityitemchild.coffee"
        discussionactivityaction    : "./client/app/Applications/Activity.kdapplication/views/discussionactivityactions.coffee"
        tutorialactivityaction      : "./client/app/Applications/Activity.kdapplication/views/tutorialactivityactions.coffee"
        codesharebox                : "./client/app/Applications/Activity.kdapplication/views/codesharebox.coffee"
        codesharetab                : "./client/app/Applications/Activity.kdapplication/views/codesharetabview.coffee"
        codesharetabpane            : "./client/app/Applications/Activity.kdapplication/views/codesharetabpaneview.coffee"
        embedbox                    : "./client/app/Applications/Activity.kdapplication/views/embedbox.coffee"
        embedboxviews               : "./client/app/Applications/Activity.kdapplication/views/embedboxviews.coffee"
        NewMemberBucket             : "./client/app/Applications/Activity.kdapplication/views/newmemberbucket.coffee"

        # Activity widgets
        activityWidgetController    : "./client/app/Applications/Activity.kdapplication/widgets/widgetcontroller.coffee"
        activityWidget              : "./client/app/Applications/Activity.kdapplication/widgets/widgetview.coffee"
        activityWidgetButton        : "./client/app/Applications/Activity.kdapplication/widgets/widgetbutton.coffee"
        statusWidget                : "./client/app/Applications/Activity.kdapplication/widgets/statuswidget.coffee"
        questionWidget              : "./client/app/Applications/Activity.kdapplication/widgets/questionwidget.coffee"
        codeSnippetWidget           : "./client/app/Applications/Activity.kdapplication/widgets/codesnippetwidget.coffee"
        codeShareWidget             : "./client/app/Applications/Activity.kdapplication/widgets/codesharewidget.coffee"
        linkWidget                  : "./client/app/Applications/Activity.kdapplication/widgets/linkwidget.coffee"
        tutorialWidget              : "./client/app/Applications/Activity.kdapplication/widgets/tutorialwidget.coffee"
        discussionWidget            : "./client/app/Applications/Activity.kdapplication/widgets/discussionwidget.coffee"

        # Activity content displays
        activityContentDisplay      : "./client/app/Applications/Activity.kdapplication/ContentDisplays/activitycontentdisplay.coffee"
        actUpdateDisplay            : "./client/app/Applications/Activity.kdapplication/ContentDisplays/StatusUpdate.coffee"
        actCodeSnippetDisplay       : "./client/app/Applications/Activity.kdapplication/ContentDisplays/CodeSnippet.coffee"
        actDiscussionDisplay        : "./client/app/Applications/Activity.kdapplication/ContentDisplays/Discussion.coffee"
        actTutorialDisplay          : "./client/app/Applications/Activity.kdapplication/ContentDisplays/tutorial.coffee"
        actCodeShareDisplay         : "./client/app/Applications/Activity.kdapplication/ContentDisplays/codeshare.coffee"

        actQADisplay                : "./client/app/Applications/Activity.kdapplication/ContentDisplays/QA.coffee"
        actLinkDisplay              : "./client/app/Applications/Activity.kdapplication/ContentDisplays/link.coffee"
        # Activity content displays commons
        ContentDisplayAvatar        : "./client/app/Applications/Activity.kdapplication/ContentDisplays/ContentDisplayAuthorAvatar.coffee"
        ContentDisplayMeta          : "./client/app/Applications/Activity.kdapplication/ContentDisplays/ContentDisplayMeta.coffee"
        ContentDisplayMetaTags      : "./client/app/Applications/Activity.kdapplication/ContentDisplays/ContentDisplayTags.coffee"
        ContentDisplayComments      : "./client/app/Applications/Activity.kdapplication/ContentDisplays/ContentDisplayComments.coffee"
        ContentDisplayScoreBoard    : "./client/app/Applications/Activity.kdapplication/ContentDisplays/ContentDisplayScoreBoard.coffee"
        # Activity List Items
        ActListItem                 : "./client/app/Applications/Activity.kdapplication/ListItems/ActivityListItem.coffee"
        ActListItemStatusUpdate     : "./client/app/Applications/Activity.kdapplication/ListItems/ActivityListItemStatusUpdate.coffee"
        ActListItemCodeSnippet      : "./client/app/Applications/Activity.kdapplication/ListItems/ActivityListItemCodeSnippet.coffee"
        ActListItemCodeShare        : "./client/app/Applications/Activity.kdapplication/ListItems/ActivityListItemCodeShare.coffee"
        ActListItemDiscussion       : "./client/app/Applications/Activity.kdapplication/ListItems/ActivityListItemDiscussion.coffee"
        ActListItemFollow           : "./client/app/Applications/Activity.kdapplication/ListItems/ActivityListItemFollow.coffee"
        ActListItemLink             : "./client/app/Applications/Activity.kdapplication/ListItems/ActivityListItemLink.coffee"
        ActListItemQuestion         : "./client/app/Applications/Activity.kdapplication/ListItems/ActivityListItemQuestion.coffee"
        ActListItemTutorial         : "./client/app/Applications/Activity.kdapplication/ListItems/ActivityListItemTutorial.coffee"
        SelActListItem              : "./client/app/Applications/Activity.kdapplication/ListItems/SelectableActivityListItem.coffee"
        SelActListItemTutorial      : "./client/app/Applications/Activity.kdapplication/ListItems/SelectableActivityListItemTutorial.coffee"

        # TOPICS VIEWS
        topicsAppView                 : "./client/app/Applications/Topics.kdapplication/AppView.coffee"
        topicContentDisplay           : "./client/app/Applications/Topics.kdapplication/ContentDisplays/Topic.coffee"
        TopicSplitViewController      : "./client/app/Applications/Topics.kdapplication/ContentDisplays/TopicSplitViewController.coffee"
        topicsInnerNavigation         : "./client/app/Applications/Topics.kdapplication/Views/TopicsInnerNavigation.coffee"
        topicsListItemView            : "./client/app/Applications/Topics.kdapplication/Views/TopicsListItemView.coffee"

        # GROUPS CONTROLLERS
        invitationrequestlistcontroller: "./client/app/Applications/Groups.kdapplication/controllers/invitationrequestlistcontroller.coffee"

        # GROUPS VIEWS
        groupsWebhookView             : "./client/app/Applications/Groups.kdapplication/Views/groupswebhookview.coffee"
        groupsEditableWebhookView     : "./client/app/Applications/Groups.kdapplication/Views/groupseditablewebhookview.coffee"
        groupsMembershipPolicyEditor  : "./client/app/Applications/Groups.kdapplication/Views/groupsmembershippolicyeditor.coffee"
        groupsMembershipPolicyDetailView: "./client/app/Applications/Groups.kdapplication/Views/groupsmembershippolicydetailview.coffee"
        groupsrequestview             : "./client/app/Applications/Groups.kdapplication/Views/groupsrequestview.coffee"
        groupsinvitationrequestlistitemview: "./client/app/Applications/Groups.kdapplication/Views/groupsinvitationrequestlistitemview.coffee"
        groupsinvitationrequestsview  : "./client/app/Applications/Groups.kdapplication/Views/groupsinvitationrequestsview.coffee"
        groupsmemberpermissionslistitemview: "./client/app/Applications/Groups.kdapplication/Views/groupsmemberpermissionslistitemview.coffee"
        groupsmemberpermissionsview   : "./client/app/Applications/Groups.kdapplication/Views/groupsmemberpermissionsview.coffee"
        groupsmemberroleseditview     : "./client/app/Applications/Groups.kdapplication/Views/groupsmemberroleseditview.coffee"
        groupsmembershippolicyview    : "./client/app/Applications/Groups.kdapplication/Views/groupsmembershippolicyview.coffee"
        groupsformgeneratorview       : "./client/app/Applications/Groups.kdapplication/Views/groupsformgeneratorview.coffee"

        groupTabHandleView            : "./client/app/Applications/Groups.kdapplication/Views/grouptabhandleview.coffee"

        joinButton                    : "./client/app/Applications/Groups.kdapplication/Views/joinbutton.coffee"
        groupsAppView                 : "./client/app/Applications/Groups.kdapplication/AppView.coffee"
        groupsInnerNavigation         : "./client/app/Applications/Groups.kdapplication/Views/GroupsInnerNavigation.coffee"
        groupsListItemView            : "./client/app/Applications/Groups.kdapplication/Views/GroupsListItemView.coffee"
        permissionsGrid               : "./client/app/Applications/Groups.kdapplication/Views/PermissionsGrid.coffee"
        permissionsModal              : "./client/app/Applications/Groups.kdapplication/Views/permissionsmodal.coffee"
        groupView                     : "./client/app/Applications/Groups.kdapplication/Views/groupview.coffee"
        groupReadmeView               : "./client/app/Applications/Groups.kdapplication/Views/readmeview.coffee"
        groupPermissionView           : "./client/app/Applications/Groups.kdapplication/Views/permissionview.coffee"
        groupGeneralSettingsView      : "./client/app/Applications/Groups.kdapplication/Views/generalsettingsview.coffee"
        groupsDisplay                 : "./client/app/Applications/Groups.kdapplication/ContentDisplays/controller.coffee"
        groupsAdminModal              : "./client/app/Applications/Groups.kdapplication/Views/groupadminmodal.coffee"

        # APPS VIEWS
        appsAppView                   : "./client/app/Applications/Apps.kdapplication/AppView.coffee"

        appsInnerNavigation           : "./client/app/Applications/Apps.kdapplication/Views/AppsInnerNavigation.coffee"
        appslistItemView              : "./client/app/Applications/Apps.kdapplication/Views/AppsListItemView.coffee"
        appSubmissionModal            : "./client/app/Applications/Apps.kdapplication/Views/AppSubmission.coffee"
        appInfoView                   : "./client/app/Applications/Apps.kdapplication/Views/appinfoview.coffee"
        appView                       : "./client/app/Applications/Apps.kdapplication/Views/appview.coffee"
        appScreenshotListItem         : "./client/app/Applications/Apps.kdapplication/Views/appscreenshotlistitem.coffee"
        appScreenshotsView            : "./client/app/Applications/Apps.kdapplication/Views/appscreenshotsview.coffee"
        appDetailsView                : "./client/app/Applications/Apps.kdapplication/Views/appdetailsview.coffee"

        appsDisplay                   : "./client/app/Applications/Apps.kdapplication/ContentDisplays/controller.coffee"
        singleAppNavigation           : "./client/app/Applications/Apps.kdapplication/ContentDisplays/SingleAppNavigation.coffee"

        # MEMBERS VIEWS
        membersAppView                : "./client/app/Applications/Members.kdapplication/AppView.coffee"
        membersCDisplayController     : "./client/app/Applications/Members.kdapplication/ContentDisplays/ContentDisplayControllerMember.coffee"
        ownprofileview                : "./client/app/Applications/Members.kdapplication/ContentDisplays/ownprofileview.coffee"
        profileview                   : "./client/app/Applications/Members.kdapplication/ContentDisplays/profileview.coffee"
        contactlink                   : "./client/app/Applications/Members.kdapplication/ContentDisplays/contactlink.coffee"

        # START TAB VIEWS
        startTabAppView               : "./client/app/Applications/StartTab.kdapplication/AppView.coffee"
        startTabAppThumbView          : "./client/app/Applications/StartTab.kdapplication/views/appthumbview.coffee"
        startTabAppThumbViewOld       : "./client/app/Applications/StartTab.kdapplication/views/appthumbview.old.coffee"
        startTabRecentFileView        : "./client/app/Applications/StartTab.kdapplication/views/recentfileview.coffee"
        startTabAppThumbContainer     : "./client/app/Applications/StartTab.kdapplication/views/appcontainer.coffee"

        # INBOX CONTROLLERS
        inboxMessageListController    : "./client/app/Applications/Inbox.kdapplication/Controllers/InboxMessageListController.coffee"
        inboxNotificationsController  : "./client/app/Applications/Inbox.kdapplication/Controllers/InboxNotificationsController.coffee"

        # INBOX VIEWS
        inboxAppView                  : "./client/app/Applications/Inbox.kdapplication/AppView.coffee"
        inboxInnerNavigation          : "./client/app/Applications/Inbox.kdapplication/Views/InboxInnerNavigation.coffee"
        inboxMessagesList             : "./client/app/Applications/Inbox.kdapplication/Views/InboxMessagesList.coffee"
        inboxMessageThreadView        : "./client/app/Applications/Inbox.kdapplication/Views/InboxMessageThreadView.coffee"
        inboxNewMessageBar            : "./client/app/Applications/Inbox.kdapplication/Views/InboxNewMessageBar.coffee"
        inboxMessageDetail            : "./client/app/Applications/Inbox.kdapplication/Views/InboxMessageDetail.coffee"
        inboxReplyForm                : "./client/app/Applications/Inbox.kdapplication/Views/InboxReplyForm.coffee"
        # inboxReplyMessageView         : "./client/app/Applications/Inbox.kdapplication/Views/InboxReplyMessageView.coffee"
        inboxReplyView                : "./client/app/Applications/Inbox.kdapplication/Views/InboxReplyView.coffee"

        # FEED CONTROLLERS
        FeedController                : "./client/app/Applications/Feeder.kdapplication/FeedController.coffee"
        FeederFacetsController        : "./client/app/Applications/Feeder.kdapplication/Controllers/FeederFacetsController.coffee"
        FeederResultsController       : "./client/app/Applications/Feeder.kdapplication/Controllers/FeederResultsController.coffee"

        # FEED VIEWS
        FeederSplitView               : "./client/app/Applications/Feeder.kdapplication/Views/FeederSplitView.coffee"
        FeederTabView                 : "./client/app/Applications/Feeder.kdapplication/Views/FeederTabView.coffee"


        # HOME VIEWS
        homeAppView                   : "./client/app/Applications/Home.kdapplication/AppView.coffee"

        aboutView                     : "./client/app/Applications/Home.kdapplication/ContentDisplays/AboutView.coffee"

        footerView                    : "./client/app/Applications/Home.kdapplication/Views/FooterBarContents.coffee"

        #ABOUT VIEWS

        # DEMO VIEWS
        demoAppView                   : "./client/app/Applications/Demos.kdapplication/AppView.coffee"

        # GroupsFakeController          : "./client/app/Applications/GroupsFake.kdapplication/AppController.coffee"

        # ACCOUNT SETTINGS

        accountPass                   : "./client/app/Applications/Account.kdapplication/account/accSettingsPersPassword.coffee"
        accountUsername               : "./client/app/Applications/Account.kdapplication/account/accSettingsPersUsername.coffee"
        accountLinked                 : "./client/app/Applications/Account.kdapplication/account/accSettingsPersLinkedAccts.coffee"
        accountEmailNotifications     : "./client/app/Applications/Account.kdapplication/account/accSettingsPersEmailNotifications.coffee"
        # accountDatabases              : "./client/app/Applications/Account.kdapplication/account/accSettingsDevDatabases.coffee"
        accountEditors                : "./client/app/Applications/Account.kdapplication/account/accSettingsDevEditors.coffee"
        accountMounts                 : "./client/app/Applications/Account.kdapplication/account/accSettingsDevMounts.coffee"
        accountRepos                  : "./client/app/Applications/Account.kdapplication/account/accSettingsDevRepos.coffee"
        accountSshKeys                : "./client/app/Applications/Account.kdapplication/account/accSettingsDevSshKeys.coffee"

        accountPayMethods             : "./client/app/Applications/Account.kdapplication/account/accSettingsPaymentHistory.coffee"
        accountPayHistory             : "./client/app/Applications/Account.kdapplication/account/accSettingsPaymentMethods.coffee"
        accountSubs                   : "./client/app/Applications/Account.kdapplication/account/accSettingsSubscriptions.coffee"
        accountMain                   : "./client/app/Applications/Account.kdapplication/AppView.coffee"

        # CONTENT DISPLAY VIEWS
        contentDisplay                : "./client/app/MainApp/ContentDisplay/ContentDisplay.coffee"
        contentDisplayController      : "./client/app/MainApp/ContentDisplay/ContentDisplayController.coffee"

        # KITE CONTROLLER
        KiteController                : "./client/app/MainApp/KiteController.coffee"

        #
        # OLD PAGES
        #
        # pageHome              : "./client/app/MainApp/oldPages/pageHome.coffee"
        # pageRegister          : "./client/app/MainApp/oldPages/pageRegister.coffee"
        # pageEnvironment       : "./client/app/MainApp/oldPages/pageEnvironment.coffee"


        # ENVIRONMENT SETTINGS
        # envSideBar            : "./client/app/MainApp/oldPages/environment/envSideBar.coffee"
        # envViewMenu           : "./client/app/MainApp/oldPages/environment/envViewMenu.coffee"
        # envViewSummary        : "./client/app/MainApp/oldPages/environment/envViewSummary.coffee"
        # envViewUsage          : "./client/app/MainApp/oldPages/environment/envViewUsage.coffee"
        # envViewTopProcess     : "./client/app/MainApp/oldPages/environment/envViewTopProcesses.coffee"
        # envViewMounts         : "./client/app/MainApp/oldPages/environment/envViewMounts.coffee"

        # PAYMENT
        # tabs                  : "./client/app/MainApp/oldPages/payment/tabs.coffee"
        # overview              : "./client/app/MainApp/oldPages/payment/overview.coffee"
        # settings              : "./client/app/MainApp/oldPages/payment/settings.coffee"
        # history               : "./client/app/MainApp/oldPages/payment/history.coffee"

        # IRC
        # ircCustomViews        : "./client/app/MainApp/oldPages/irc/customViews.coffee"
        # ircLists              : "./client/app/MainApp/oldPages/irc/lists.coffee"
        # ircTabs               : "./client/app/MainApp/oldPages/irc/tabs.coffee"
        accountMixins             : "./client/app/MainApp/account-mixins.coffee"
        main                      : "./client/app/MainApp/main.coffee"

      Application :
        sharedRoutes                : "./routes/index.coffee"
        kodingrouter                : "./client/app/MainApp/kodingrouter.coffee"
        #broker                      : "./broker/apps/broker/priv/www/js/broker.js"
        bongo_mq                    : "./client/app/MainApp/mq.config.coffee"
        pistachio                   : "./node_modules/pistachio/browser/pistachio.js"

        # mainapp controllers
        activitycontroller          : "./client/app/MainApp/activitycontroller.coffee"
        notificationcontroller      : "./client/app/MainApp/notificationcontroller.coffee"

        # COMMON VIEWS

        ApplicationTabHandleHolder : "./client/app/CommonViews/applicationview/applicationtabhandleholder.coffee"
        ApplicationTabView         : "./client/app/CommonViews/applicationview/applicationtabview.coffee"

        linkView                    : "./client/app/CommonViews/linkviews/linkview.coffee"
        customLinkView              : "./client/app/CommonViews/linkviews/customlinkview.coffee"
        linkGroup                   : "./client/app/CommonViews/linkviews/linkgroup.coffee"
        profileLinkView             : "./client/app/CommonViews/linkviews/profilelinkview.coffee"
        profileTextView             : "./client/app/CommonViews/linkviews/profiletextview.coffee"
        profileTextGroup            : "./client/app/CommonViews/linkviews/profiletextgroup.coffee"
        tagLinkView                 : "./client/app/CommonViews/linkviews/taglinkview.coffee"
        appLinkView                 : "./client/app/CommonViews/linkviews/applinkview.coffee"
        activityTagGroup            : "./client/app/CommonViews/linkviews/activitychildviewtaggroup.coffee"
        autoCompleteProfileTextView : "./client/app/CommonViews/linkviews/autocompleteprofiletextview.coffee"
        splitView                   : "./client/app/CommonViews/splitview.coffee"
        slidingSplitView            : "./client/app/CommonViews/slidingsplit.coffee"

        avatarView                  : "./client/app/CommonViews/avatarviews/avatarview.coffee"
        avatarStaticView            : "./client/app/CommonViews/avatarviews/avatarstaticview.coffee"
        avatarSwapView              : "./client/app/CommonViews/avatarviews/avatarswapview.coffee"
        autoCompleteAvatarView      : "./client/app/CommonViews/avatarviews/autocompleteavatarview.coffee"

        LinkViews                   : "./client/app/CommonViews/LinkViews.coffee"
        VideoPopup                  : "./client/app/CommonViews/VideoPopup.coffee"

        LikeView                    : "./client/app/CommonViews/LikeView.coffee"
        TagGroups                   : "./client/app/CommonViews/Tags/TagViews.coffee"
        FormViews                   : "./client/app/CommonViews/FormViews.coffee"
        messagesList                : "./client/app/CommonViews/messagesList.coffee"
        inputWithButton             : "./client/app/CommonViews/CommonInputWithButton.coffee"
        SplitWithOlderSiblings      : "./client/app/CommonViews/SplitViewWithOlderSiblings.coffee"
        ContentPageSplitBelowHeader : "./client/app/CommonViews/ContentPageSplitBelowHeader.coffee"
        CommonListHeader            : "./client/app/CommonViews/CommonListHeader.coffee"
        CommonInnerNavigation       : "./client/app/CommonViews/CommonInnerNavigation.coffee"
        Headers                     : "./client/app/CommonViews/headers.coffee"
        # Logo                        : "./client/app/CommonViews/logo.coffee"
        HelpBox                     : "./client/app/CommonViews/HelpBox.coffee"
        KeyboardHelperView          : "./client/app/CommonViews/KeyboardHelper.coffee"
        Navigation                  : "./client/app/CommonViews/Navigation.coffee"
        TagAutoCompleteController   : "./client/app/CommonViews/Tags/TagAutoCompleteController.coffee"
        VerifyPINModal              : "./client/app/CommonViews/VerifyPINModal.coffee"

        FollowButton                : "./client/app/CommonViews/followbutton.coffee"

        ManageRemotesModal          : "./client/app/CommonViews/remotesmodal.coffee"
        ManageDatabaseModal         : "./client/app/CommonViews/databasesmodal.coffee"

        CommentView                 : "./client/app/CommonViews/comments/commentview.coffee"
        CommentListViewController   : "./client/app/CommonViews/comments/commentlistviewcontroller.coffee"
        CommentViewHeader           : "./client/app/CommonViews/comments/commentviewheader.coffee"
        CommentListItemView         : "./client/app/CommonViews/comments/commentlistitemview.coffee"
        CommentNewCommentForm       : "./client/app/CommonViews/comments/newcommentform.coffee"

        ReviewView                  : "./client/app/CommonViews/reviews/reviewview.coffee"
        ReviewListViewController    : "./client/app/CommonViews/reviews/reviewlistviewcontroller.coffee"
        ReviewListItemView          : "./client/app/CommonViews/reviews/reviewlistitemview.coffee"
        ReviewNewReviewForm         : "./client/app/CommonViews/reviews/newreviewform.coffee"

        OpinionView                   : "./client/app/CommonViews/opinions/opinionview.coffee"
        DiscussionActivityOpinionView : "./client/app/CommonViews/opinions/discussionactivityopinionview.coffee"
        DiscussionActivityOpinionLI   : "./client/app/CommonViews/opinions/discussionactivityopinionlistitemview.coffee"
        TutorialActivityOpinionView   : "./client/app/CommonViews/opinions/tutorialactivityopinionview.coffee"
        TutorialActivityOpinionLI     : "./client/app/CommonViews/opinions/tutorialactivityopinionlistitemview.coffee"
        TutorialOpinionViewHeader     : "./client/app/CommonViews/opinions/tutorialopinionviewheader.coffee"
        OpinionViewHeader             : "./client/app/CommonViews/opinions/opinionviewheader.coffee"
        OpinionListViewController     : "./client/app/CommonViews/opinions/opinionlistviewcontroller.coffee"
        OpinionListItemView           : "./client/app/CommonViews/opinions/opinionlistitemview.coffee"
        OpinionCommentListItemView    : "./client/app/CommonViews/opinions/opinioncommentlistitemview.coffee"
        OpinionFormView               : "./client/app/CommonViews/opinions/opinionformview.coffee"
        OpinionCommentView            : "./client/app/CommonViews/opinions/opinioncommentview.coffee"
        DiscussionFormView            : "./client/app/CommonViews/opinions/discussionformview.coffee"
        TutorialFormView              : "./client/app/CommonViews/opinions/tutorialformview.coffee"

        MarkdownText                  : "./client/app/CommonViews/markdownmodal.coffee"


        # foreign_auth                : "./client/app/MainApp/foreign_auth.coffee"
        sidebarController           : "./client/app/MainApp/sidebar/sidebarcontroller.coffee"
        sidebar                     : "./client/app/MainApp/sidebar/sidebarview.coffee"
        sidebarResizeHandle         : "./client/app/MainApp/sidebar/sidebarresizehandle.coffee"
        sidebarFooterMenuItem       : "./client/app/MainApp/sidebar/footermenuitem.coffee"
        sidebarAdminModal           : "./client/app/MainApp/sidebar/modals/adminmodal.coffee"
        sidebarKiteSelector         : "./client/app/MainApp/sidebar/modals/kiteselector.coffee"

        # BOOK
        bookTOC                     : "./client/app/MainApp/book/embedded/tableofcontents.coffee"
        bookUpdateWidget            : "./client/app/MainApp/book/embedded/updatewidget.coffee"
        bookTopics                  : "./client/app/MainApp/book/embedded/topics.coffee"
        bookDevelopButton           : "./client/app/MainApp/book/embedded/developbutton.coffee"
        bookData                    : "./client/app/MainApp/book/bookdata.coffee"
        bookView                    : "./client/app/MainApp/book/bookview.coffee"
        bookPage                    : "./client/app/MainApp/book/bookpage.coffee"

        #maintabs

        MainTabView                 : "./client/app/MainApp/maintabs/maintabview.coffee"
        MainTabPane                 : "./client/app/MainApp/maintabs/maintabpaneview.coffee"
        MainTabHandleHolder         : "./client/app/MainApp/maintabs/maintabhandleholder.coffee"

        # global notifications
        GlobalNotification          : "./client/app/MainApp/globalnotification.coffee"

        ### SINANS FINDER ###

        NFinderController             : "./client/app/MainApp/filetree/controllers/findercontroller.coffee"
        NFinderTreeController         : "./client/app/MainApp/filetree/controllers/findertreecontroller.coffee"
        NFinderContextMenuController  : "./client/app/MainApp/filetree/controllers/findercontextmenucontroller.coffee"

        NFinderItem                   : "./client/app/MainApp/filetree/itemviews/finderitem.coffee"
        NFileItem                     : "./client/app/MainApp/filetree/itemviews/fileitem.coffee"
        NFolderItem                   : "./client/app/MainApp/filetree/itemviews/folderitem.coffee"
        NMountItem                    : "./client/app/MainApp/filetree/itemviews/mountitem.coffee"
        NBrokenLinkItem               : "./client/app/MainApp/filetree/itemviews/brokenlinkitem.coffee"
        NSectionItem                  : "./client/app/MainApp/filetree/itemviews/sectionitem.coffee"

        NFinderItemDeleteView         : "./client/app/MainApp/filetree/itemsubviews/finderitemdeleteview.coffee"
        NFinderItemDeleteDialog       : "./client/app/MainApp/filetree/itemsubviews/finderitemdeletedialog.coffee"
        NFinderItemRenameView         : "./client/app/MainApp/filetree/itemsubviews/finderitemrenameview.coffee"
        NSetPermissionsView           : "./client/app/MainApp/filetree/itemsubviews/setpermissionsview.coffee"
        NCopyUrlView                  : "./client/app/MainApp/filetree/itemsubviews/copyurlview.coffee"
        # re-used files
        FinderBottomControlsListItem  : "./client/app/MainApp/filetree/bottomlist/finderbottomlist.coffee"
        FinderBottomControls          : "./client/app/MainApp/filetree/bottomlist/finderbottomlistitem.coffee"

        # fs representation
        FSHelper                  : "./client/app/MainApp/fs/fshelper.coffee"
        FSItem                    : "./client/app/MainApp/fs/fsitem.coffee"
        FSFile                    : "./client/app/MainApp/fs/fsfile.coffee"
        FSFolder                  : "./client/app/MainApp/fs/fsfolder.coffee"
        FSMount                   : "./client/app/MainApp/fs/fsmount.coffee"
        FSBrokenLink              : "./client/app/MainApp/fs/fsbrokenlink.coffee"

        avatarPopup                      : "./client/app/MainApp/avatararea/avatarareapopup.coffee"
        avatarAreaIconMenu               : "./client/app/MainApp/avatararea/avatarareaiconmenu.coffee"
        avatarAreaIconLink               : "./client/app/MainApp/avatararea/avatarareaiconlink.coffee"
        avatarAreaStatusPopup            : "./client/app/MainApp/avatararea/avatarareasharestatuspopup.coffee"
        avatarAreaMessagesPopup          : "./client/app/MainApp/avatararea/avatarareamessagespopup.coffee"
        avatarAreaNotificationsPopup     : "./client/app/MainApp/avatararea/avatarareanotificationspopup.coffee"
        avatarAreaGroupSwitcherPopup     : "./client/app/MainApp/avatararea/avatarareagroupswitcherpopup.coffee"
        avatarPopupList                  : "./client/app/MainApp/avatararea/avatarareapopuplist.coffee"
        avatarPopupMessagesListItem      : "./client/app/MainApp/avatararea/avatarareapopupmessageslistitem.coffee"
        avatarPopupNotificationsListItem : "./client/app/MainApp/avatararea/avatarareapopupnotificationslistitem.coffee"


        # LOGIN VIEWS
        loginView                 : "./client/app/MainApp/login/loginview.coffee"
        loginform                 : "./client/app/MainApp/login/loginform.coffee"
        logininputs               : "./client/app/MainApp/login/logininputs.coffee"
        loginoptions              : "./client/app/MainApp/login/loginoptions.coffee"
        registeroptions           : "./client/app/MainApp/login/registeroptions.coffee"
        registerform              : "./client/app/MainApp/login/registerform.coffee"
        recoverform               : "./client/app/MainApp/login/recoverform.coffee"
        resetform                 : "./client/app/MainApp/login/resetform.coffee"
        requestform               : "./client/app/MainApp/login/requestform.coffee"

        # BOTTOM PANEL
        # bottomPanelController     : "./client/app/MainApp/bottompanels/bottompanelcontroller.coffee"
        # bottomPanel               : "./client/app/MainApp/bottompanels/bottompanel.coffee"
        # bottomChatPanel           : "./client/app/MainApp/bottompanels/chat/chatpanel.coffee"
        # bottomChatRoom            : "./client/app/MainApp/bottompanels/chat/chatroom.coffee"
        # bottomChatSidebar         : "./client/app/MainApp/bottompanels/chat/chatsidebar.coffee"
        # bottomChatUserItem        : "./client/app/MainApp/bottompanels/chat/chatuseritem.coffee"
        # bottomTerminalPanel       : "./client/app/MainApp/bottompanels/terminal/terminalpanel.coffee"

        KodingMainView            : "./client/app/MainApp/maincontroller/mainview.coffee"
        KodingMainViewController  : "./client/app/MainApp/maincontroller/mainviewcontroller.coffee"
        KodingMainController      : "./client/app/MainApp/maincontroller/maincontroller.coffee"

        # these are libraries, but adding it here so they are minified properly
        # minifying jquery breaks the code.


        jqueryHash        : "./client/libs/jquery-hashchange.js"
        jqueryTimeAgo     : "./client/libs/jquery-timeago.js"
        jqueryDateFormat  : "./client/libs/date.format.js"
        jqueryCookie      : "./client/libs/jquery.cookie.js"
        jqueryGetCss      : "./client/libs/jquery.getcss.js"
        # keypress          : "./client/libs/keypress.js"
        mousetrap         : "./client/libs/mousetrap.js"
        # jqueryWmd         : "./client/libs/jquery.wmd.js"
        # jqueryFieldSelect : "./client/libs/jquery.fieldselection.js"
        # multiselect       : "./client/libs/jquery.multiselect.min.js"
        # log4js            : "./client/libs/log4js.js"
        # jsonh             : "./client/libs/jsonh.js"
        md5               : "./client/libs/md5-min.js"
        # froogaloop        : "./client/libs/frogaloop.min.js"

        bootstrapTwipsy   : "./client/libs/bootstrap-twipsy.js"
        jTipsy            : "./client/libs/jquery.tipsy.js"
        async             : "./client/libs/async.js"
        jMouseWheel       : "./client/libs/jquery.mousewheel.js"
        jMouseWheelIntent : "./client/libs/mwheelIntent.js"
        # underscore        : "./client/libs/underscore.js"
        inflector         : "./client/libs/inflector.js"
        canvasLoader      : "./client/libs/canvas-loader.js"

        marked            : "./client/libs/marked.js"
        # google_code_prettify : "./client/libs/google-code-prettify/prettify.js"
        # lessCompiler      : "./client/libs/less.min.js"

        # xml2json          : "./client/libs/xml2json.js"
        # zeroClipboard     : "./client/libs/ZeroClipboard.js"

        jspath             : "./client/app/Helpers/jspath.coffee"

        # Command            : "./client/app/Helpers/Command.coffee"
        # FileEmitter        : "./client/app/Helpers/FileEmitter.coffee"
        # polyfills          : "./client/app/Helpers/polyfills.coffee"
        # command_parser     : "./client/app/Helpers/CommandParser.coffee"

      Libraries :
        #pusher            : "./client/libs/pusher.min.js"
        sharedRoutes      : "./routes/index.coffee"
        html_encoder      : "./client/libs/encode.js"
        docwriteNoop      : "./client/libs/docwritenoop.js"
        sha1              : "./client/libs/sha1.encapsulated.coffee"
        # highlightjs       : "./client/libs/highlight.pack.js"
        # jquery            : "./client/libs/jquery-1.7.1.js"
        # jquery            : "./client/libs/jquery-1.7.1.min.js"
        # jqueryUi          : "./client/libs/jquery-ui-1.8.16.custom.min.js"
        # threeJS           : "./client/libs/three.js" ==> added for testplay, please dont delete
        # jqueryEmit        : "./client/libs/jquery-emit.js"


      StylusFiles  :

        kdfn                : "./client/Framework/themes/default/kdfn.styl"
        appfn               : "./client/stylus/appfn.styl"


        kd                  : "./client/Framework/themes/default/kd.styl"
        kdInput             : "./client/Framework/themes/default/kd.input.styl"
        kdTreeView          : "./client/Framework/themes/default/kd.treeview.styl"
        kdContextMenu       : "./client/Framework/themes/default/kd.contextmenu.styl"
        kdDialog            : "./client/Framework/themes/default/kd.dialog.styl"
        kdButtons           : "./client/Framework/themes/default/kd.buttons.styl"
        kdScrollView        : "./client/Framework/themes/default/kd.scrollview.styl"
        kdModalView         : "./client/Framework/themes/default/kd.modal.styl"
        kdFormView          : "./client/Framework/themes/default/kd.form.styl"
        kdTooltip           : "./client/Framework/themes/default/kd.tooltip.styl"
        kdFileUploader      : "./client/Framework/themes/default/kd.fileuploader.styl"
        # kdTipTip            : "./client/stylus/kd.tiptip.styl" => discarded

        app                 : "./client/stylus/app.styl"
        appBottom           : "./client/stylus/app.bottom.styl"
        appabout            : "./client/stylus/app.about.styl"
        appcommons          : "./client/stylus/app.commons.styl"
        appeditor           : "./client/stylus/app.editor.styl"
        appfinder           : "./client/stylus/app.finder.styl"
        appaceeditor        : "./client/stylus/app.aceeditor.styl"
        activity            : "./client/stylus/app.activity.styl"
        appcontextmenu      : "./client/stylus/app.contextmenu.styl"
        # appchat             : "./client/stylus/app.chat.styl"
        appsettings         : "./client/stylus/app.settings.styl"
        appinbox            : "./client/stylus/app.inbox.styl"
        # appenvsettings      : "./client/stylus/app.envsettings.styl"
        appmembers          : "./client/stylus/app.members.styl"
        comments            : "./client/stylus/app.comments.styl"
        bootstrap           : "./client/stylus/app.bootstrap.styl"
        apploginsignup      : "./client/stylus/app.login-signup.styl"
        appkeyboard         : "./client/stylus/app.keyboard.styl"
        appmarkdown         : "./client/stylus/app.markdown.styl"
        appprofile          : "./client/stylus/app.profile.styl"
        appstore            : "./client/stylus/appstore.styl"
        apphome             : "./client/stylus/app.home.styl"
        appTopics           : "./client/stylus/app.topics.styl"
        appContentDisplays  : "./client/stylus/app.contentdisplays.styl"
        starttab            : "./client/stylus/app.starttab.styl"
        viewer              : "./client/stylus/app.viewer.styl"
        book                : "./client/stylus/app.book.styl"
        codeshare           : "./client/stylus/app.codeshare.styl"
        groups              : "./client/stylus/app.group.styl"

        temp             : "./client/stylus/temp.styl"

        # mediaqueries should stay at the bottom
        app1200             : "./client/stylus/app.1200.styl"
        app1024             : "./client/stylus/app.1024.styl"
        app768              : "./client/stylus/app.768.styl"
        app480              : "./client/stylus/app.480.styl"

        WebTermTheme1 :     "./client/app/Applications/WebTerm.kdapplication/themes/green-on-black.styl"
        WebTermTheme2 :     "./client/app/Applications/WebTerm.kdapplication/themes/gray-on-black.styl"
        WebTermTheme3 :     "./client/app/Applications/WebTerm.kdapplication/themes/black-on-white.styl"

      CssFiles  :
        reset               : "./client/css/style.css"
        highlightSunburst   : "./client/css/highlight-styles/sunburst.css"
        tipsy               : "./client/css/tipsy.css"

module.exports = Includes<|MERGE_RESOLUTION|>--- conflicted
+++ resolved
@@ -128,10 +128,7 @@
         KiteChannel           : "./client/app/MainApp/channels/kitechannel.coffee"
         ApplicationManager    : "./client/app/MainApp/ApplicationManager.coffee"
         AppController         : "./client/app/MainApp/AppController.coffee"
-<<<<<<< HEAD
-=======
         KodingAppController   : "./client/app/MainApp/kodingappcontroller.coffee"
->>>>>>> d63d2219
         KodingAppsController  : "./client/app/MainApp/kodingappscontroller.coffee"
         AppStorage            : "./client/app/MainApp/AppStorage.coffee"
 
@@ -150,10 +147,7 @@
         StartTabAppController      : "./client/app/Applications/StartTab.kdapplication/AppController.coffee"
 
         # new ace
-<<<<<<< HEAD
         AceFindAndReplaceView : "./client/app/Applications/Ace.kdapplication/acefindandreplaceview.coffee"
-=======
->>>>>>> d63d2219
         AceAppView            : "./client/app/Applications/Ace.kdapplication/aceappview.coffee"
         AceAppController      : "./client/app/Applications/Ace.kdapplication/AppController.coffee"
         AceView               : "./client/app/Applications/Ace.kdapplication/AppView.coffee"
