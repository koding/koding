Includes =
  changedAt : Math.round(Date.now()/1000)
  order:
    Cake :
      Main    :
        includes        : "./CakefileIncludes.coffee"
    Server:
      Stuff:
        config          : "./empty.coffee"
        # dependencies    : "./server/dependencies.coffee"
        # errors          : "./server/app/errors.coffee"
        # initConfig      : "./server/app/initConfig.coffee"
        # emailer         : "./server/app/emailer.coffee"
        # base            : "./server/app/base.coffee"
        # utils           : "./server/app/utils.coffee"
        #jspath          : "./server/app/jspath.coffee"
        # access_control  : "./server/app/access_control.coffee"
        # output_filters  : "./server/app/output_filters.coffee"
        # api             : "./server/app/api.coffee"
        # auth            : "./server/app/auth.coffee"
        # exec            : "./server/app/exec.coffee"
        # ftp             : "./server/app/ftp.coffee"
        # job             : "./server/app/job.coffee"
        # jobq            : "./server/app/jobq.coffee"
        # resource        : "./server/app/resource.coffee"
        # server          : "./server/app/server.coffee"
        # foreign_auth    : "./server/app/foreign_auth.coffee"
        # shell           : "./server/app/shell.coffee"
        # status          : "./server/app/status.coffee"
        # team            : "./server/app/team.coffee"
        # Irc             : "./server/app/irc.coffee"


        #KiteController  : "./server/app/core/KiteController.coffee"
        # archiver        : "./server/app/core/archiver.coffee"
        # limit           : "./server/app/core/limit.coffee"
        # allocation      : "./server/app/core/allocation.coffee"
        # register        : "./server/app/core/register.coffee"
        #localization    : "./server/app/core/localization.coffee"
        # relationship    : "./server/app/core/relationship.coffee"
        # permission      : "./server/app/core/permission.coffee"
        # tag             : "./server/app/core/taxonomy.coffee"
        # uniqueid        : "./server/app/core/uniqueid.coffee"
        # module          : "./server/app/core/module.coffee"
        # moduleSelection : "./server/app/core/module.selection.coffee"
        # modulecapsule   : "./server/app/core/modulecapsule.coffee"
        # notifier        : "./server/app/core/notifier.coffee"
        # session         : "./server/app/core/session.coffee"
        # message         : "./server/app/core/message.coffee"
        # messageNotifier : "./server/app/core/message.notifier.coffee"
        # cronJob         : "./server/app/core/cronjob.coffee"

        # flag                        : "./server/app/metadata/flag.coffee"
        # metadata                    : "./server/app/metadata/metadata.coffee"
        # metadataUniqueView          : "./server/app/metadata/metadata.uniqueview.coffee"
        # metadataVote                : "./server/app/metadata/metadata.vote.coffee"
        # metadataInappropriate       : "./server/app/metadata/metadata.inappropriate.coffee"
        # metadataLike                : "./server/app/metadata/metadata.like.coffee"
        # metadataExperiencepoints    : "./server/app/metadata/metadata.experiencepoints.coffee"

      #Models :
        # jchannel                  : "./server/app/bongo/models/channel.coffee"
        # jemailnotification        : "./server/app/bongo/models/emailnotification.coffee"
        # jemailconfirmation        : "./server/app/bongo/models/emailconfirmation.coffee"
        # # bongo models:
        # jactivity                 : "./server/app/bongo/models/activity/activity.coffee"
        # jreplyactivity            : "./server/app/bongo/models/activity/reply.coffee"
        # jabstractActivity         : "./server/app/bongo/models/activity/abstract.coffee"
        # jstatusactivity           : "./server/app/bongo/models/activity/status.coffee"
        # jcodeactivity             : "./server/app/bongo/models/activity/code.coffee"
        # jquestionactivity         : "./server/app/bongo/models/activity/question.coffee"
        # jdiscussionactivity       : "./server/app/bongo/models/activity/discussion.coffee"
        # jlinkactivity             : "./server/app/bongo/models/activity/link.coffee"

        # activity redo:


        # # abstractions
        # followable                : "./server/app/bongo/abstractions/followable.coffee"
        # filterable                : "./server/app/bongo/abstractions/filterable.coffee"
        # taggable                  : "./server/app/bongo/abstractions/taggable.coffee"
        # notifying                 : "./server/app/bongo/abstractions/notifying.coffee"
        # notifiable                : "./server/app/bongo/abstractions/notifiable.coffee"
        # flaggable                 : "./server/app/bongo/abstractions/flaggable.coffee"


        # cactivity                 : "./server/app/bongo/models/activity.coffee"
        # cbucket                   : "./server/app/bongo/models/bucket.coffee"

        # jlimit                    : "./server/app/bongo/models/limit.coffee"
        # jmount                    : "./server/app/bongo/models/mount.coffee"
        # jrepo                     : "./server/app/bongo/models/repo.coffee"
        # jdatabase                 : "./server/app/bongo/models/database.coffee"
        # jappstorage               : "./server/app/bongo/models/appStorage.coffee"
        # jaccount                  : "./server/app/bongo/models/account.coffee"
        # jsession                  : "./server/app/bongo/models/session.coffee"
        # juser                     : "./server/app/bongo/models/user.coffee"
        # jguest                    : "./server/app/bongo/models/guest.coffee"
        # jvisitor                  : "./server/app/bongo/models/visitor.coffee"
        # jhyperlink                : "./server/app/bongo/models/hyperlink.coffee"

        # jregistrationpreferences  : "./server/app/bongo/models/registrationpreferences.coffee"

        # # jterminal                  : "./server/app/bongo/models/terminal.coffee"

        # fsWatcher                  : "./server/app/bongo/models/fsWatcher.coffee"

        # jtag                      : "./server/app/bongo/models/tag.coffee"

        # jcomment                  : "./server/app/bongo/models/messages/comment.coffee"
        # jpost                     : "./server/app/bongo/models/messages/post.coffee"
        # jstatusupdate             : "./server/app/bongo/models/messages/status.coffee"
        # jcodesnip                 : "./server/app/bongo/models/messages/codesnip.coffee"
        # janswer                   : "./server/app/bongo/models/messages/answer.coffee"
        # jquestion                 : "./server/app/bongo/models/messages/question.coffee"
        # jprivatemessage           : "./server/app/bongo/models/messages/privatemessage.coffee"
        # japp                      : "./server/app/bongo/models/app.coffee"
        # jreview                   : "./server/app/bongo/models/messages/review.coffee"

        # jinvitation               : "./server/app/bongo/models/invitation.coffee"
        # jinvitationrequest        : "./server/app/bongo/models/invitationrequest.coffee"
        # jpasswordrecovery         : "./server/app/bongo/models/passwordrecovery.coffee"
        # jkitecluster              : "./server/app/bongo/models/kitecontroller/kitecluster.coffee"
        # jkiteconnection           : "./server/app/bongo/models/kitecontroller/kiteconnection.coffee"


      # OtherStuff :
        # moduledata            : "./server/app/core/moduledata.coffee"
        # moduledata_deprecated : "./server/app/core/moduledata_deprecated.coffee"
        # defaultAllocations    : "./server/app/defaults/defaultallocations.coffee"
        # defaultProducts       : "./server/app/defaults/defaultproducts.coffee"
        # migrant               : "./server/migrate/migrant.coffee"
        # mysqlMigrant          : "./server/migrate/mysqlmigrant.coffee"
        # ohlohDump             : "./server/migrate/migrants/ohlohdump.coffee"
        # userDump              : "./server/migrate/migrants/userdump.coffee"
        # groupsDump            : "./server/migrate/migrants/groupsdump.coffee"
        # postsDump             : "./server/migrate/migrants/postsdump.coffee"
        # unwrapper             : "./server/migrate/migrants/unwrapper.coffee"
        # main                  : "./server/app/main.coffee"

    Client:
      Framework :

        # core
        __utils             : "./client/Framework/core/utils.coffee"
        KD                  : "./client/Framework/core/KD.coffee"
        KDEventEmitter      : "./client/Framework/core/KDEventEmitter.coffee"
        KDObject            : "./client/Framework/core/KDObject.coffee"
        KDView              : "./client/Framework/core/KDView.coffee"
        JView               : "./client/Framework/core/JView.coffee"
        KDCustomHTMLView    : "./client/Framework/core/KDCustomHTMLView.coffee"
        KDScrollView        : "./client/Framework/core/KDScrollView.coffee"
        KDRouter            : "./client/Framework/core/KDRouter.coffee"

        KDController        : "./client/Framework/core/KDController.coffee"
        KDWindowController  : "./client/Framework/core/KDWindowController.coffee"
        KDViewController    : "./client/Framework/core/KDViewController.coffee"

        # components

        # image
        KDImage             : "./client/Framework/components/image/KDImage.coffee"

        # split
        KDSplitView         : "./client/Framework/components/split/splitview.coffee"
        KDSplitResizer      : "./client/Framework/components/split/splitresizer.coffee"
        KDSplitPanel        : "./client/Framework/components/split/splitpanel.coffee"

        # header
        KDHeaderView        : "./client/Framework/components/header/KDHeaderView.coffee"

        # loader
        KDLoaderView        : "./client/Framework/components/loader/KDLoaderView.coffee"

        #list
        KDListViewController  : "./client/Framework/components/list/KDListViewController.coffee"
        KDListView            : "./client/Framework/components/list/KDListView.coffee"
        KDListItemView        : "./client/Framework/components/list/KDListItemView.coffee"

        #tree
        KDTreeViewController  : "./client/Framework/components/tree/KDTreeViewController.coffee"
        KDTreeView            : "./client/Framework/components/tree/KDTreeView.coffee"
        KDTreeItemView        : "./client/Framework/components/tree/KDTreeItemView.coffee"
        JTreeViewController   : "./client/Framework/components/tree/treeviewcontroller.coffee"
        JTreeView             : "./client/Framework/components/tree/treeview.coffee"
        JTreeItemView         : "./client/Framework/components/tree/treeitemview.coffee"

        #tabs
        KDTabViewController   : "./client/Framework/components/tabs/KDTabViewController.coffee"
        KDTabView             : "./client/Framework/components/tabs/KDTabView.coffee"
        KDTabPaneView         : "./client/Framework/components/tabs/KDTabPaneView.coffee"
        KDTabViewWithForms    : "./client/Framework/components/tabs/KDTabViewWithForms.coffee"

        # menus
        KDContextMenu         : "./client/Framework/components/menus/KDContextMenu.coffee"

        # menus
        JContextMenu          : "./client/Framework/components/contextmenu/contextmenu.coffee"
        JContextMenuTreeViewController : "./client/Framework/components/contextmenu/contextmenutreeviewcontroller.coffee"
        JContextMenuTreeView  : "./client/Framework/components/contextmenu/contextmenutreeview.coffee"
        JContextMenuItem      : "./client/Framework/components/contextmenu/contextmenuitem.coffee"

        # inputs
        KDInputValidator      : "./client/Framework/components/inputs/KDInputValidator.coffee"
        KDLabelView           : "./client/Framework/components/inputs/KDLabelView.coffee"
        KDInputView           : "./client/Framework/components/inputs/KDInputView.coffee"
        KDHitEnterInputView   : "./client/Framework/components/inputs/KDHitEnterInputView.coffee"
        KDInputRadioGroup     : "./client/Framework/components/inputs/KDInputRadioGroup.coffee"
        KDInputSwitch         : "./client/Framework/components/inputs/KDInputSwitch.coffee"
        KDOnOffSwitch         : "./client/Framework/components/inputs/KDOnOffSwitch.coffee"
        KDSelectBox           : "./client/Framework/components/inputs/KDSelectBox.coffee"
        KDSliderView          : "./client/Framework/components/inputs/KDSliderView.coffee"
        KDWmdInput            : "./client/Framework/components/inputs/KDWmdInput.coffee"
        KDTokenizedMenu       : "./client/Framework/components/inputs/tokenizedmenu.coffee"
        KDTokenizedInput      : "./client/Framework/components/inputs/tokenizedinput.coffee"

        # upload
        KDFileUploadView    : "./client/Framework/components/upload/KDFileUploadView.coffee"
        KDImageUploadView   : "./client/Framework/components/upload/KDImageUploadView.coffee"

        # buttons
        KDButtonView          : "./client/Framework/components/buttons/KDButtonView.coffee"
        KDButtonViewWithMenu  : "./client/Framework/components/buttons/KDButtonViewWithMenu.coffee"
        KDButtonMenu          : "./client/Framework/components/buttons/KDButtonMenu.coffee"
        KDButtonGroupView     : "./client/Framework/components/buttons/KDButtonGroupView.coffee"

        # forms
        KDFormView            : "./client/Framework/components/forms/KDFormView.coffee"
        KDFormViewWithFields  : "./client/Framework/components/forms/KDFormViewWithFields.coffee"

        # modal
        KDModalController     : "./client/Framework/components/modals/KDModalController.coffee"
        KDModalView           : "./client/Framework/components/modals/KDModalView.coffee"
        KDModalViewLoad       : "./client/Framework/components/modals/KDModalViewLoad.coffee"
        KDBlockingModalView   : "./client/Framework/components/modals/KDBlockingModalView.coffee"
        KDModalViewWithForms  : "./client/Framework/components/modals/KDModalViewWithForms.coffee"

        # notification
        KDNotificationView    : "./client/Framework/components/notifications/KDNotificationView.coffee"

        # dialog
        KDDialogView          : "./client/Framework/components/dialog/KDDialogView.coffee"

        #tooltip
        KDToolTipMenu         : "./client/Framework/components/tooltip/KDToolTipMenu.coffee"

        # autocomplete
        KDAutoCompleteC       : "./client/Framework/components/autocomplete/autocompletecontroller.coffee"
        KDAutoComplete        : "./client/Framework/components/autocomplete/autocomplete.coffee"
        KDAutoCompleteList    : "./client/Framework/components/autocomplete/autocompletelist.coffee"
        KDAutoCompleteListItem: "./client/Framework/components/autocomplete/autocompletelistitem.coffee"
        MultipleInput         : "./client/Framework/components/autocomplete/multipleinputview.coffee"
        KDAutoCompleteMisc    : "./client/Framework/components/autocomplete/autocompletemisc.coffee"
        KDAutoCompletedItems  : "./client/Framework/components/autocomplete/autocompleteditems.coffee"

      Applications :
        ApplicationManager    : "./client/app/MainApp/ApplicationManager.coffee"
        AppController         : "./client/app/MainApp/AppController.coffee"
        DocumentManager       : "./client/app/MainApp/DocumentManager.coffee"
        KodingAppsController  : "./client/app/MainApp/kodingappscontroller.coffee"
        AppStorage            : "./client/app/MainApp/AppStorage.coffee"

        Members12345          : "./client/app/Applications/Members.kdapplication/AppController.coffee"
        Account12345          : "./client/app/Applications/Account.kdapplication/AppController.coffee"
        Home12345             : "./client/app/Applications/Home.kdapplication/AppController.coffee"
        Activity12345         : "./client/app/Applications/Activity.kdapplication/AppController.coffee"
        Topics12345           : "./client/app/Applications/Topics.kdapplication/AppController.coffee"
        Feeder12345           : "./client/app/Applications/Feeder.kdapplication/AppController.coffee"
        Environment12345      : "./client/app/Applications/Environment.kdapplication/AppController.coffee"
        Apps12345             : "./client/app/Applications/Apps.kdapplication/AppController.coffee"
        Inbox12345            : "./client/app/Applications/Inbox.kdapplication/AppController.coffee"
        Demos12345            : "./client/app/Applications/Demos.kdapplication/AppController.coffee"
        StartTab12345         : "./client/app/Applications/StartTab.kdapplication/AppController.coffee"

        # new ace
        Ace12345              : "./client/app/Applications/Ace.kdapplication/AppController.coffee"
        AceView               : "./client/app/Applications/Ace.kdapplication/AppView.coffee"
        Ace                   : "./client/app/Applications/Ace.kdapplication/ace.coffee"
        AceSettingsView       : "./client/app/Applications/Ace.kdapplication/acesettingsview.coffee"
        AceSettings           : "./client/app/Applications/Ace.kdapplication/acesettings.coffee"

        # chatter
        Chat                  : "./client/app/Applications/Chat.kdapplication/AppController.coffee"

<<<<<<< HEAD
        # anyterm shell
        Shell12345            :  './client/app/Applications/Shell.kdapplication/AppController.coffee'
        Shell                 :  './client/app/Applications/Shell.kdapplication/Shell.coffee'
        TerminalError         :  './client/app/Applications/Shell.kdapplication/TerminalError.coffee'
        TerminalClient        :  './client/app/Applications/Shell.kdapplication/TerminalClient.coffee'

        # DiffScript            :  './client/app/Applications/Shell.kdapplication/DiffScript.coffee'

        # groups
        GroupsController      : "./client/app/Applications/Groups.kdapplication/AppController.coffee"
        # termlib shell
        # AppRequirements :  './client/app/Applications/Shell.kdapplication/AppRequirements.coffee'
        # term            :  './client/app/Applications/Shell.kdapplication/termlib/src/termlib.js'

=======
>>>>>>> 6c7d7ecc
        # viewer
        Viewer          : './client/app/Applications/Viewer.kdapplication/AppController.coffee'

        # webterm
        WebTermController     : "./client/app/Applications/WebTerm.kdapplication/AppController.coffee"
        WebTermView           : "./client/app/Applications/WebTerm.kdapplication/AppView.coffee"
        WebTerm1              : "./client/app/Applications/WebTerm.kdapplication/src/ControlCodeReader.coffee"
        WebTerm2              : "./client/app/Applications/WebTerm.kdapplication/src/Cursor.coffee"
        WebTerm3              : "./client/app/Applications/WebTerm.kdapplication/src/InputHandler.coffee"
        WebTerm4              : "./client/app/Applications/WebTerm.kdapplication/src/ScreenBuffer.coffee"
        WebTerm5              : "./client/app/Applications/WebTerm.kdapplication/src/StyledText.coffee"
        WebTerm6              : "./client/app/Applications/WebTerm.kdapplication/src/Terminal.coffee"

      ApplicationPageViews :

        # ACTIVITY VIEWS

        # Activity commons
        actActions                  : "./client/app/Applications/Activity.kdapplication/views/activityactions.coffee"
        activityinnernavigation     : "./client/app/Applications/Activity.kdapplication/views/activityinnernavigation.coffee"
        activitylistheader          : "./client/app/Applications/Activity.kdapplication/views/activitylistheader.coffee"
        activitysplitview           : "./client/app/Applications/Activity.kdapplication/views/activitysplitview.coffee"
        listgroupshowmeitem         : "./client/app/Applications/Activity.kdapplication/views/listgroupshowmeitem.coffee"
        ActivityItemChild           : "./client/app/Applications/Activity.kdapplication/views/activityitemchild.coffee"
        discussionactivityaction    : "./client/app/Applications/Activity.kdapplication/views/discussionactivityactions.coffee"
        codesharebox                : "./client/app/Applications/Activity.kdapplication/views/codesharebox.coffee"
        codesharetab                : "./client/app/Applications/Activity.kdapplication/views/codesharetabview.coffee"
        codesharetabpane            : "./client/app/Applications/Activity.kdapplication/views/codesharetabpaneview.coffee"
        embedbox                    : "./client/app/Applications/Activity.kdapplication/views/embedbox.coffee"

        # Activity widgets
        activityWidgetController    : "./client/app/Applications/Activity.kdapplication/widgets/widgetcontroller.coffee"
        activityWidget              : "./client/app/Applications/Activity.kdapplication/widgets/widgetview.coffee"
        activityWidgetButton        : "./client/app/Applications/Activity.kdapplication/widgets/widgetbutton.coffee"
        statusWidget                : "./client/app/Applications/Activity.kdapplication/widgets/statuswidget.coffee"
        questionWidget              : "./client/app/Applications/Activity.kdapplication/widgets/questionwidget.coffee"
        codeSnippetWidget           : "./client/app/Applications/Activity.kdapplication/widgets/codesnippetwidget.coffee"
        codeShareWidget             : "./client/app/Applications/Activity.kdapplication/widgets/codesharewidget.coffee"
        linkWidget                  : "./client/app/Applications/Activity.kdapplication/widgets/linkwidget.coffee"
        tutorialWidget              : "./client/app/Applications/Activity.kdapplication/widgets/tutorialwidget.coffee"
        discussionWidget            : "./client/app/Applications/Activity.kdapplication/widgets/discussionwidget.coffee"

        # Activity content displays
        activityContentDisplay      : "./client/app/Applications/Activity.kdapplication/ContentDisplays/activitycontentdisplay.coffee"
        actUpdateDisplay            : "./client/app/Applications/Activity.kdapplication/ContentDisplays/StatusUpdate.coffee"
        actCodeSnippetDisplay       : "./client/app/Applications/Activity.kdapplication/ContentDisplays/CodeSnippet.coffee"
        actDiscussionDisplay        : "./client/app/Applications/Activity.kdapplication/ContentDisplays/Discussion.coffee"
        actCodeShareDisplay         : "./client/app/Applications/Activity.kdapplication/ContentDisplays/codeshare.coffee"

        actQADisplay                : "./client/app/Applications/Activity.kdapplication/ContentDisplays/QA.coffee"
        actLinkDisplay              : "./client/app/Applications/Activity.kdapplication/ContentDisplays/link.coffee"
        # Activity content displays commons
        ContentDisplayAvatar        : "./client/app/Applications/Activity.kdapplication/ContentDisplays/ContentDisplayAuthorAvatar.coffee"
        ContentDisplayMeta          : "./client/app/Applications/Activity.kdapplication/ContentDisplays/ContentDisplayMeta.coffee"
        ContentDisplayMetaTags      : "./client/app/Applications/Activity.kdapplication/ContentDisplays/ContentDisplayTags.coffee"
        ContentDisplayComments      : "./client/app/Applications/Activity.kdapplication/ContentDisplays/ContentDisplayComments.coffee"
        ContentDisplayScoreBoard    : "./client/app/Applications/Activity.kdapplication/ContentDisplays/ContentDisplayScoreBoard.coffee"
        # Activity List Items
        ActListItem                 : "./client/app/Applications/Activity.kdapplication/ListItems/ActivityListItem.coffee"
        ActListItemStatusUpdate     : "./client/app/Applications/Activity.kdapplication/ListItems/ActivityListItemStatusUpdate.coffee"
        ActListItemCodeSnippet      : "./client/app/Applications/Activity.kdapplication/ListItems/ActivityListItemCodeSnippet.coffee"
        ActListItemCodeShare        : "./client/app/Applications/Activity.kdapplication/ListItems/ActivityListItemCodeShare.coffee"
        ActListItemDiscussion       : "./client/app/Applications/Activity.kdapplication/ListItems/ActivityListItemDiscussion.coffee"
        ActListItemFollow           : "./client/app/Applications/Activity.kdapplication/ListItems/ActivityListItemFollow.coffee"
        ActListItemLink             : "./client/app/Applications/Activity.kdapplication/ListItems/ActivityListItemLink.coffee"
        ActListItemQuestion         : "./client/app/Applications/Activity.kdapplication/ListItems/ActivityListItemQuestion.coffee"
        ActListItemTutorial         : "./client/app/Applications/Activity.kdapplication/ListItems/ActivityListItemTutorial.coffee"

        # TOPICS VIEWS
        topicsAppView                 : "./client/app/Applications/Topics.kdapplication/AppView.coffee"
        topicContentDisplay           : "./client/app/Applications/Topics.kdapplication/ContentDisplays/Topic.coffee"
        TopicSplitViewController      : "./client/app/Applications/Topics.kdapplication/ContentDisplays/TopicSplitViewController.coffee"
        topicsInnerNavigation         : "./client/app/Applications/Topics.kdapplication/Views/TopicsInnerNavigation.coffee"
        topicsListItemView            : "./client/app/Applications/Topics.kdapplication/Views/TopicsListItemView.coffee"

        # GROUPS VIEWS
        groupsAppView                 : "./client/app/Applications/Groups.kdapplication/AppView.coffee"
        groupsInnerNavigation         : "./client/app/Applications/Groups.kdapplication/Views/GroupsInnerNavigation.coffee"
        groupsListItemView            : "./client/app/Applications/Groups.kdapplication/Views/GroupsListItemView.coffee"
        permissionsGrid               : "./client/app/Applications/Groups.kdapplication/Views/PermissionsGrid.coffee"

        # APPS VIEWS
        appsAppView                   : "./client/app/Applications/Apps.kdapplication/AppView.coffee"
        appsController                : "./client/app/Applications/Apps.kdapplication/AppController.coffee"

        appsInnerNavigation           : "./client/app/Applications/Apps.kdapplication/Views/AppsInnerNavigation.coffee"
        appslistItemView              : "./client/app/Applications/Apps.kdapplication/Views/AppsListItemView.coffee"
        appSubmissionModal            : "./client/app/Applications/Apps.kdapplication/Views/AppSubmission.coffee"
        appInfoView                   : "./client/app/Applications/Apps.kdapplication/Views/appinfoview.coffee"
        appView                       : "./client/app/Applications/Apps.kdapplication/Views/appview.coffee"
        appScreenshotListItem         : "./client/app/Applications/Apps.kdapplication/Views/appscreenshotlistitem.coffee"
        appScreenshotsView            : "./client/app/Applications/Apps.kdapplication/Views/appscreenshotsview.coffee"
        appDetailsView                : "./client/app/Applications/Apps.kdapplication/Views/appdetailsview.coffee"

        appsDisplay                   : "./client/app/Applications/Apps.kdapplication/ContentDisplays/controller.coffee"
        singleAppNavigation           : "./client/app/Applications/Apps.kdapplication/ContentDisplays/SingleAppNavigation.coffee"

        # MEMBERS VIEWS
        membersAppView                : "./client/app/Applications/Members.kdapplication/AppView.coffee"
        membersCDisplayController     : "./client/app/Applications/Members.kdapplication/ContentDisplays/ContentDisplayControllerMember.coffee"
        ownprofileview                : "./client/app/Applications/Members.kdapplication/ContentDisplays/ownprofileview.coffee"
        profileview                   : "./client/app/Applications/Members.kdapplication/ContentDisplays/profileview.coffee"
        contactlink                   : "./client/app/Applications/Members.kdapplication/ContentDisplays/contactlink.coffee"

        # START TAB VIEWS
        startTabAppView               : "./client/app/Applications/StartTab.kdapplication/AppView.coffee"
        startTabAppThumbView          : "./client/app/Applications/StartTab.kdapplication/views/appthumbview.coffee"
        startTabAppThumbViewOld       : "./client/app/Applications/StartTab.kdapplication/views/appthumbview.old.coffee"
        startTabRecentFileView        : "./client/app/Applications/StartTab.kdapplication/views/recentfileview.coffee"
        startTabAppThumbContainer     : "./client/app/Applications/StartTab.kdapplication/views/appcontainer.coffee"

        # INBOX CONTROLLERS
        inboxMessageListController    : "./client/app/Applications/Inbox.kdapplication/Controllers/InboxMessageListController.coffee"
        inboxNotificationsController  : "./client/app/Applications/Inbox.kdapplication/Controllers/InboxNotificationsController.coffee"

        # INBOX VIEWS
        inboxAppView                  : "./client/app/Applications/Inbox.kdapplication/AppView.coffee"
        inboxInnerNavigation          : "./client/app/Applications/Inbox.kdapplication/Views/InboxInnerNavigation.coffee"
        inboxMessagesList             : "./client/app/Applications/Inbox.kdapplication/Views/InboxMessagesList.coffee"
        inboxMessageThreadView        : "./client/app/Applications/Inbox.kdapplication/Views/InboxMessageThreadView.coffee"
        inboxNewMessageBar            : "./client/app/Applications/Inbox.kdapplication/Views/InboxNewMessageBar.coffee"
        inboxMessageDetail            : "./client/app/Applications/Inbox.kdapplication/Views/InboxMessageDetail.coffee"
        inboxReplyForm                : "./client/app/Applications/Inbox.kdapplication/Views/InboxReplyForm.coffee"
        inboxReplyMessageView         : "./client/app/Applications/Inbox.kdapplication/Views/InboxReplyMessageView.coffee"
        inboxReplyView                : "./client/app/Applications/Inbox.kdapplication/Views/InboxReplyView.coffee"

        # FEED CONTROLLERS
        FeedController                : "./client/app/Applications/Feeder.kdapplication/FeedController.coffee"
        FeederFacetsController        : "./client/app/Applications/Feeder.kdapplication/Controllers/FeederFacetsController.coffee"
        FeederResultsController       : "./client/app/Applications/Feeder.kdapplication/Controllers/FeederResultsController.coffee"

        # FEED VIEWS
        FeederSplitView               : "./client/app/Applications/Feeder.kdapplication/Views/FeederSplitView.coffee"
        FeederTabView                 : "./client/app/Applications/Feeder.kdapplication/Views/FeederTabView.coffee"


        # HOME VIEWS
        homeAppView                   : "./client/app/Applications/Home.kdapplication/AppView.coffee"

        aboutContentDisplayController : "./client/app/Applications/Home.kdapplication/ContentDisplays/AboutContentDisplayController.coffee"
        aboutView                     : "./client/app/Applications/Home.kdapplication/ContentDisplays/AboutView.coffee"

        footerView                    : "./client/app/Applications/Home.kdapplication/Views/FooterBarContents.coffee"

        #ABOUT VIEWS

        # DEMO VIEWS
        demoAppView                   : "./client/app/Applications/Demos.kdapplication/AppView.coffee"

        GroupsFakeController          : "./client/app/Applications/GroupsFake.kdapplication/AppController.coffee"

        # ACCOUNT SETTINGS

        accountPass                   : "./client/app/Applications/Account.kdapplication/account/accSettingsPersPassword.coffee"
        accountUsername               : "./client/app/Applications/Account.kdapplication/account/accSettingsPersUsernameEmail.coffee"
        accountLinked                 : "./client/app/Applications/Account.kdapplication/account/accSettingsPersLinkedAccts.coffee"

        accountDatabases              : "./client/app/Applications/Account.kdapplication/account/accSettingsDevDatabases.coffee"
        accountEditors                : "./client/app/Applications/Account.kdapplication/account/accSettingsDevEditors.coffee"
        accountMounts                 : "./client/app/Applications/Account.kdapplication/account/accSettingsDevMounts.coffee"
        accountRepos                  : "./client/app/Applications/Account.kdapplication/account/accSettingsDevRepos.coffee"
        accountSshKeys                : "./client/app/Applications/Account.kdapplication/account/accSettingsDevSshKeys.coffee"

        accountPayMethods             : "./client/app/Applications/Account.kdapplication/account/accSettingsPaymentHistory.coffee"
        accountPayHistory             : "./client/app/Applications/Account.kdapplication/account/accSettingsPaymentMethods.coffee"
        accountSubs                   : "./client/app/Applications/Account.kdapplication/account/accSettingsSubscriptions.coffee"
        accountMain                   : "./client/app/Applications/Account.kdapplication/AppView.coffee"

        # CONTENT DISPLAY VIEWS
        contentDisplay                : "./client/app/MainApp/ContentDisplay/ContentDisplay.coffee"
        contentDisplayController      : "./client/app/MainApp/ContentDisplay/ContentDisplayController.coffee"

        # KITE CONTROLLER
        KiteController                : "./client/app/MainApp/KiteController.coffee"

        #
        # OLD PAGES
        #
        # pageHome              : "./client/app/MainApp/oldPages/pageHome.coffee"
        # pageRegister          : "./client/app/MainApp/oldPages/pageRegister.coffee"
        pageEnvironment       : "./client/app/MainApp/oldPages/pageEnvironment.coffee"


        # ENVIRONMENT SETTINGS
        # envSideBar            : "./client/app/MainApp/oldPages/environment/envSideBar.coffee"
        # envViewMenu           : "./client/app/MainApp/oldPages/environment/envViewMenu.coffee"
        # envViewSummary        : "./client/app/MainApp/oldPages/environment/envViewSummary.coffee"
        # envViewUsage          : "./client/app/MainApp/oldPages/environment/envViewUsage.coffee"
        # envViewTopProcess     : "./client/app/MainApp/oldPages/environment/envViewTopProcesses.coffee"
        # envViewMounts         : "./client/app/MainApp/oldPages/environment/envViewMounts.coffee"

        # PAYMENT
        # tabs                  : "./client/app/MainApp/oldPages/payment/tabs.coffee"
        # overview              : "./client/app/MainApp/oldPages/payment/overview.coffee"
        # settings              : "./client/app/MainApp/oldPages/payment/settings.coffee"
        # history               : "./client/app/MainApp/oldPages/payment/history.coffee"

        # IRC
        # ircCustomViews        : "./client/app/MainApp/oldPages/irc/customViews.coffee"
        # ircLists              : "./client/app/MainApp/oldPages/irc/lists.coffee"
        # ircTabs               : "./client/app/MainApp/oldPages/irc/tabs.coffee"
        accountMixins             : "./client/app/MainApp/account-mixins.coffee"
        main                      : "./client/app/MainApp/main.coffee"
        routes                    : "./client/app/MainApp/routes.coffee"

      Application :
        #broker                      : "./broker/apps/broker/priv/www/js/broker.js"
        broker                      : "./node_modules/broker-client/browser/broker.js"
        bongojs                     : "./node_modules/bongo-client/browser/bongo.js"
        bongo_mq                    : "./client/app/MainApp/mq.config.coffee"
        pistachio                   : "./node_modules/pistachio/browser/pistachio.js"

        # mainapp controllers
        activitycontroller          : "./client/app/MainApp/activitycontroller.coffee"
        notificationcontroller      : "./client/app/MainApp/notificationcontroller.coffee"

        # COMMON VIEWS

        linkView                    : "./client/app/CommonViews/linkviews/linkview.coffee"
        linkGroup                   : "./client/app/CommonViews/linkviews/linkgroup.coffee"
        profileLinkView             : "./client/app/CommonViews/linkviews/profilelinkview.coffee"
        profileTextView             : "./client/app/CommonViews/linkviews/profiletextview.coffee"
        profileTextGroup            : "./client/app/CommonViews/linkviews/profiletextgroup.coffee"
        tagLinkView                 : "./client/app/CommonViews/linkviews/taglinkview.coffee"
        appLinkView                 : "./client/app/CommonViews/linkviews/applinkview.coffee"
        activityTagGroup            : "./client/app/CommonViews/linkviews/activitychildviewtaggroup.coffee"
        autoCompleteProfileTextView : "./client/app/CommonViews/linkviews/autocompleteprofiletextview.coffee"
        splitView                   : "./client/app/CommonViews/splitview.coffee"
        slidingSplitView            : "./client/app/CommonViews/slidingsplit.coffee"

        avatarView                  : "./client/app/CommonViews/avatarviews/avatarview.coffee"
        avatarStaticView            : "./client/app/CommonViews/avatarviews/avatarstaticview.coffee"
        avatarSwapView              : "./client/app/CommonViews/avatarviews/avatarswapview.coffee"
        autoCompleteAvatarView      : "./client/app/CommonViews/avatarviews/autocompleteavatarview.coffee"

        LinkViews                   : "./client/app/CommonViews/LinkViews.coffee"

        LikeView                    : "./client/app/CommonViews/LikeView.coffee"
        TagGroups                   : "./client/app/CommonViews/Tags/TagViews.coffee"
        FormViews                   : "./client/app/CommonViews/FormViews.coffee"
        messagesList                : "./client/app/CommonViews/messagesList.coffee"
        inputWithButton             : "./client/app/CommonViews/CommonInputWithButton.coffee"
        SplitWithOlderSiblings      : "./client/app/CommonViews/SplitViewWithOlderSiblings.coffee"
        ContentPageSplitBelowHeader : "./client/app/CommonViews/ContentPageSplitBelowHeader.coffee"
        CommonListHeader            : "./client/app/CommonViews/CommonListHeader.coffee"
        CommonInnerNavigation       : "./client/app/CommonViews/CommonInnerNavigation.coffee"
        CommonFeedMessage           : "./client/app/CommonViews/CommonFeedMessage.coffee"
        Headers                     : "./client/app/CommonViews/headers.coffee"
        Logo                        : "./client/app/CommonViews/logo.coffee"
        HelpBox                     : "./client/app/CommonViews/HelpBox.coffee"
        KeyboardHelperView          : "./client/app/CommonViews/KeyboardHelper.coffee"
        Navigation                  : "./client/app/CommonViews/Navigation.coffee"
        TagAutoCompleteController   : "./client/app/CommonViews/Tags/TagAutoCompleteController.coffee"
        VerifyPINModal              : "./client/app/CommonViews/VerifyPINModal.coffee"

        CommentView                 : "./client/app/CommonViews/comments/commentview.coffee"
        CommentListViewController   : "./client/app/CommonViews/comments/commentlistviewcontroller.coffee"
        CommentViewHeader           : "./client/app/CommonViews/comments/commentviewheader.coffee"
        CommentListItemView         : "./client/app/CommonViews/comments/commentlistitemview.coffee"
        CommentNewCommentForm       : "./client/app/CommonViews/comments/newcommentform.coffee"

        ReviewView                  : "./client/app/CommonViews/reviews/reviewview.coffee"
        ReviewListViewController    : "./client/app/CommonViews/reviews/reviewlistviewcontroller.coffee"
        ReviewListItemView          : "./client/app/CommonViews/reviews/reviewlistitemview.coffee"
        ReviewNewReviewForm         : "./client/app/CommonViews/reviews/newreviewform.coffee"

        OpinionView                   : "./client/app/CommonViews/opinions/opinionview.coffee"
        DiscussionActivityOpinionView : "./client/app/CommonViews/opinions/discussionactivityopinionview.coffee"
        DiscussionActivityOpinionLI   : "./client/app/CommonViews/opinions/discussionactivityopinionlistitemview.coffee"
        OpinionViewHeader             : "./client/app/CommonViews/opinions/opinionviewheader.coffee"
        OpinionListViewController     : "./client/app/CommonViews/opinions/opinionlistviewcontroller.coffee"
        OpinionListItemView           : "./client/app/CommonViews/opinions/opinionlistitemview.coffee"
        OpinionCommentListItemView    : "./client/app/CommonViews/opinions/opinioncommentlistitemview.coffee"
        OpinionFormView               : "./client/app/CommonViews/opinions/opinionformview.coffee"
        OpinionCommentView            : "./client/app/CommonViews/opinions/opinioncommentview.coffee"
        DiscussionFormView            : "./client/app/CommonViews/opinions/discussionformview.coffee"

        MarkdownText                  : "./client/app/CommonViews/markdownmodal.coffee"

        # foreign_auth                : "./client/app/MainApp/foreign_auth.coffee"
        sidebarController           : "./client/app/MainApp/sidebar/sidebarcontroller.coffee"
        sidebar                     : "./client/app/MainApp/sidebar/sidebarview.coffee"
        sidebarResizeHandle         : "./client/app/MainApp/sidebar/sidebarresizehandle.coffee"
        sidebarFooterMenuItem       : "./client/app/MainApp/sidebar/footermenuitem.coffee"
        sidebarAdminModal           : "./client/app/MainApp/sidebar/modals/adminmodal.coffee"
        sidebarKiteSelector         : "./client/app/MainApp/sidebar/modals/kiteselector.coffee"

        # BOOK
        bookTOC                     : "./client/app/MainApp/book/embedded/tableofcontents.coffee"
        bookUpdateWidget            : "./client/app/MainApp/book/embedded/updatewidget.coffee"
        bookTopics                  : "./client/app/MainApp/book/embedded/topics.coffee"
        bookDevelopButton           : "./client/app/MainApp/book/embedded/developbutton.coffee"
        bookData                    : "./client/app/MainApp/book/bookdata.coffee"
        bookView                    : "./client/app/MainApp/book/bookview.coffee"
        bookPage                    : "./client/app/MainApp/book/bookpage.coffee"

        #maintabs

        MainTabView                 : "./client/app/MainApp/maintabs/maintabview.coffee"
        MainTabPane                 : "./client/app/MainApp/maintabs/maintabpaneview.coffee"
        MainTabHandleHolder         : "./client/app/MainApp/maintabs/maintabhandleholder.coffee"

        ### SINANS FINDER ###

        NFinderController             : "./client/app/MainApp/filetree/controllers/findercontroller.coffee"
        NFinderTreeController         : "./client/app/MainApp/filetree/controllers/findertreecontroller.coffee"
        NFinderContextMenuController  : "./client/app/MainApp/filetree/controllers/findercontextmenucontroller.coffee"

        NFinderItem                   : "./client/app/MainApp/filetree/itemviews/finderitem.coffee"
        NFileItem                     : "./client/app/MainApp/filetree/itemviews/fileitem.coffee"
        NFolderItem                   : "./client/app/MainApp/filetree/itemviews/folderitem.coffee"
        NMountItem                    : "./client/app/MainApp/filetree/itemviews/mountitem.coffee"
        NSectionItem                  : "./client/app/MainApp/filetree/itemviews/sectionitem.coffee"

        NFinderItemDeleteView         : "./client/app/MainApp/filetree/itemsubviews/finderitemdeleteview.coffee"
        NFinderItemDeleteDialog       : "./client/app/MainApp/filetree/itemsubviews/finderitemdeletedialog.coffee"
        NFinderItemRenameView         : "./client/app/MainApp/filetree/itemsubviews/finderitemrenameview.coffee"
        NSetPermissionsView           : "./client/app/MainApp/filetree/itemsubviews/setpermissionsview.coffee"
        # re-used files
        FinderBottomControlsListItem  : "./client/app/MainApp/filetree/bottomlist/finderbottomlist.coffee"
        FinderBottomControls          : "./client/app/MainApp/filetree/bottomlist/finderbottomlistitem.coffee"

        # fs representation
        FSHelper                  : "./client/app/MainApp/fs/fshelper.coffee"
        FSItem                    : "./client/app/MainApp/fs/fsitem.coffee"
        FSFile                    : "./client/app/MainApp/fs/fsfile.coffee"
        FSFolder                  : "./client/app/MainApp/fs/fsfolder.coffee"
        FSMount                   : "./client/app/MainApp/fs/fsmount.coffee"

        avatarArea                : "./client/app/MainApp/avatararea.coffee"

        # LOGIN VIEWS
        loginView                 : "./client/app/MainApp/login/loginview.coffee"
        loginform                 : "./client/app/MainApp/login/loginform.coffee"
        logininputs               : "./client/app/MainApp/login/logininputs.coffee"
        loginoptions              : "./client/app/MainApp/login/loginoptions.coffee"
        registeroptions           : "./client/app/MainApp/login/registeroptions.coffee"
        registerform              : "./client/app/MainApp/login/registerform.coffee"
        recoverform               : "./client/app/MainApp/login/recoverform.coffee"
        resetform                 : "./client/app/MainApp/login/resetform.coffee"
        requestform               : "./client/app/MainApp/login/requestform.coffee"

        # BOTTOM PANEL
        bottomPanelController     : "./client/app/MainApp/bottompanels/bottompanelcontroller.coffee"
        bottomPanel               : "./client/app/MainApp/bottompanels/bottompanel.coffee"
        bottomChatPanel           : "./client/app/MainApp/bottompanels/chat/chatpanel.coffee"
        bottomChatRoom            : "./client/app/MainApp/bottompanels/chat/chatroom.coffee"
        bottomChatSidebar         : "./client/app/MainApp/bottompanels/chat/chatsidebar.coffee"
        bottomChatUserItem        : "./client/app/MainApp/bottompanels/chat/chatuseritem.coffee"
        bottomTerminalPanel       : "./client/app/MainApp/bottompanels/terminal/terminalpanel.coffee"

        KodingMainView            : "./client/app/MainApp/maincontroller/mainview.coffee"
        KodingMainViewController  : "./client/app/MainApp/maincontroller/mainviewcontroller.coffee"
        KodingMainController      : "./client/app/MainApp/maincontroller/maincontroller.coffee"

        # these are libraries, but adding it here so they are minified properly
        # minifying jquery breaks the code.
        jqueryHash        : "./client/libs/jquery-hashchange.js"
        jqueryTimeAgo     : "./client/libs/jquery-timeago.js"
        jqueryDateFormat  : "./client/libs/date.format.js"
        jqueryCookie      : "./client/libs/jquery.cookie.js"
        jqueryGetCss      : "./client/libs/jquery.getcss.js"
        keypress          : "./client/libs/keypress.js"
        # jqueryWmd         : "./client/libs/jquery.wmd.js"
        # jqueryFieldSelect : "./client/libs/jquery.fieldselection.js"
        # multiselect       : "./client/libs/jquery.multiselect.min.js"
        # log4js            : "./client/libs/log4js.js"
        # jsonh             : "./client/libs/jsonh.js"
        md5               : "./client/libs/md5-min.js"
        # froogaloop        : "./client/libs/frogaloop.min.js"

        bootstrapTwipsy   : "./client/libs/bootstrap-twipsy.js"
        jTipsy            : "./client/libs/jquery.tipsy.js"
        async             : "./client/libs/async.js"
        jMouseWheel       : "./client/libs/jquery.mousewheel.js"
        jMouseWheelIntent : "./client/libs/mwheelIntent.js"
        # underscore        : "./client/libs/underscore.js"
        inflector         : "./client/libs/inflector.js"
        canvasLoader      : "./client/libs/canvas-loader.js"

        marked            : "./client/libs/marked.js"
        # google_code_prettify : "./client/libs/google-code-prettify/prettify.js"
        # lessCompiler      : "./client/libs/less.min.js"

        # xml2json          : "./client/libs/xml2json.js"
        # zeroClipboard     : "./client/libs/ZeroClipboard.js"

        jspath             : "./client/app/Helpers/jspath.coffee"

        # Command            : "./client/app/Helpers/Command.coffee"
        # FileEmitter        : "./client/app/Helpers/FileEmitter.coffee"
        # polyfills          : "./client/app/Helpers/polyfills.coffee"
        # command_parser     : "./client/app/Helpers/CommandParser.coffee"

      Libraries :
        #pusher            : "./client/libs/pusher.min.js"
        html_encoder      : "./client/libs/encode.js"
        docwriteNoop      : "./client/libs/docwritenoop.js"
        sha1              : "./client/libs/sha1.encapsulated.coffee"
        # highlightjs       : "./client/libs/highlight.pack.js"
        # jquery            : "./client/libs/jquery-1.7.1.js"
        # jquery            : "./client/libs/jquery-1.7.1.min.js"
        # jqueryUi          : "./client/libs/jquery-ui-1.8.16.custom.min.js"
        # threeJS           : "./client/libs/three.js" ==> added for testplay, please dont delete
        # jqueryEmit        : "./client/libs/jquery-emit.js"


      StylusFiles  :

        kdfn                : "./client/Framework/themes/default/kdfn.styl"
        appfn               : "./client/stylus/appfn.styl"


        kd                  : "./client/Framework/themes/default/kd.styl"
        kdInput             : "./client/Framework/themes/default/kd.input.styl"
        kdTreeView          : "./client/Framework/themes/default/kd.treeview.styl"
        kdContextMenu       : "./client/Framework/themes/default/kd.contextmenu.styl"
        kdDialog            : "./client/Framework/themes/default/kd.dialog.styl"
        kdButtons           : "./client/Framework/themes/default/kd.buttons.styl"
        kdScrollView        : "./client/Framework/themes/default/kd.scrollview.styl"
        kdModalView         : "./client/Framework/themes/default/kd.modal.styl"
        kdFormView          : "./client/Framework/themes/default/kd.form.styl"
        # kdTipTip            : "./client/stylus/kd.tiptip.styl" => discarded

        app                 : "./client/stylus/app.styl"
        appBottom           : "./client/stylus/app.bottom.styl"
        appabout            : "./client/stylus/app.about.styl"
        appcommons          : "./client/stylus/app.commons.styl"
        appeditor           : "./client/stylus/app.editor.styl"
        appfinder           : "./client/stylus/app.finder.styl"
        appaceeditor        : "./client/stylus/app.aceeditor.styl"
        activity            : "./client/stylus/app.activity.styl"
        appcontextmenu      : "./client/stylus/app.contextmenu.styl"
        # appchat             : "./client/stylus/app.chat.styl"
        appsettings         : "./client/stylus/app.settings.styl"
        appinbox            : "./client/stylus/app.inbox.styl"
        # appenvsettings      : "./client/stylus/app.envsettings.styl"
        appmembers          : "./client/stylus/app.members.styl"
        comments            : "./client/stylus/app.comments.styl"
        bootstrap           : "./client/stylus/app.bootstrap.styl"
        apploginsignup      : "./client/stylus/app.login-signup.styl"
        appkeyboard         : "./client/stylus/app.keyboard.styl"
        appprofile          : "./client/stylus/app.profile.styl"
        appstore            : "./client/stylus/appstore.styl"
        apphome             : "./client/stylus/app.home.styl"
        appTopics           : "./client/stylus/app.topics.styl"
        appContentDisplays  : "./client/stylus/app.contentdisplays.styl"
        starttab            : "./client/stylus/app.starttab.styl"
        viewer              : "./client/stylus/app.viewer.styl"
        book                : "./client/stylus/app.book.styl"
        codeshare           : "./client/stylus/app.codeshare.styl"

        temp             : "./client/stylus/temp.styl"

        # mediaqueries should stay at the bottom
        app1200             : "./client/stylus/app.1200.styl"
        app1024             : "./client/stylus/app.1024.styl"
        app768              : "./client/stylus/app.768.styl"
        app480              : "./client/stylus/app.480.styl"

        WebTermDefaultTheme : "./client/app/Applications/WebTerm.kdapplication/themes/default.styl"

      CssFiles  :
        reset               : "./client/css/style.css"
        highlightSunburst   : "./client/css/highlight-styles/sunburst.css"
        tipsy               : "./client/css/tipsy.css"

module.exports = Includes<|MERGE_RESOLUTION|>--- conflicted
+++ resolved
@@ -282,23 +282,11 @@
         # chatter
         Chat                  : "./client/app/Applications/Chat.kdapplication/AppController.coffee"
 
-<<<<<<< HEAD
-        # anyterm shell
-        Shell12345            :  './client/app/Applications/Shell.kdapplication/AppController.coffee'
-        Shell                 :  './client/app/Applications/Shell.kdapplication/Shell.coffee'
-        TerminalError         :  './client/app/Applications/Shell.kdapplication/TerminalError.coffee'
-        TerminalClient        :  './client/app/Applications/Shell.kdapplication/TerminalClient.coffee'
-
-        # DiffScript            :  './client/app/Applications/Shell.kdapplication/DiffScript.coffee'
-
         # groups
         GroupsController      : "./client/app/Applications/Groups.kdapplication/AppController.coffee"
         # termlib shell
         # AppRequirements :  './client/app/Applications/Shell.kdapplication/AppRequirements.coffee'
         # term            :  './client/app/Applications/Shell.kdapplication/termlib/src/termlib.js'
-
-=======
->>>>>>> 6c7d7ecc
         # viewer
         Viewer          : './client/app/Applications/Viewer.kdapplication/AppController.coffee'
 
