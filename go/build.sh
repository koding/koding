#! /bin/bash
set -o errexit

export GOPATH=$(cd "$(dirname "$0")"; pwd)
export GIT_DIR=$GOPATH/../.git
if [ $# == 1 ]; then
  export GOBIN=$GOPATH/$1
fi

ldflags="-X koding/tools/lifecycle.version $(git rev-parse HEAD)"
services=(
  koding/broker
  koding/rerouting
<<<<<<< HEAD
  koding/persistence
=======
  koding/kites/os
  koding/kites/terminal
>>>>>>> 4838c23c
  github.com/koding/kite/cmd/kite
  github.com/koding/kite/reverseproxy/reverseproxy
  koding/kites/kontrol
  koding/kites/klient
  koding/kites/kloud
  github.com/koding/kloudctl
  koding/virt/vmproxy
  koding/virt/vmtool
  koding/overview
  koding/kontrol/kontrolproxy
  koding/kontrol/kontrolftp
  koding/kontrol/kontroldaemon
  koding/kontrol/kontrolapi
  koding/kontrol/kontrolclient
<<<<<<< HEAD
  koding/workers/elasticsearchfeeder
  koding/workers/externals
  koding/workers/graphitefeeder
  koding/cron
=======
  koding/workers/graphitefeeder
>>>>>>> 4838c23c
  socialapi/workers/api
)

go install -v -ldflags "$ldflags" "${services[@]}"

cd $GOPATH
mkdir -p build/broker
cp bin/broker build/broker/broker<|MERGE_RESOLUTION|>--- conflicted
+++ resolved
@@ -11,12 +11,8 @@
 services=(
   koding/broker
   koding/rerouting
-<<<<<<< HEAD
-  koding/persistence
-=======
   koding/kites/os
   koding/kites/terminal
->>>>>>> 4838c23c
   github.com/koding/kite/cmd/kite
   github.com/koding/kite/reverseproxy/reverseproxy
   koding/kites/kontrol
@@ -31,14 +27,7 @@
   koding/kontrol/kontroldaemon
   koding/kontrol/kontrolapi
   koding/kontrol/kontrolclient
-<<<<<<< HEAD
-  koding/workers/elasticsearchfeeder
-  koding/workers/externals
   koding/workers/graphitefeeder
-  koding/cron
-=======
-  koding/workers/graphitefeeder
->>>>>>> 4838c23c
   socialapi/workers/api
 )
 
