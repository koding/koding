--- conflicted
+++ resolved
@@ -386,8 +386,6 @@
 	}
 
 	return channels, nil
-<<<<<<< HEAD
-=======
 }
 
 func (c *Channel) ByName(q *Query) (Channel, error) {
@@ -407,7 +405,6 @@
 	query = query.Where("name = ?", q.Name)
 
 	return channel, query.Find(&channel).Error
->>>>>>> a5e81d1a
 }
 
 func (c *Channel) List(q *Query) ([]Channel, error) {
