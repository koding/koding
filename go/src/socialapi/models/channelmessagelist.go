package models

import (
	"errors"
	"socialapi/request"
	"time"

	"github.com/koding/bongo"
)

type ChannelMessageList struct {
	// unique identifier of the channel message list
	Id int64 `json:"id,string"`

	// Id of the channel
	ChannelId int64 `json:"channelId,string"     sql:"NOT NULL"`

	// Id of the message
	MessageId int64 `json:"messageId,string"     sql:"NOT NULL"`
<<<<<<< HEAD
=======

	// holds troll, unsafe, etc
	MetaBits int16 `json:"-"`
>>>>>>> ee75f3dc

	// Addition date of the message to the channel
	AddedAt time.Time `json:"addedAt"            sql:"NOT NULL"`
}

func (c *ChannelMessageList) BeforeCreate() {
	c.AddedAt = time.Now()
}

func (c *ChannelMessageList) BeforeUpdate() {
	c.AddedAt = time.Now()
}

func (c *ChannelMessageList) AfterCreate() {
	bongo.B.AfterCreate(c)
}

func (c *ChannelMessageList) AfterUpdate() {
	bongo.B.AfterUpdate(c)
}

func (c ChannelMessageList) AfterDelete() {
	bongo.B.AfterDelete(c)
}

func (c ChannelMessageList) GetId() int64 {
	return c.Id
}

func (c ChannelMessageList) TableName() string {
	return "api.channel_message_list"
}

func NewChannelMessageList() *ChannelMessageList {
	return &ChannelMessageList{}
}

func (c *ChannelMessageList) ById(id int64) error {
	return bongo.B.ById(c, id)
}

func (c *ChannelMessageList) One(q *bongo.Query) error {
	return bongo.B.One(c, c, q)
}

func (c *ChannelMessageList) Update() error {
	return bongo.B.Update(c)
}

func (c *ChannelMessageList) Some(data interface{}, q *bongo.Query) error {
	return bongo.B.Some(c, data, q)
}

func (c *ChannelMessageList) UnreadCount(cp *ChannelParticipant) (int, error) {
	if cp.ChannelId == 0 {
		return 0, errors.New("ChannelId is not set")
	}

	if cp.AccountId == 0 {
		return 0, errors.New("AccountId is not set")
	}

	if cp.LastSeenAt.IsZero() {
		return 0, errors.New("Last seen at date is not valid - it is zero")
	}

	return bongo.B.Count(c,
		"channel_id = ? and added_at > ?",
		cp.ChannelId,
		// todo change this format to get from a specific place
		cp.LastSeenAt.UTC().Format(time.RFC3339),
	)
}

func (c *ChannelMessageList) Create() error {
	return bongo.B.Create(c)
}

func (c *ChannelMessageList) CreateRaw() error {
	insertSql := "INSERT INTO " +
		c.TableName() +
		` ("channel_id","message_id","added_at") VALUES ($1,$2,$3) ` +
		"RETURNING ID"

	return bongo.B.DB.CommonDB().
		QueryRow(insertSql, c.ChannelId, c.MessageId, c.AddedAt).
		Scan(&c.Id)
}

func (c *ChannelMessageList) Delete() error {
	return bongo.B.Delete(c)
}

<<<<<<< HEAD
func (c *ChannelMessageList) List(q *Query, populateUnreadCount bool) (*HistoryResponse, error) {
=======
func (c *ChannelMessageList) List(q *request.Query, populateUnreadCount bool) (*HistoryResponse, error) {
>>>>>>> ee75f3dc
	messageList, err := c.getMessages(q)
	if err != nil {
		return nil, err
	}

	if populateUnreadCount {
		messageList = c.populateUnreadCount(messageList)
	}

	hr := NewHistoryResponse()
	hr.MessageList = messageList
	return hr, nil
}

// populateUnreadCount adds unread count into message containers
func (c *ChannelMessageList) populateUnreadCount(messageList []*ChannelMessageContainer) []*ChannelMessageContainer {
	channel := NewChannel()
	channel.Id = c.ChannelId

	for i, message := range messageList {
		cml, err := channel.FetchMessageList(message.Message.Id)
		if err != nil {
			// helper.MustGetLogger().Error(err.Error())
			continue
		}

		count, err := NewMessageReply().UnreadCount(cml.MessageId, cml.AddedAt)
		if err != nil {
			// helper.MustGetLogger().Error(err.Error())
			continue
		}
		messageList[i].UnreadRepliesCount = count
	}

	return messageList
}

func (c *ChannelMessageList) getMessages(q *request.Query) ([]*ChannelMessageContainer, error) {
	var messages []int64

	if c.ChannelId == 0 {
		return nil, errors.New("ChannelId is not set")
	}

	query := &bongo.Query{
		Selector: map[string]interface{}{
			"channel_id": c.ChannelId,
		},
		Pluck:      "message_id",
		Pagination: *bongo.NewPagination(q.Limit, q.Skip),
		Sort:       map[string]string{"added_at": "DESC"},
	}

	bongoQuery := bongo.B.BuildQuery(c, query)
	if !q.From.IsZero() {
		bongoQuery = bongoQuery.Where("added_at < ?", q.From)
	}

	if err := bongo.CheckErr(
		bongoQuery.Pluck(query.Pluck, &messages),
	); err != nil {
		return nil, err
	}

	parent := NewChannelMessage()
	channelMessages, err := parent.FetchByIds(messages)
	if err != nil {
		return nil, err
	}

	populatedChannelMessages, err := c.populateChannelMessages(channelMessages, q)
	if err != nil {
		return nil, err
	}

	return populatedChannelMessages, nil
}

func (c *ChannelMessageList) IsInChannel(messageId, channelId int64) (bool, error) {
	if messageId == 0 || channelId == 0 {
		return false, errors.New("channelId/messageId is not set")
	}

	query := &bongo.Query{
		Selector: map[string]interface{}{
			"channel_id": channelId,
			"message_id": messageId,
		},
	}

	err := c.One(query)
	if err == nil {
		return true, nil
	}

	if err == gorm.RecordNotFound {
		return false, nil
	}

	return false, err
}

func (c *ChannelMessageList) populateChannelMessages(channelMessages []ChannelMessage, query *request.Query) ([]*ChannelMessageContainer, error) {
	channelMessageCount := len(channelMessages)

	populatedChannelMessages := make([]*ChannelMessageContainer, channelMessageCount)

	if channelMessageCount == 0 {
		return populatedChannelMessages, nil
	}

	for i := 0; i < channelMessageCount; i++ {
		cm := channelMessages[i]
		cmc, err := cm.BuildMessage(query)
		if err != nil {
			return nil, err
		}

		populatedChannelMessages[i] = cmc
	}

	return populatedChannelMessages, nil
}

func (c *ChannelMessageList) FetchMessageChannelIds(messageId int64) ([]int64, error) {
	var channelIds []int64

	q := &bongo.Query{
		Selector: map[string]interface{}{
			"message_id": messageId,
		},
		Pluck: "channel_id",
	}

	err := bongo.B.Some(c, &channelIds, q)
	if err != nil {
		return nil, err
	}

	return channelIds, nil
}

func (c *ChannelMessageList) FetchMessageChannels(messageId int64) ([]Channel, error) {
	channelIds, err := c.FetchMessageChannelIds(messageId)
	if err != nil {
		return nil, err
	}

	return NewChannel().FetchByIds(channelIds)
}

<<<<<<< HEAD
func (c *ChannelMessageList) FetchMessageIdsByChannelId(channelId int64, q *Query) ([]int64, error) {
=======
func (c *ChannelMessageList) FetchMessageIdsByChannelId(channelId int64, q *request.Query) ([]int64, error) {
>>>>>>> ee75f3dc
	query := &bongo.Query{
		Selector: map[string]interface{}{
			"channel_id": channelId,
		},
		Pluck:      "message_id",
		Pagination: *bongo.NewPagination(q.Limit, q.Skip),
		Sort: map[string]string{
			"added_at": "DESC",
		},
	}

	var messageIds []int64
	if err := c.Some(&messageIds, query); err != nil {
		return nil, err
	}

	if messageIds == nil {
		return make([]int64, 0), nil
	}

	return messageIds, nil
}

// seperate this fucntion into modelhelper
// as setting it to a variadic function
func (c *ChannelMessageList) DeleteMessagesBySelector(selector map[string]interface{}) error {
	var cmls []ChannelMessageList

	err := bongo.B.Some(c, &cmls, &bongo.Query{Selector: selector})
	if err != nil {
		return err
	}

	for _, cml := range cmls {
		if err := cml.Delete(); err != nil {
			return err
		}
	}
	return nil
}

func (c *ChannelMessageList) UpdateAddedAt(channelId, messageId int64) error {
	if messageId == 0 || channelId == 0 {
		return errors.New("channelId/messageId is not set")
	}

	query := &bongo.Query{
		Selector: map[string]interface{}{
			"channel_id": channelId,
			"message_id": messageId,
		},
	}

	err := c.One(query)
	if err != nil {
		return err
	}

	c.AddedAt = time.Now().UTC()
	return c.Update()
}<|MERGE_RESOLUTION|>--- conflicted
+++ resolved
@@ -5,6 +5,7 @@
 	"socialapi/request"
 	"time"
 
+	"github.com/jinzhu/gorm"
 	"github.com/koding/bongo"
 )
 
@@ -17,12 +18,9 @@
 
 	// Id of the message
 	MessageId int64 `json:"messageId,string"     sql:"NOT NULL"`
-<<<<<<< HEAD
-=======
 
 	// holds troll, unsafe, etc
 	MetaBits int16 `json:"-"`
->>>>>>> ee75f3dc
 
 	// Addition date of the message to the channel
 	AddedAt time.Time `json:"addedAt"            sql:"NOT NULL"`
@@ -116,11 +114,7 @@
 	return bongo.B.Delete(c)
 }
 
-<<<<<<< HEAD
-func (c *ChannelMessageList) List(q *Query, populateUnreadCount bool) (*HistoryResponse, error) {
-=======
 func (c *ChannelMessageList) List(q *request.Query, populateUnreadCount bool) (*HistoryResponse, error) {
->>>>>>> ee75f3dc
 	messageList, err := c.getMessages(q)
 	if err != nil {
 		return nil, err
@@ -272,11 +266,7 @@
 	return NewChannel().FetchByIds(channelIds)
 }
 
-<<<<<<< HEAD
-func (c *ChannelMessageList) FetchMessageIdsByChannelId(channelId int64, q *Query) ([]int64, error) {
-=======
 func (c *ChannelMessageList) FetchMessageIdsByChannelId(channelId int64, q *request.Query) ([]int64, error) {
->>>>>>> ee75f3dc
 	query := &bongo.Query{
 		Selector: map[string]interface{}{
 			"channel_id": channelId,
