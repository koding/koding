package models

import (
	"errors"
	"time"

	"github.com/koding/bongo"
)

type MessageReply struct {
	// unique identifier of the MessageReply
	Id int64 `json:"id,string"`

	// Id of the interacted message
	MessageId int64 `json:"messageId,string"     sql:"NOT NULL"`

	// Id of the reply
	ReplyId int64 `json:"replyId,string"         sql:"NOT NULL"`

	// Creation of the MessageReply
	CreatedAt time.Time `json:"createdAt"         sql:"NOT NULL"`
}

func (m MessageReply) GetId() int64 {
	return m.Id
}

func (m MessageReply) TableName() string {
	return "api.message_reply"
}

func NewMessageReply() *MessageReply {
	return &MessageReply{}
}

func (m *MessageReply) AfterCreate() {
	bongo.B.AfterCreate(m)
}

func (m *MessageReply) AfterUpdate() {
	bongo.B.AfterUpdate(m)
}

func (m MessageReply) AfterDelete() {
	bongo.B.AfterDelete(m)
}

func (m *MessageReply) ById(id int64) error {
	return bongo.B.ById(m, id)
}

func (m *MessageReply) Create() error {
	return bongo.B.Create(m)
}

func (m *MessageReply) Some(data interface{}, q *bongo.Query) error {
	return bongo.B.Some(m, data, q)
}

func (m *MessageReply) One(q *bongo.Query) error {
	return bongo.B.One(m, m, q)
}

func (m *MessageReply) Delete() error {
	selector := map[string]interface{}{
		"message_id": m.MessageId,
		"reply_id":   m.ReplyId,
	}

	if err := m.One(bongo.NewQS(selector)); err != nil {
		return err
	}

	err := bongo.B.Delete(m)
	if err != nil {
		return err
	}

	return nil
}

func (m *MessageReply) DeleteByOrQuery(messageId int64) error {
	var messageReplies []MessageReply
	query := bongo.B.DB.Table(m.TableName())
	query = query.Where("message_id = ? or reply_id = ?", messageId, messageId)

	if err := query.Find(&messageReplies).Error; err != nil {
		return err
	}

	if messageReplies == nil {
		return nil
	}

	if len(messageReplies) == 0 {
		return nil
	}

	for _, messageReply := range messageReplies {
		err := bongo.B.Delete(messageReply)
		if err != nil {
			return err
		}
	}

	return nil
}

func (m *MessageReply) List(query *Query) ([]ChannelMessage, error) {
	return m.fetchMessages(query)
}

func (m *MessageReply) ListAll() ([]ChannelMessage, error) {
	query := NewQuery()
	query.Limit = 0
	query.Skip = 0
	return m.fetchMessages(query)
}

func (m *MessageReply) fetchMessages(query *Query) ([]ChannelMessage, error) {
	var replies []int64

	if m.MessageId == 0 {
		return nil, errors.New("MessageId is not set")
	}

	q := &bongo.Query{
		Selector: map[string]interface{}{
			"message_id": m.MessageId,
		},
		Pluck:      "reply_id",
		Pagination: *bongo.NewPagination(query.Limit, query.Skip),
		Sort:       map[string]string{"created_at": "DESC"},
	}

	bongoQuery := bongo.B.BuildQuery(m, q)
	if !query.From.IsZero() {
		bongoQuery = bongoQuery.Where("created_at < ?", query.From)
	}

	bongoQuery = bongoQuery.Pluck(q.Pluck, &replies)
	if err := bongoQuery.Error; err != nil {
		return nil, err
	}

	parent := NewChannelMessage()
	channelMessageReplies, err := parent.FetchByIds(replies)
	if err != nil {
		return nil, err
	}

	return channelMessageReplies, nil
}

<<<<<<< HEAD
func (m *MessageReply) UnreadCount(cml *ChannelMessageList) (int, error) {
	if cml.MessageId == 0 {
		return 0, errors.New("MessageId is not set")
	}

	if cml.AddedAt.IsZero() {
=======
func (m *MessageReply) UnreadCount(messageId int64, addedAt time.Time) (int, error) {
	if messageId == 0 {
		return 0, errors.New("MessageId is not set")
	}

	if addedAt.IsZero() {
>>>>>>> a5e81d1a
		return 0, errors.New("Last seen at date is not valid - it is zero")
	}

	return bongo.B.Count(
		m,
		"message_id = ? and created_at > ?",
<<<<<<< HEAD
		cml.MessageId,
		cml.AddedAt.UTC().Format(time.RFC3339),
=======
		messageId,
		addedAt.UTC().Format(time.RFC3339),
>>>>>>> a5e81d1a
	)
}

func (m *MessageReply) Count() (int, error) {
	if m.MessageId == 0 {
		return 0, errors.New("MessageId is not set")
	}

	return bongo.B.Count(m,
		"message_id = ?",
		m.MessageId,
	)
}

func (m *MessageReply) FetchRepliedMessage() (*ChannelMessage, error) {
	parent := NewChannelMessage()

	if m.MessageId != 0 {
		if err := parent.ById(m.MessageId); err != nil {
			return nil, err
		}

		return parent, nil
	}

	if m.ReplyId == 0 {
		return nil, errors.New("ReplyId is not set")
	}

	q := &bongo.Query{
		Selector: map[string]interface{}{
			"reply_id": m.ReplyId,
		},
	}

	if err := m.One(q); err != nil {
		return nil, err
	}

	if err := parent.ById(m.MessageId); err != nil {
		return nil, err
	}

	return parent, nil
}<|MERGE_RESOLUTION|>--- conflicted
+++ resolved
@@ -152,34 +152,20 @@
 	return channelMessageReplies, nil
 }
 
-<<<<<<< HEAD
-func (m *MessageReply) UnreadCount(cml *ChannelMessageList) (int, error) {
-	if cml.MessageId == 0 {
-		return 0, errors.New("MessageId is not set")
-	}
-
-	if cml.AddedAt.IsZero() {
-=======
 func (m *MessageReply) UnreadCount(messageId int64, addedAt time.Time) (int, error) {
 	if messageId == 0 {
 		return 0, errors.New("MessageId is not set")
 	}
 
 	if addedAt.IsZero() {
->>>>>>> a5e81d1a
 		return 0, errors.New("Last seen at date is not valid - it is zero")
 	}
 
 	return bongo.B.Count(
 		m,
 		"message_id = ? and created_at > ?",
-<<<<<<< HEAD
-		cml.MessageId,
-		cml.AddedAt.UTC().Format(time.RFC3339),
-=======
 		messageId,
 		addedAt.UTC().Format(time.RFC3339),
->>>>>>> a5e81d1a
 	)
 }
 
