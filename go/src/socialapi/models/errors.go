package models

import "errors"

var (
<<<<<<< HEAD
	ErrAlreadyInTheChannel                    = errors.New("message is already in the channel")
	IdNotSet                                  = errors.New("Id is not set")
	ErrChannelIdIsNotSet                      = errors.New("channel id is not set")
	ErrAccountIdIsNotSet                      = errors.New("account id is not set")
	ErrCreatorIdIsNotSet                      = errors.New("creator id is not set")
	ErCouldntFindAccountIdFromContent         = errors.New("couldnt find account id from content")
	ErrCannotAddNewParticipantToPinnedChannel = errors.New("you can not add any participants to pinned activity channel")
	ErrAccountIsAlreadyInTheChannel           = errors.New("account is already in the channel")
	ErrGroupNameIsNotSet                      = errors.New("group name is not set")
	ErrNameIsNotSet                           = errors.New("name is not set")
=======
	IdNotSet = errors.New("Id is not set")

	ErrChannelIsNotSet          = errors.New("channel is not set")
	ErrChannelIdIsNotSet        = errors.New("channel id is not set")
	ErrChannelContainerIsNotSet = errors.New("channel container is not set")

	ErrMessageIsNotSet   = errors.New("message is not set")
	ErrAccountIdIsNotSet = errors.New("account id is not set")
>>>>>>> 0e5e0dbc
)<|MERGE_RESOLUTION|>--- conflicted
+++ resolved
@@ -3,25 +3,17 @@
 import "errors"
 
 var (
-<<<<<<< HEAD
 	ErrAlreadyInTheChannel                    = errors.New("message is already in the channel")
 	IdNotSet                                  = errors.New("Id is not set")
 	ErrChannelIdIsNotSet                      = errors.New("channel id is not set")
 	ErrAccountIdIsNotSet                      = errors.New("account id is not set")
+	ErrMessageIdIsNotSet                      = errors.New("message id is not set")
 	ErrCreatorIdIsNotSet                      = errors.New("creator id is not set")
 	ErCouldntFindAccountIdFromContent         = errors.New("couldnt find account id from content")
 	ErrCannotAddNewParticipantToPinnedChannel = errors.New("you can not add any participants to pinned activity channel")
 	ErrAccountIsAlreadyInTheChannel           = errors.New("account is already in the channel")
 	ErrGroupNameIsNotSet                      = errors.New("group name is not set")
 	ErrNameIsNotSet                           = errors.New("name is not set")
-=======
-	IdNotSet = errors.New("Id is not set")
-
-	ErrChannelIsNotSet          = errors.New("channel is not set")
-	ErrChannelIdIsNotSet        = errors.New("channel id is not set")
-	ErrChannelContainerIsNotSet = errors.New("channel container is not set")
-
-	ErrMessageIsNotSet   = errors.New("message is not set")
-	ErrAccountIdIsNotSet = errors.New("account id is not set")
->>>>>>> 0e5e0dbc
+	ErrChannelContainerIsNotSet               = errors.New("channel container is not set")
+	ErrMessageIsNotSet                        = errors.New("message is not set")
 )