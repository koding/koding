package models

type ChannelMessageContainer struct {
<<<<<<< HEAD
	Message      *ChannelMessage                  `json:"message"`
	Interactions map[string]*InteractionContainer `json:"interactions"`
	RepliesCount int                              `json:"repliesCount"`
	Replies      []*ChannelMessageContainer       `json:"replies"`
	AccountOldId string                           `json:"accountOldId"`
	IsFollowed   bool                             `json:"isFollowed"`
=======
	Message            *ChannelMessage                  `json:"message"`
	Interactions       map[string]*InteractionContainer `json:"interactions"`
	RepliesCount       int                              `json:"repliesCount"`
	Replies            []*ChannelMessageContainer       `json:"replies"`
	AccountOldId       string                           `json:"accountOldId"`
	IsFollowed         bool                             `json:"isFollowed"`
	UnreadRepliesCount int                              `json:"unreadRepliesCount,omitempty"`
>>>>>>> a5e81d1a
}

func NewChannelMessageContainer() *ChannelMessageContainer {
	return &ChannelMessageContainer{}
}

type InteractionContainer struct {
	IsInteracted  bool     `json:"isInteracted"`
	ActorsPreview []string `json:"actorsPreview"`
	ActorsCount   int      `json:"actorsCount"`
}

func NewInteractionContainer() *InteractionContainer {
	return &InteractionContainer{}
}<|MERGE_RESOLUTION|>--- conflicted
+++ resolved
@@ -1,14 +1,6 @@
 package models
 
 type ChannelMessageContainer struct {
-<<<<<<< HEAD
-	Message      *ChannelMessage                  `json:"message"`
-	Interactions map[string]*InteractionContainer `json:"interactions"`
-	RepliesCount int                              `json:"repliesCount"`
-	Replies      []*ChannelMessageContainer       `json:"replies"`
-	AccountOldId string                           `json:"accountOldId"`
-	IsFollowed   bool                             `json:"isFollowed"`
-=======
 	Message            *ChannelMessage                  `json:"message"`
 	Interactions       map[string]*InteractionContainer `json:"interactions"`
 	RepliesCount       int                              `json:"repliesCount"`
@@ -16,7 +8,6 @@
 	AccountOldId       string                           `json:"accountOldId"`
 	IsFollowed         bool                             `json:"isFollowed"`
 	UnreadRepliesCount int                              `json:"unreadRepliesCount,omitempty"`
->>>>>>> a5e81d1a
 }
 
 func NewChannelMessageContainer() *ChannelMessageContainer {
