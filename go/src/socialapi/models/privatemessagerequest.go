package models

type PrivateMessageRequest struct {
	Body       string `json:"body"`
	GroupName  string `json:"groupName"`
<<<<<<< HEAD
	Recipients []int64
=======
	Recipients []string
>>>>>>> ba61623b
	AccountId  int64 `json:"accountId,string"`
}<|MERGE_RESOLUTION|>--- conflicted
+++ resolved
@@ -3,10 +3,6 @@
 type PrivateMessageRequest struct {
 	Body       string `json:"body"`
 	GroupName  string `json:"groupName"`
-<<<<<<< HEAD
-	Recipients []int64
-=======
 	Recipients []string
->>>>>>> ba61623b
 	AccountId  int64 `json:"accountId,string"`
 }