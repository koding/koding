--- conflicted
+++ resolved
@@ -2,10 +2,7 @@
 
 import (
 	"fmt"
-<<<<<<< HEAD
-=======
 	"socialapi/workers/common/manager"
->>>>>>> a5e81d1a
 	"socialapi/workers/common/runner"
 	"socialapi/workers/followingfeed/followingfeed"
 )
@@ -21,12 +18,6 @@
 		return
 	}
 
-<<<<<<< HEAD
-	// create message handler
-	handler := followingfeed.New(r.Log)
-
-	r.Listen(handler)
-=======
 	m := manager.New()
 	m.Controller(followingfeed.New(r.Log))
 
@@ -35,6 +26,5 @@
 	m.HandleFunc("api.channel_message_deleted", (*followingfeed.Controller).MessageDeleted)
 
 	r.Listen(m)
->>>>>>> a5e81d1a
 	r.Wait()
 }