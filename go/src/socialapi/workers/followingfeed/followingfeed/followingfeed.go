--- conflicted
+++ resolved
@@ -10,12 +10,7 @@
 type Action func(*Controller, *models.ChannelMessage) error
 
 type Controller struct {
-<<<<<<< HEAD
-	routes map[string]Action
-	log    logging.Logger
-=======
 	log logging.Logger
->>>>>>> a5e81d1a
 }
 
 func (f *Controller) DefaultErrHandler(delivery amqp.Delivery, err error) bool {
@@ -31,48 +26,6 @@
 }
 
 func New(log logging.Logger) *Controller {
-<<<<<<< HEAD
-	ffc := &Controller{
-		log: log,
-	}
-
-	routes := map[string]Action{
-		"channel_message_created": (*Controller).MessageSaved,
-		"channel_message_update":  (*Controller).MessageUpdated,
-		"channel_message_deleted": (*Controller).MessageDeleted,
-	}
-
-	ffc.routes = routes
-
-	return ffc
-}
-
-func (f *Controller) HandleEvent(event string, data []byte) error {
-	f.log.Debug("New Event Received %s", event)
-	handler, ok := f.routes[event]
-	if !ok {
-		return worker.HandlerNotFoundErr
-	}
-
-	cm, err := mapMessage(data)
-	if err != nil {
-		return err
-	}
-
-	res, err := isEligible(cm)
-	if err != nil {
-		return err
-	}
-
-	if !res {
-		return nil
-	}
-
-	return handler(f, cm)
-}
-
-func (f *Controller) MessageSaved(data *models.ChannelMessage) error {
-=======
 	return &Controller{
 		log: log,
 	}
@@ -83,35 +36,20 @@
 		return nil
 	}
 
->>>>>>> a5e81d1a
 	a := models.NewAccount()
 	a.Id = data.AccountId
 	_, err := a.FetchFollowerChannelIds()
 	if err != nil {
 		return err
 	}
-<<<<<<< HEAD
-	fmt.Println(channelIds)
+
 	return nil
 }
 
 func (f *Controller) MessageUpdated(data *models.ChannelMessage) error {
-	fmt.Println("update", data.InitialChannelId)
-=======
->>>>>>> a5e81d1a
-
-	return nil
-}
-
-<<<<<<< HEAD
-func (f *Controller) MessageDeleted(data *models.ChannelMessage) error {
-	fmt.Println("delete", data.InitialChannelId)
-=======
-func (f *Controller) MessageUpdated(data *models.ChannelMessage) error {
 	if res, _ := isEligible(data); !res {
 		return nil
 	}
->>>>>>> a5e81d1a
 
 	return nil
 
