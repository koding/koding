--- conflicted
+++ resolved
@@ -7,10 +7,7 @@
 	"koding/db/mongodb/modelhelper"
 	// _ "net/http/pprof" // Imported for side-effect of handling /debug/pprof.
 	"os"
-<<<<<<< HEAD
-=======
 	"socialapi/models"
->>>>>>> a5e81d1a
 	"socialapi/workers/api/handlers"
 	"socialapi/workers/common/runner"
 	"socialapi/workers/helper"
@@ -20,19 +17,6 @@
 )
 
 var (
-<<<<<<< HEAD
-	cert       = flag.String("cert", "", "certificate pathname")
-	key        = flag.String("key", "", "private key pathname")
-	flagConfig = flag.String("config", "", "pathname of JSON configuration file")
-	host       = flag.String("host", "0.0.0.0", "listen address")
-	port       = flag.String("port", "7000", "listen port")
-
-	hMux       tigertonic.HostServeMux
-	mux, nsMux *tigertonic.TrieServeMux
-
-	Name = "SocialAPI"
-)
-=======
 	cert = flag.String("cert", "", "certificate pathname")
 	key  = flag.String("key", "", "private key pathname")
 	host = flag.String("host", "0.0.0.0", "listen address")
@@ -40,7 +24,6 @@
 
 	hMux       tigertonic.HostServeMux
 	mux, nsMux *tigertonic.TrieServeMux
->>>>>>> a5e81d1a
 
 	Name = "SocialAPI"
 )
@@ -53,8 +36,6 @@
 	mux = tigertonic.NewTrieServeMux()
 	mux = handlers.Inject(mux)
 	mux = notificationapi.InitHandlers(mux)
-<<<<<<< HEAD
-=======
 	// add namespace support into
 	// all handlers
 	nsMux = tigertonic.NewTrieServeMux()
@@ -62,7 +43,6 @@
 	nsMux.HandleNamespace("/1.0", mux)
 	tigertonic.SnakeCaseHTTPEquivErrors = true
 
->>>>>>> a5e81d1a
 }
 
 func main() {
