package main

import (
	// _ "expvar"
	"flag"
	"fmt"
	"koding/db/mongodb/modelhelper"
	// _ "net/http/pprof" // Imported for side-effect of handling /debug/pprof.
	"os"
	"socialapi/models"
	"socialapi/workers/api/handlers"
	"socialapi/workers/common/runner"
	"socialapi/workers/helper"
	notificationapi "socialapi/workers/notification/api"
<<<<<<< HEAD
=======
	trollmodeapi "socialapi/workers/trollmode/api"
>>>>>>> ee75f3dc

	"github.com/rcrowley/go-tigertonic"
)

var (
	cert = flag.String("cert", "", "certificate pathname")
	key  = flag.String("key", "", "private key pathname")
	host = flag.String("host", "0.0.0.0", "listen address")
	port = flag.String("port", "7000", "listen port")

	hMux       tigertonic.HostServeMux
	mux, nsMux *tigertonic.TrieServeMux

	Name = "SocialAPI"
)

func init() {
	flag.Usage = func() {
		fmt.Fprintln(os.Stderr, "Usage: example [-cert=<cert>] [-key=<key>] [-config=<config>] [-host=<host>] [-port=<port>]")
		flag.PrintDefaults()
	}
	mux = tigertonic.NewTrieServeMux()
	mux = handlers.Inject(mux)
	mux = notificationapi.InitHandlers(mux)
<<<<<<< HEAD
=======
	mux = trollmodeapi.InitHandlers(mux)

>>>>>>> ee75f3dc
	// add namespace support into
	// all handlers
	nsMux = tigertonic.NewTrieServeMux()
	nsMux.HandleNamespace("", mux)
	nsMux.HandleNamespace("/1.0", mux)
	tigertonic.SnakeCaseHTTPEquivErrors = true

}

func main() {
	r := runner.New(Name)
	if err := r.Init(); err != nil {
		fmt.Println(err)
		return
	}

	if !flag.Parsed() {
		flag.Parse()
	}

	server := newServer()
	// shutdown server
	defer server.Close()

	// init redis
	redisConn := helper.MustInitRedisConn(r.Conf.Redis)
	defer redisConn.Close()

	// init mongo connection
	modelhelper.Initialize(r.Conf.Mongo)

	r.Wait()
}

func newServer() *tigertonic.Server {
	// go metrics.Log(
	// 	metrics.DefaultRegistry,
	// 	60e9,
	// 	stdlog.New(os.Stderr, "metrics ", stdlog.Lmicroseconds),
	// )

	addr := *host + ":" + *port
	server := tigertonic.NewServer(
		addr,
		tigertonic.Logged(
			tigertonic.WithContext(nsMux, models.Context{}),
			nil,
		),
	)

	go listener(server)
	return server
}

func listener(server *tigertonic.Server) {
	var err error
	if "" != *cert && "" != *key {
		err = server.ListenAndServeTLS(*cert, *key)
	} else {
		err = server.ListenAndServe()
	}
	if nil != err {
		panic(err)
	}
}<|MERGE_RESOLUTION|>--- conflicted
+++ resolved
@@ -12,10 +12,7 @@
 	"socialapi/workers/common/runner"
 	"socialapi/workers/helper"
 	notificationapi "socialapi/workers/notification/api"
-<<<<<<< HEAD
-=======
 	trollmodeapi "socialapi/workers/trollmode/api"
->>>>>>> ee75f3dc
 
 	"github.com/rcrowley/go-tigertonic"
 )
@@ -40,11 +37,8 @@
 	mux = tigertonic.NewTrieServeMux()
 	mux = handlers.Inject(mux)
 	mux = notificationapi.InitHandlers(mux)
-<<<<<<< HEAD
-=======
 	mux = trollmodeapi.InitHandlers(mux)
 
->>>>>>> ee75f3dc
 	// add namespace support into
 	// all handlers
 	nsMux = tigertonic.NewTrieServeMux()
