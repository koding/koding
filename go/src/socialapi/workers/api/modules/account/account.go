package account

import (
	"net/http"
	"net/url"
	"socialapi/models"
	"socialapi/workers/api/modules/helpers"

	"github.com/koding/bongo"
)

// lists followed channels of an account
func ListChannels(u *url.URL, h http.Header, _ interface{}, c *models.Context) (int, http.Header, interface{}, error) {
	query := helpers.GetQuery(u)

	accountId, err := helpers.GetURIInt64(u, "id")
	if err != nil {
		return helpers.NewBadRequestResponse(err)
	}

	if query.Type == "" {
		query.Type = models.Channel_TYPE_TOPIC
	}

	a := &models.Account{Id: accountId}
	channels, err := a.FetchChannels(query)
	if err != nil {
		return helpers.NewBadRequestResponse(err)
	}

	return helpers.HandleResultAndError(
<<<<<<< HEAD
		models.PopulateChannelContainers(channels, accountId),
=======
		models.PopulateChannelContainersWithUnreadCount(channels, accountId),
>>>>>>> a5e81d1a
	)
}

func ListPosts(u *url.URL, h http.Header, _ interface{}) (int, http.Header, interface{}, error) {
	query := helpers.GetQuery(u)
	buildMessageQuery := query

	accountId, err := helpers.GetURIInt64(u, "id")
	if err != nil {
		return helpers.NewBadRequestResponse(err)
	}

	// Get Group Channel
	selector := map[string]interface{}{
		"group_name":    query.GroupName,
		"type_constant": models.Channel_TYPE_GROUP,
	}

	c := models.NewChannel()
	if err := c.One(bongo.NewQS(selector)); err != nil {
		return helpers.NewBadRequestResponse(err)
	}
	// fetch only channel messages
	query.Type = models.ChannelMessage_TYPE_POST
	query.AccountId = accountId
	cm := models.NewChannelMessage()
	messages, err := cm.FetchMessagesByChannelId(c.Id, query)
	if err != nil {
		return helpers.NewBadRequestResponse(err)
	}

	buildMessageQuery.Limit = 3
	return helpers.HandleResultAndError(
		cm.BuildMessages(buildMessageQuery, messages),
	)
}

func Follow(u *url.URL, h http.Header, req *models.Account) (int, http.Header, interface{}, error) {
	targetId, err := helpers.GetURIInt64(u, "id")
	if err != nil {
		return helpers.NewBadRequestResponse(err)
	}

	return helpers.HandleResultAndError(
		req.Follow(targetId),
	)
}

func Register(u *url.URL, h http.Header, req *models.Account) (int, http.Header, interface{}, error) {

	if err := req.FetchOrCreate(); err != nil {
		return helpers.NewBadRequestResponse(err)
	}

	return helpers.NewOKResponse(req)
}

func Unfollow(u *url.URL, h http.Header, req *models.Account) (int, http.Header, interface{}, error) {
	targetId, err := helpers.GetURIInt64(u, "id")
	if err != nil {
		return helpers.NewBadRequestResponse(err)
	}

	return helpers.HandleResultAndError(req.Unfollow(targetId))
}

func MarkAsTroll(u *url.URL, h http.Header, req *models.Account) (int, http.Header, interface{}, error) {
	targetId, err := helpers.GetURIInt64(u, "id")
	if err != nil {
		return helpers.NewBadRequestResponse(err)
	}

	return helpers.HandleResultAndError(
		req.Unfollow(targetId),
	)
}<|MERGE_RESOLUTION|>--- conflicted
+++ resolved
@@ -29,11 +29,7 @@
 	}
 
 	return helpers.HandleResultAndError(
-<<<<<<< HEAD
-		models.PopulateChannelContainers(channels, accountId),
-=======
 		models.PopulateChannelContainersWithUnreadCount(channels, accountId),
->>>>>>> a5e81d1a
 	)
 }
 
