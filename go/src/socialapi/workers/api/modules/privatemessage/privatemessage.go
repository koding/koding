package privatemessage

import (
	"errors"
	"koding/db/mongodb/modelhelper"
	"net/http"
	"net/url"
	"socialapi/models"
	"socialapi/request"
	"socialapi/workers/common/response"

	"github.com/koding/bongo"
)

func fetchParticipantIds(participantNames []string) ([]int64, error) {
	participantIds := make([]int64, len(participantNames))
	for i, participantName := range participantNames {
		account, err := modelhelper.GetAccount(participantName)
		if err != nil {
			return nil, err
		}
		a := models.NewAccount()
		a.Id = account.SocialApiId
		a.OldId = account.Id.Hex()
		a.Nick = account.Profile.Nickname
		// fetch or create social api id
		if a.Id == 0 {
			if err := a.FetchOrCreate(); err != nil {
				return nil, err
			}
		}
		participantIds[i] = a.Id
	}

	return participantIds, nil
}

func appendCreatorIdIntoParticipantList(participants []int64, authorId int64) []int64 {
	for _, participant := range participants {
		if participant == authorId {
			return participants
		}
	}

	return append(participants, authorId)
}

func Send(u *url.URL, h http.Header, req *models.PrivateMessageRequest) (int, http.Header, interface{}, error) {
	if req.AccountId == 0 {
		return response.NewBadRequest(errors.New("AcccountId is not defined"))
	}

	// // req.Recipients = append(req.Recipients, req.AccountId)
	cm := models.NewChannelMessage()
	cm.Body = req.Body
	participantNames := cm.GetMentionedUsernames()
	participantIds, err := fetchParticipantIds(participantNames)
	if err != nil {
		return response.NewBadRequest(err)
	}

	// append creator to the recipients
	participantIds = appendCreatorIdIntoParticipantList(participantIds, req.AccountId)

	// author and atleast one recipient should be in the
	// recipient list
	if len(participantIds) < 2 {
		return response.NewBadRequest(errors.New("You should define your recipients"))
	}

	if req.GroupName == "" {
		req.GroupName = models.Channel_KODING_NAME
	}

	//// first create the channel
	c := models.NewPrivateMessageChannel(req.AccountId, req.GroupName)
	if err := c.Create(); err != nil {
		return response.NewBadRequest(err)
	}

	cm.TypeConstant = models.ChannelMessage_TYPE_PRIVATE_MESSAGE
	cm.AccountId = req.AccountId
	cm.InitialChannelId = c.Id
	if err := cm.Create(); err != nil {
		return response.NewBadRequest(err)
	}

	messageContainer, err := cm.BuildEmptyMessageContainer()
	if err != nil {
		return response.NewBadRequest(err)
	}

	messageContainer, err := cm.BuildEmptyMessageContainer()
	if err != nil {
		return helpers.NewBadRequestResponse(err)
	}

	_, err = c.AddMessage(cm.Id)
	if err != nil {
		return response.NewBadRequest(err)
	}

	for _, participantId := range participantIds {
		_, err := c.AddParticipant(participantId)
		if err != nil {
			return response.NewBadRequest(err)
		}
	}

	cmc := models.NewChannelContainer()
	cmc.Channel = *c
	cmc.IsParticipant = true
	cmc.LastMessage = messageContainer
	cmc.ParticipantCount = len(participantIds)
<<<<<<< HEAD
	participantOldIds, err := models.AccountOldsIdByIds(participantIds)
	if err != nil {
		return helpers.NewBadRequestResponse(err)
	}

	cmc.ParticipantsPreview = participantOldIds
=======
	participantOldIds, err := models.FetchAccountOldsIdByIdsFromCache(participantIds)
	if err != nil {
		return response.NewBadRequest(err)
	}
>>>>>>> ee75f3dc

	cmc.ParticipantsPreview = participantOldIds

	return response.NewOK(cmc)
}

func List(u *url.URL, h http.Header, _ interface{}) (int, http.Header, interface{}, error) {
	q := request.GetQuery(u)

	channels, err := getPrivateMessageChannels(q)
	if err != nil {
		return response.NewBadRequest(err)
	}

<<<<<<< HEAD
	return helpers.HandleResultAndError(
=======
	return response.HandleResultAndError(
>>>>>>> ee75f3dc
		models.PopulateChannelContainersWithUnreadCount(channels, q.AccountId),
	)
}

func getPrivateMessageChannels(q *request.Query) ([]models.Channel, error) {
	// build query for
	c := models.NewChannel()
	channelIds := make([]int64, 0)
	rows, err := bongo.B.DB.Table(c.TableName()).
		Select("api.channel_participant.channel_id").
		Joins("left join api.channel_participant on api.channel_participant.channel_id = api.channel.id").
		Where("api.channel_participant.account_id = ? and "+
		"api.channel.group_name = ? and "+
		"api.channel.type_constant = ? and "+
		"api.channel_participant.status_constant = ?",
		q.AccountId,
		q.GroupName,
		models.Channel_TYPE_PRIVATE_MESSAGE,
		models.ChannelParticipant_STATUS_ACTIVE).
		Limit(q.Limit).
		Offset(q.Skip).
		Order("api.channel.updated_at DESC").
		Rows()
	defer rows.Close()
	if err != nil {
		return nil, err
	}

	var channelId int64
	for rows.Next() {
		rows.Scan(&channelId)
		channelIds = append(channelIds, channelId)
	}

	channels, err := c.FetchByIds(channelIds)
	if err != nil {
		return nil, err
	}

	return channels, nil
}<|MERGE_RESOLUTION|>--- conflicted
+++ resolved
@@ -90,11 +90,6 @@
 		return response.NewBadRequest(err)
 	}
 
-	messageContainer, err := cm.BuildEmptyMessageContainer()
-	if err != nil {
-		return helpers.NewBadRequestResponse(err)
-	}
-
 	_, err = c.AddMessage(cm.Id)
 	if err != nil {
 		return response.NewBadRequest(err)
@@ -112,19 +107,10 @@
 	cmc.IsParticipant = true
 	cmc.LastMessage = messageContainer
 	cmc.ParticipantCount = len(participantIds)
-<<<<<<< HEAD
-	participantOldIds, err := models.AccountOldsIdByIds(participantIds)
-	if err != nil {
-		return helpers.NewBadRequestResponse(err)
-	}
-
-	cmc.ParticipantsPreview = participantOldIds
-=======
 	participantOldIds, err := models.FetchAccountOldsIdByIdsFromCache(participantIds)
 	if err != nil {
 		return response.NewBadRequest(err)
 	}
->>>>>>> ee75f3dc
 
 	cmc.ParticipantsPreview = participantOldIds
 
@@ -139,11 +125,7 @@
 		return response.NewBadRequest(err)
 	}
 
-<<<<<<< HEAD
-	return helpers.HandleResultAndError(
-=======
 	return response.HandleResultAndError(
->>>>>>> ee75f3dc
 		models.PopulateChannelContainersWithUnreadCount(channels, q.AccountId),
 	)
 }
