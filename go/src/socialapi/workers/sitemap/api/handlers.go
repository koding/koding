package api

import (
	"encoding/xml"
	"errors"
	"net/http"
	"socialapi/config"
	"socialapi/workers/common/handler"
	"socialapi/workers/common/mux"
	"socialapi/workers/sitemap/models"
	"strings"
	"time"

<<<<<<< HEAD
	"github.com/koding/runner"
=======
	"github.com/koding/metrics"
>>>>>>> ab082d90
)

var ErrFetch = errors.New("could not fetch files")

const (
	CacheTTL   = 5 * time.Minute
	GCInterval = 30 * time.Second
)

type ErrorResponse struct {
	XMLName xml.Name `xml:"response"`
	Error   string   `xml:"error"`
}

type SitemapHandler struct {
	fetcher *models.SitemapFetcher
}

func NewSitemapHandler() *SitemapHandler {
	return &SitemapHandler{
		fetcher: models.NewSitemapFetcher(CacheTTL, GCInterval, config.MustGet().Hostname),
	}
}

func AddHandlers(m *mux.Mux, metric *metrics.Metrics) {
	sh := NewSitemapHandler()

	m.AddUnscopedHandler(
		handler.Request{
			Handler:  sh.FetchRoot,
			Type:     handler.GetRequest,
			Endpoint: "/sitemap.xml",
			Metrics:  metric,
		})

	m.AddUnscopedHandler(
		handler.Request{
			Handler:  sh.FetchByName,
			Type:     handler.GetRequest,
			Endpoint: "/sitemap/{name}",
			Metrics:  metric,
		})
}

func NewDefaultError(err error) []byte {
	res, _ := xml.Marshal(&ErrorResponse{Error: err.Error()})

	return res
}

func (sh *SitemapHandler) FetchRoot(w http.ResponseWriter, _ *http.Request) {
	res, err := sh.fetcher.FetchRoot()
	if err != nil {
		handleError(w, err, "An error occurred while fetching sitemap")
		return
	}

	handleSuccess(w, res)
}

func (sh *SitemapHandler) FetchByName(w http.ResponseWriter, r *http.Request) {
	fileName := r.URL.Query().Get("name")

	names := strings.Split(fileName, ".")
	if len(names) == 0 {
		handleError(w, errors.New(fileName), "Invalid sitemap name")
		return
	}

	fileName = names[0]

	res, err := sh.fetcher.FetchByName(fileName)
	if err != nil {
		handleError(w, err, "An error occurred while fetching sitemap")
		return
	}

	handleSuccess(w, res)
}

func appendXmlHeader(data []byte) []byte {
	header := []byte(xml.Header)

	return append(header, data...)
}

func handleError(w http.ResponseWriter, err error, errMessage string) {
	runner.MustGetLogger().Error("%s: %s", errMessage, err)
	w.Header().Set("Content-Type", "application/xml")
	w.Write(NewDefaultError(ErrFetch))
}

func handleSuccess(w http.ResponseWriter, data []byte) {
	w.Header().Set("Content-Type", "application/xml")
	// append default xml header to the result set with UTF-8 encoding
	w.Write(appendXmlHeader(data))
}<|MERGE_RESOLUTION|>--- conflicted
+++ resolved
@@ -11,11 +11,8 @@
 	"strings"
 	"time"
 
-<<<<<<< HEAD
+	"github.com/koding/metrics"
 	"github.com/koding/runner"
-=======
-	"github.com/koding/metrics"
->>>>>>> ab082d90
 )
 
 var ErrFetch = errors.New("could not fetch files")
