--- conflicted
+++ resolved
@@ -3,10 +3,7 @@
 import (
 	"fmt"
 	"koding/db/mongodb/modelhelper"
-<<<<<<< HEAD
-=======
 	"socialapi/workers/common/manager"
->>>>>>> a5e81d1a
 	"socialapi/workers/common/runner"
 	"socialapi/workers/helper"
 	"socialapi/workers/realtime/realtime"
@@ -34,9 +31,6 @@
 		panic(err)
 	}
 
-<<<<<<< HEAD
-	r.Listen(handler)
-=======
 	m := manager.New()
 	m.Controller(handler)
 
@@ -59,6 +53,5 @@
 
 	// create message handler
 	r.Listen(m)
->>>>>>> a5e81d1a
 	r.Wait()
 }