package realtime

import (
	"encoding/json"
	"errors"
	"fmt"
	mongomodels "koding/db/models"
	"koding/db/mongodb/modelhelper"
	"socialapi/models"
	notificationmodels "socialapi/workers/notification/models"
	"strconv"

	"github.com/koding/logging"
	"github.com/koding/rabbitmq"
	"github.com/streadway/amqp"
	"labix.org/v2/mgo"
)

const (
	ChannelUpdateEventName      = "ChannelUpdateHappened"
	RemovedFromChannelEventName = "RemovedFromChannel"
	AddedToChannelEventName     = "AddedToChannel"
)

var mongoAccounts map[int64]*mongomodels.Account

func init() {
	mongoAccounts = make(map[int64]*mongomodels.Account)
}

type Controller struct {
	log     logging.Logger
	rmqConn *amqp.Connection
}

type NotificationEvent struct {
	RoutingKey string              `json:"routingKey"`
	Content    NotificationContent `json:"contents"`
}

type NotificationContent struct {
	TypeConstant string `json:"type"`
	TargetId     int64  `json:"targetId,string"`
	ActorId      string `json:"actorId"`
}

func (r *Controller) DefaultErrHandler(delivery amqp.Delivery, err error) bool {
	r.log.Error("an error occured deleting realtime event", err)
	delivery.Ack(false)
	return false
}

func New(rmq *rabbitmq.RabbitMQ, log logging.Logger) (*Controller, error) {
	rmqConn, err := rmq.Connect("NewRealtimeWorkerController")
	if err != nil {
		return nil, err
	}

	ffc := &Controller{
		log:     log,
		rmqConn: rmqConn.Conn(),
	}

	return ffc, nil
}

func (f *Controller) MessageUpdated(cm *models.ChannelMessage) error {
	if err := f.sendInstanceEvent(cm.GetId(), cm, "updateInstance"); err != nil {
		f.log.Error(err.Error())
		return err
	}

	return nil
}

// ChannelParticipantUpdatedEvent is fired when we update any info of the
// channel participant
// We are updating status_constant while removing user from the channel
// but regarding operation has another event, so we are gonna ignore it
func (f *Controller) ChannelParticipantUpdatedEvent(cp *models.ChannelParticipant) error {
	if cp.StatusConstant == models.ChannelParticipant_STATUS_LEFT {
		f.log.Info("Ignoring participant (%d) left channel event", cp.AccountId)
		return nil
	}

	c, err := models.ChannelById(cp.ChannelId)
	if err != nil {
		return err
	}

	cue := &channelUpdatedEvent{
		Controller:         f,
		Channel:            c,
		EventType:          channelUpdatedEventChannelParticipantUpdated,
		ChannelParticipant: cp,
	}

	return cue.sendForParticipant()
}

func (f *Controller) ChannelParticipantRemovedFromChannelEvent(cp *models.ChannelParticipant) error {
	return f.sendChannelParticipantEvent(cp, RemovedFromChannelEventName)
}

func (f *Controller) ChannelParticipantAddedToChannelEvent(cp *models.ChannelParticipant) error {
	return f.sendChannelParticipantEvent(cp, AddedToChannelEventName)
}

func (f *Controller) sendChannelParticipantEvent(cp *models.ChannelParticipant, eventName string) error {
	c, err := models.ChannelById(cp.ChannelId)
	if err != nil {
		return err
	}

	cmc, err := models.PopulateChannelContainer(*c, cp.AccountId)
	if err != nil {
		return err
	}

	if err := f.sendNotification(cp.AccountId, eventName, cmc); err != nil {
		f.log.Error("Ignoring err %s ", err.Error())
	}

	return nil
}

func (f *Controller) InteractionSaved(i *models.Interaction) error {
	return f.handleInteractionEvent("InteractionAdded", i)
}

func (f *Controller) InteractionDeleted(i *models.Interaction) error {
	return f.handleInteractionEvent("InteractionRemoved", i)
}

// here inorder to solve overflow
// bug of javascript with int64 values of Go
type InteractionEvent struct {
	MessageId    int64  `json:"messageId,string"`
	AccountId    int64  `json:"accountId,string"`
	AccountOldId string `json:"accountOldId"`
	TypeConstant string `json:"typeConstant"`
	Count        int    `json:"count"`
}

func (f *Controller) handleInteractionEvent(eventName string, i *models.Interaction) error {
	count, err := i.Count(i.TypeConstant)
	if err != nil {
		return err
	}

	oldId, err := models.AccountOldIdById(i.AccountId)
	if err != nil {
		return err
	}

	res := &InteractionEvent{
		MessageId:    i.MessageId,
		AccountId:    i.AccountId,
		AccountOldId: oldId,
		TypeConstant: i.TypeConstant,
		Count:        count,
	}

	err = f.sendInstanceEvent(i.MessageId, res, eventName)
	if err != nil {
		fmt.Println(err)
		return err
	}

	return nil
}

func (f *Controller) MessageReplySaved(mr *models.MessageReply) error {
	f.sendReplyEventAsChannelUpdatedEvent(mr, channelUpdatedEventReplyAdded)
	f.sendReplyAddedEvent(mr)
	return nil
}

func (f *Controller) sendReplyAddedEvent(mr *models.MessageReply) error {
	reply := models.NewChannelMessage()
	if err := reply.ById(mr.ReplyId); err != nil {
		return err
	}

	cmc, err := reply.BuildEmptyMessageContainer()
	if err != nil {
		return err
	}

	err = f.sendInstanceEvent(mr.MessageId, cmc, "ReplyAdded")
	if err != nil {
		fmt.Println(err)
		return err
	}

	return nil
}

func (f *Controller) sendReplyEventAsChannelUpdatedEvent(mr *models.MessageReply, eventType channelUpdatedEventType) error {
	parent, err := mr.FetchParent()
	if err != nil {
		return err
	}

	reply, err := mr.FetchReply()
	if err != nil {
		return err
	}

<<<<<<< HEAD
	oldId, err := models.FetchAccountOldIdByIdFromCache(i.AccountId)
=======
	cml := models.NewChannelMessageList()
	channels, err := cml.FetchMessageChannels(parent.Id)
>>>>>>> dd0be7ed
	if err != nil {
		return err
	}

	if len(channels) == 0 {
		f.log.Info("Message:(%d) is not in any channel", parent.Id)
		return nil
	}

	cue := &channelUpdatedEvent{
		// channel will be set in range loop
		Controller:           f,
		Channel:              nil,
		ParentChannelMessage: parent,
		ReplyChannelMessage:  reply,
		EventType:            eventType,
	}

	for _, channel := range channels {
		if channel.TypeConstant == models.Channel_TYPE_TOPIC {
			f.log.Critical("skip topic channels")
			continue
		}
		cue.Channel = &channel
		// send this event to all channels
		// that have this message
		err := cue.send()
		if err != nil {
			f.log.Error("err %s", err.Error())
		}
	}

	return nil
}

func (f *Controller) MessageReplyDeleted(mr *models.MessageReply) error {

	f.sendReplyEventAsChannelUpdatedEvent(mr, channelUpdatedEventReplyRemoved)

	if err := f.sendInstanceEvent(mr.MessageId, mr, "ReplyRemoved"); err != nil {
		return err
	}

	return nil
}

// send message to the channel
func (f *Controller) MessageListSaved(cml *models.ChannelMessageList) error {
	c, err := models.ChannelById(cml.ChannelId)
	if err != nil {
		return err
	}

	cm := models.NewChannelMessage()
	if err := cm.ById(cml.MessageId); err != nil {
		return err
	}

	cue := &channelUpdatedEvent{
		Controller:           f,
		Channel:              c,
		ParentChannelMessage: cm,
		EventType:            channelUpdatedEventMessageAddedToChannel,
	}

	if err := cue.send(); err != nil {
		return err
	}

	if err := f.sendChannelEvent(cml, "MessageAdded"); err != nil {
		return err
	}

	return nil
}

func (f *Controller) MessageListUpdated(cml *models.ChannelMessageList) error {
	c, err := models.ChannelById(cml.ChannelId)
	if err != nil {
		return err
	}

	cm := models.NewChannelMessage()
	if err := cm.ById(cml.MessageId); err != nil {
		return err
	}

	cp := models.NewChannelParticipant()
	cp.AccountId = c.CreatorId

	cue := &channelUpdatedEvent{
		Channel:              c,
		ParentChannelMessage: cm,
		ChannelParticipant:   cp,
		EventType:            channelUpdatedEventMessageUpdatedAtChannel,
	}

	if err := cue.sendForParticipant(); err != nil {
		return err
	}

	return nil
}

// todo - refactor this part
func (f *Controller) MessageListDeleted(cml *models.ChannelMessageList) error {
	c, err := models.ChannelById(cml.ChannelId)
	if err != nil {
		return err
	}

	cm := models.NewChannelMessage()
	if err := cm.ById(cml.MessageId); err != nil {
		return err
	}

	cp := models.NewChannelParticipant()
	cp.AccountId = c.CreatorId

	cue := &channelUpdatedEvent{
		Controller:           f,
		Channel:              c,
		ParentChannelMessage: cm,
		ChannelParticipant:   cp,
		EventType:            channelUpdatedEventMessageRemovedFromChannel,
	}

	if err := cue.send(); err != nil {
		return err
	}

	// f.sendNotification(cp.AccountId, ChannelUpdateEventName, cue)

	if err := f.sendChannelEvent(cml, "MessageRemoved"); err != nil {
		return err
	}

	return nil
}

func (f *Controller) NotifyUser(notification *notificationmodels.Notification) error {
	channel, err := f.rmqConn.Channel()
	if err != nil {
		return errors.New("channel connection error")
	}
	defer channel.Close()

	activity, nc, err := notification.FetchLastActivity()
	if err != nil {
		return err
	}

	// do not notify actor for her own action
	if activity.ActorId == notification.AccountId {
		return nil
	}

	// do not notify user when notification is not yet activated,
	// or it is already glanced (subscription case)
	if notification.ActivatedAt.IsZero() || notification.Glanced {
		return nil
	}

	oldAccount, err := fetchOldAccount(notification.AccountId)
	if err != nil {
		f.log.Warning("an error occurred while fetching old account: %s", err)
		return nil
	}

	// fetch user profile name from bongo as routing key
	ne := &NotificationEvent{}

	ne.Content = NotificationContent{
		TargetId:     nc.TargetId,
		TypeConstant: nc.TypeConstant,
	}
	ne.Content.ActorId, _ = models.FetchAccountOldIdByIdFromCache(activity.ActorId)

	notificationMessage, err := json.Marshal(ne)
	if err != nil {
		return err
	}

	routingKey := oldAccount.Profile.Nickname

	err = channel.Publish(
		"notification",
		routingKey,
		false,
		false,
		amqp.Publishing{Body: notificationMessage},
	)
	if err != nil {
		return fmt.Errorf("an error occurred while notifying user: %s", err)
	}

	return nil
}

// to-do add eviction here
func fetchOldAccountFromCache(accountId int64) (*mongomodels.Account, error) {
	if account, ok := mongoAccounts[accountId]; ok {
		return account, nil
	}

	account, err := fetchOldAccount(accountId)
	if err != nil {
		return nil, err
	}

	mongoAccounts[accountId] = account
	return account, nil
}

// fetchOldAccount fetches mongo account of a given new account id.
// this function must be used under another file for further use
func fetchOldAccount(accountId int64) (*mongomodels.Account, error) {
	newAccount := models.NewAccount()
	if err := newAccount.ById(accountId); err != nil {
		return nil, err
	}

	account, err := modelhelper.GetAccountById(newAccount.OldId)
	if err != nil {
		if err == mgo.ErrNotFound {
			return nil, errors.New("old account not found")
		}

		return nil, err
	}

	return account, nil
}

func (f *Controller) sendInstanceEvent(instanceId int64, message interface{}, eventName string) error {
	channel, err := f.rmqConn.Channel()
	if err != nil {
		return err
	}
	defer channel.Close()

	id := strconv.FormatInt(instanceId, 10)
	routingKey := "oid." + id + ".event." + eventName

	updateMessage, err := json.Marshal(message)
	if err != nil {
		return err
	}

	updateArr := make([]string, 1)
	if eventName == "updateInstance" {
		updateArr[0] = fmt.Sprintf("{\"$set\":%s}", string(updateMessage))
	} else {
		updateArr[0] = string(updateMessage)
	}

	msg, err := json.Marshal(updateArr)
	if err != nil {
		return err
	}

	f.log.Debug("Sending Instance Event Id:%s Message:%s ", id, updateMessage)

	return channel.Publish(
		"updateInstances", // exchange name
		routingKey,        // routing key
		false,             // mandatory
		false,             // immediate
		amqp.Publishing{Body: msg}, // message
	)
}

func (f *Controller) sendChannelEvent(cml *models.ChannelMessageList, eventName string) error {
	channel, err := f.rmqConn.Channel()
	if err != nil {
		return err
	}
	defer channel.Close()

	secretNames, err := fetchSecretNames(cml.ChannelId)
	if err != nil {
		return err
	}

	// if we dont have any secret names, just return
	if len(secretNames) < 1 {
		f.log.Info("Channel %d doest have any secret name", cml.ChannelId)
		return nil
	}

	cm := models.NewChannelMessage()
	if err := cm.ById(cml.MessageId); err != nil {
		return err
	}

	cmc, err := cm.BuildEmptyMessageContainer()
	if err != nil {
		return err
	}

	byteMessage, err := json.Marshal(cmc)
	if err != nil {
		return err
	}

	f.log.Debug("Sending Channel Event ChannelId:%d Message:%s ", cml.ChannelId, byteMessage)

	for _, secretName := range secretNames {
		routingKey := "socialapi.channelsecret." + secretName + "." + eventName

		if err := channel.Publish(
			"broker",   // exchange name
			routingKey, // routing key
			false,      // mandatory
			false,      // immediate
			amqp.Publishing{Body: byteMessage}, // message
		); err != nil {
			return err
		}
	}
	return nil
}

func fetchSecretNames(channelId int64) ([]string, error) {
	names := make([]string, 0)
	c, err := models.ChannelById(channelId)
	if err != nil {
		return names, err
	}

	name := fmt.Sprintf(
		"socialapi-group-%s-type-%s-name-%s",
		c.GroupName,
		c.TypeConstant,
		c.Name,
	)

	names, err = modelhelper.FetchFlattenedSecretName(name)
	return names, nil
}

func (f *Controller) sendNotification(accountId int64, eventName string, data interface{}) error {
	channel, err := f.rmqConn.Channel()
	if err != nil {
		return err
	}
	defer channel.Close()

	oldAccount, err := fetchOldAccountFromCache(accountId)
	if err != nil {
		return err
	}

	notification := map[string]interface{}{
		"event":    eventName,
		"contents": data,
	}

	byteNotification, err := json.Marshal(notification)
	if err != nil {
		return err
	}

	return channel.Publish(
		"notification",
		oldAccount.Profile.Nickname, // this is routing key
		false,
		false,
		amqp.Publishing{Body: byteNotification},
	)
}<|MERGE_RESOLUTION|>--- conflicted
+++ resolved
@@ -148,7 +148,7 @@
 		return err
 	}
 
-	oldId, err := models.AccountOldIdById(i.AccountId)
+	oldId, err := models.FetchAccountOldIdByIdFromCache(i.AccountId)
 	if err != nil {
 		return err
 	}
@@ -207,12 +207,8 @@
 		return err
 	}
 
-<<<<<<< HEAD
-	oldId, err := models.FetchAccountOldIdByIdFromCache(i.AccountId)
-=======
 	cml := models.NewChannelMessageList()
 	channels, err := cml.FetchMessageChannels(parent.Id)
->>>>>>> dd0be7ed
 	if err != nil {
 		return err
 	}
