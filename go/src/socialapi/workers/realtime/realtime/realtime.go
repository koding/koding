--- conflicted
+++ resolved
@@ -63,7 +63,6 @@
 
 	return ffc, nil
 }
-<<<<<<< HEAD
 
 func (f *Controller) MessageUpdated(cm *models.ChannelMessage) error {
 	if err := f.sendInstanceEvent(cm.GetId(), cm, "updateInstance"); err != nil {
@@ -90,12 +89,13 @@
 	}
 
 	cue := &channelUpdatedEvent{
+		Controller:         f,
 		Channel:            c,
 		EventType:          channelUpdatedEventChannelParticipantUpdated,
 		ChannelParticipant: cp,
 	}
 
-	return f.sendChannelUpdatedEventToParticipant(cue)
+	return cue.sendForParticipant()
 }
 
 func (f *Controller) ChannelParticipantRemovedFromChannelEvent(cp *models.ChannelParticipant) error {
@@ -144,88 +144,6 @@
 
 func (f *Controller) handleInteractionEvent(eventName string, i *models.Interaction) error {
 	count, err := i.Count(i.TypeConstant)
-=======
-
-func (f *Controller) MessageUpdated(cm *models.ChannelMessage) error {
-	if err := f.sendInstanceEvent(cm.GetId(), cm, "updateInstance"); err != nil {
-		f.log.Error(err.Error())
-		return err
-	}
-
-	return nil
-}
-
-// ChannelParticipantUpdatedEvent is fired when we update any info of the
-// channel participant
-// We are updating status_constant while removing user from the channel
-// but regarding operation has another event, so we are gonna ignore it
-func (f *Controller) ChannelParticipantUpdatedEvent(cp *models.ChannelParticipant) error {
-	if cp.StatusConstant == models.ChannelParticipant_STATUS_LEFT {
-		f.log.Info("Ignoring participant (%d) left channel event", cp.AccountId)
-		return nil
-	}
-
-	c, err := models.ChannelById(cp.ChannelId)
-	if err != nil {
-		return err
-	}
-
-	cue := &channelUpdatedEvent{
-		Controller:         f,
-		Channel:            c,
-		EventType:          channelUpdatedEventChannelParticipantUpdated,
-		ChannelParticipant: cp,
-	}
-
-	return cue.sendForParticipant()
-}
-
-func (f *Controller) ChannelParticipantRemovedFromChannelEvent(cp *models.ChannelParticipant) error {
-	return f.sendChannelParticipantEvent(cp, RemovedFromChannelEventName)
-}
-
-func (f *Controller) ChannelParticipantAddedToChannelEvent(cp *models.ChannelParticipant) error {
-	return f.sendChannelParticipantEvent(cp, AddedToChannelEventName)
-}
-
-func (f *Controller) sendChannelParticipantEvent(cp *models.ChannelParticipant, eventName string) error {
-	c, err := models.ChannelById(cp.ChannelId)
-	if err != nil {
-		return err
-	}
-
-	cmc, err := models.PopulateChannelContainer(*c, cp.AccountId)
-	if err != nil {
-		return err
-	}
-
-	if err := f.sendNotification(cp.AccountId, eventName, cmc); err != nil {
-		f.log.Error("Ignoring err %s ", err.Error())
-	}
-
-	return nil
-}
-
-func (f *Controller) InteractionSaved(i *models.Interaction) error {
-	return f.handleInteractionEvent("InteractionAdded", i)
-}
-
-func (f *Controller) InteractionDeleted(i *models.Interaction) error {
-	return f.handleInteractionEvent("InteractionRemoved", i)
-}
-
-// here inorder to solve overflow
-// bug of javascript with int64 values of Go
-type InteractionEvent struct {
-	MessageId    int64  `json:"messageId,string"`
-	AccountId    int64  `json:"accountId,string"`
-	AccountOldId string `json:"accountOldId"`
-	TypeConstant string `json:"typeConstant"`
-	Count        int    `json:"count"`
-}
-
-func (f *Controller) handleInteractionEvent(eventName string, i *models.Interaction) error {
-	count, err := i.Count(i.TypeConstant)
 	if err != nil {
 		return err
 	}
@@ -265,29 +183,11 @@
 	}
 
 	cmc, err := reply.BuildEmptyMessageContainer()
->>>>>>> ee75f3dc
-	if err != nil {
-		return err
-	}
-
-<<<<<<< HEAD
-	oldId, err := models.AccountOldIdById(i.AccountId)
-	if err != nil {
-		return err
-	}
-
-	res := &InteractionEvent{
-		MessageId:    i.MessageId,
-		AccountId:    i.AccountId,
-		AccountOldId: oldId,
-		TypeConstant: i.TypeConstant,
-		Count:        count,
-	}
-
-	err = f.sendInstanceEvent(i.MessageId, res, eventName)
-=======
+	if err != nil {
+		return err
+	}
+
 	err = f.sendInstanceEvent(mr.MessageId, cmc, "ReplyAdded")
->>>>>>> ee75f3dc
 	if err != nil {
 		fmt.Println(err)
 		return err
@@ -296,21 +196,6 @@
 	return nil
 }
 
-<<<<<<< HEAD
-func (f *Controller) MessageReplySaved(mr *models.MessageReply) error {
-	f.sendReplyEventAsChannelUpdatedEvent(mr, channelUpdatedEventReplyAdded)
-	f.sendReplyAddedEvent(mr)
-	return nil
-}
-
-func (f *Controller) sendReplyAddedEvent(mr *models.MessageReply) error {
-	reply := models.NewChannelMessage()
-	if err := reply.ById(mr.ReplyId); err != nil {
-		return err
-	}
-
-	cmc, err := reply.BuildEmptyMessageContainer()
-=======
 func (f *Controller) sendReplyEventAsChannelUpdatedEvent(mr *models.MessageReply, eventType channelUpdatedEventType) error {
 	parent, err := mr.FetchParent()
 	if err != nil {
@@ -318,29 +203,10 @@
 	}
 
 	reply, err := mr.FetchReply()
->>>>>>> ee75f3dc
-	if err != nil {
-		return err
-	}
-
-<<<<<<< HEAD
-	err = f.sendInstanceEvent(mr.MessageId, cmc, "ReplyAdded")
-	if err != nil {
-		fmt.Println(err)
-		return err
-	}
-
-	return nil
-}
-
-func (f *Controller) sendReplyEventAsChannelUpdatedEvent(mr *models.MessageReply, eventType ChannelUpdatedEventType) error {
-	parent, err := mr.FetchParent()
-	if err != nil {
-		return err
-	}
-
-	reply, err := mr.FetchReply()
-=======
+	if err != nil {
+		return err
+	}
+
 	cml := models.NewChannelMessageList()
 	channels, err := cml.FetchMessageChannels(parent.Id)
 	if err != nil {
@@ -392,54 +258,10 @@
 // send message to the channel
 func (f *Controller) MessageListSaved(cml *models.ChannelMessageList) error {
 	c, err := models.ChannelById(cml.ChannelId)
->>>>>>> ee75f3dc
-	if err != nil {
-		return err
-	}
-
-<<<<<<< HEAD
-	cml := models.NewChannelMessageList()
-	channels, err := cml.FetchMessageChannels(parent.Id)
-	if err != nil {
-		return err
-	}
-
-	if len(channels) == 0 {
-		f.log.Info("Message:(%d) is not in any channel", parent.Id)
-		return nil
-	}
-
-	cue := &channelUpdatedEvent{
-		// channel will be set in range loop
-		Channel:              nil,
-		ParentChannelMessage: parent,
-		ReplyChannelMessage:  reply,
-		EventType:            eventType,
-	}
-
-	for _, channel := range channels {
-		if channel.TypeConstant == models.Channel_TYPE_TOPIC {
-			f.log.Critical("skip topic channels")
-			continue
-		}
-		cue.Channel = &channel
-		// send this event to all channels
-		// that have this message
-		err := f.sendChannelUpdatedEvent(cue)
-		if err != nil {
-			f.log.Error("err %s", err.Error())
-		}
-	}
-
-	return nil
-}
-
-func (f *Controller) MessageReplyDeleted(mr *models.MessageReply) error {
-
-	f.sendReplyEventAsChannelUpdatedEvent(mr, channelUpdatedEventReplyRemoved)
-
-	if err := f.sendInstanceEvent(mr.MessageId, mr, "ReplyRemoved"); err != nil {
-=======
+	if err != nil {
+		return err
+	}
+
 	cm := models.NewChannelMessage()
 	if err := cm.ById(cml.MessageId); err != nil {
 		return err
@@ -457,19 +279,13 @@
 	}
 
 	if err := f.sendChannelEvent(cml, "MessageAdded"); err != nil {
->>>>>>> ee75f3dc
-		return err
-	}
-
-	return nil
-}
-
-<<<<<<< HEAD
-// send message to the channel
-func (f *Controller) MessageListSaved(cml *models.ChannelMessageList) error {
-=======
+		return err
+	}
+
+	return nil
+}
+
 func (f *Controller) MessageListUpdated(cml *models.ChannelMessageList) error {
->>>>>>> ee75f3dc
 	c, err := models.ChannelById(cml.ChannelId)
 	if err != nil {
 		return err
@@ -480,19 +296,6 @@
 		return err
 	}
 
-<<<<<<< HEAD
-	cue := &channelUpdatedEvent{
-		Channel:              c,
-		ParentChannelMessage: cm,
-		EventType:            channelUpdatedEventMessageAddedToChannel,
-	}
-
-	if err := f.sendChannelUpdatedEvent(cue); err != nil {
-		return err
-	}
-
-	if err := f.sendChannelEvent(cml, "MessageAdded"); err != nil {
-=======
 	cp := models.NewChannelParticipant()
 	cp.AccountId = c.CreatorId
 
@@ -505,19 +308,14 @@
 	}
 
 	if err := cue.sendForParticipant(); err != nil {
->>>>>>> ee75f3dc
-		return err
-	}
-
-	return nil
-}
-
-<<<<<<< HEAD
-func (f *Controller) MessageListUpdated(cml *models.ChannelMessageList) error {
-=======
+		return err
+	}
+
+	return nil
+}
+
 // todo - refactor this part
 func (f *Controller) MessageListDeleted(cml *models.ChannelMessageList) error {
->>>>>>> ee75f3dc
 	c, err := models.ChannelById(cml.ChannelId)
 	if err != nil {
 		return err
@@ -525,8 +323,6 @@
 
 	cm := models.NewChannelMessage()
 	if err := cm.ById(cml.MessageId); err != nil {
-<<<<<<< HEAD
-=======
 		return err
 	}
 
@@ -548,28 +344,12 @@
 	// f.sendNotification(cp.AccountId, ChannelUpdateEventName, cue)
 
 	if err := f.sendChannelEvent(cml, "MessageRemoved"); err != nil {
->>>>>>> ee75f3dc
-		return err
-	}
-
-	cp := models.NewChannelParticipant()
-	cp.AccountId = c.CreatorId
-
-	cue := &channelUpdatedEvent{
-		Channel:              c,
-		ParentChannelMessage: cm,
-		ChannelParticipant:   cp,
-		EventType:            channelUpdatedEventMessageUpdatedAtChannel,
-	}
-
-	return f.sendChannelUpdatedEventToParticipant(cue)
-}
-
-<<<<<<< HEAD
-// todo - refactor this part
-func (f *Controller) MessageListDeleted(cml *models.ChannelMessageList) error {
-	c, err := models.ChannelById(cml.ChannelId)
-=======
+		return err
+	}
+
+	return nil
+}
+
 func (f *Controller) NotifyUser(notification *notificationmodels.Notification) error {
 	channel, err := f.rmqConn.Channel()
 	if err != nil {
@@ -578,33 +358,10 @@
 	defer channel.Close()
 
 	activity, nc, err := notification.FetchLastActivity()
->>>>>>> ee75f3dc
-	if err != nil {
-		return err
-	}
-
-<<<<<<< HEAD
-	cm := models.NewChannelMessage()
-	if err := cm.ById(cml.MessageId); err != nil {
-		return err
-	}
-
-	cp := models.NewChannelParticipant()
-	cp.AccountId = c.CreatorId
-
-	cue := &channelUpdatedEvent{
-		Channel:              c,
-		ParentChannelMessage: cm,
-		ChannelParticipant:   cp,
-		EventType:            channelUpdatedEventMessageRemovedFromChannel,
-	}
-
-	f.sendChannelUpdatedEvent(cue)
-	// f.sendNotification(cp.AccountId, ChannelUpdateEventName, cue)
-
-	if err := f.sendChannelEvent(cml, "MessageRemoved"); err != nil {
-		return err
-=======
+	if err != nil {
+		return err
+	}
+
 	// do not notify actor for her own action
 	if activity.ActorId == notification.AccountId {
 		return nil
@@ -647,22 +404,11 @@
 	)
 	if err != nil {
 		return fmt.Errorf("an error occurred while notifying user: %s", err)
->>>>>>> ee75f3dc
-	}
-
-	return nil
-}
-
-<<<<<<< HEAD
-func (f *Controller) NotifyUser(notification *notificationmodels.Notification) error {
-	channel, err := f.rmqConn.Channel()
-	if err != nil {
-		return errors.New("channel connection error")
-	}
-	defer channel.Close()
-
-	activity, nc, err := notification.FetchLastActivity()
-=======
+	}
+
+	return nil
+}
+
 // to-do add eviction here
 func fetchOldAccountFromCache(accountId int64) (*mongomodels.Account, error) {
 	if account, ok := mongoAccounts[accountId]; ok {
@@ -670,40 +416,10 @@
 	}
 
 	account, err := fetchOldAccount(accountId)
->>>>>>> ee75f3dc
 	if err != nil {
 		return nil, err
 	}
 
-<<<<<<< HEAD
-	// do not notify actor for her own action
-	if activity.ActorId == notification.AccountId {
-		return nil
-	}
-
-	// do not notify user when notification is not yet activated,
-	// or it is already glanced (subscription case)
-	if notification.ActivatedAt.IsZero() || notification.Glanced {
-		return nil
-	}
-
-	oldAccount, err := fetchOldAccount(notification.AccountId)
-	if err != nil {
-		f.log.Warning("an error occurred while fetching old account: %s", err)
-		return nil
-	}
-
-	// fetch user profile name from bongo as routing key
-	ne := &NotificationEvent{}
-
-	ne.Content = NotificationContent{
-		TargetId:     nc.TargetId,
-		TypeConstant: nc.TypeConstant,
-	}
-	ne.Content.ActorId, _ = models.AccountOldIdById(activity.ActorId)
-
-	notificationMessage, err := json.Marshal(ne)
-=======
 	mongoAccounts[accountId] = account
 	return account, nil
 }
@@ -717,7 +433,6 @@
 	}
 
 	account, err := modelhelper.GetAccountById(newAccount.OldId)
->>>>>>> ee75f3dc
 	if err != nil {
 		if err == mgo.ErrNotFound {
 			return nil, errors.New("old account not found")
@@ -726,63 +441,9 @@
 		return nil, err
 	}
 
-<<<<<<< HEAD
-	routingKey := oldAccount.Profile.Nickname
-
-	err = channel.Publish(
-		"notification",
-		routingKey,
-		false,
-		false,
-		amqp.Publishing{Body: notificationMessage},
-	)
-	if err != nil {
-		return fmt.Errorf("an error occurred while notifying user: %s", err)
-	}
-
-	return nil
-}
-
-// to-do add eviction here
-func fetchOldAccountFromCache(accountId int64) (*mongomodels.Account, error) {
-	if account, ok := mongoAccounts[accountId]; ok {
-		return account, nil
-	}
-
-	account, err := fetchOldAccount(accountId)
-	if err != nil {
-		return nil, err
-	}
-
-	mongoAccounts[accountId] = account
 	return account, nil
 }
 
-// fetchOldAccount fetches mongo account of a given new account id.
-// this function must be used under another file for further use
-func fetchOldAccount(accountId int64) (*mongomodels.Account, error) {
-	newAccount := models.NewAccount()
-	if err := newAccount.ById(accountId); err != nil {
-		return nil, err
-	}
-
-	account, err := modelhelper.GetAccountById(newAccount.OldId)
-	if err != nil {
-		if err == mgo.ErrNotFound {
-			return nil, errors.New("old account not found")
-		}
-
-		return nil, err
-	}
-
-	return account, nil
-}
-
-=======
-	return account, nil
-}
-
->>>>>>> ee75f3dc
 func (f *Controller) sendInstanceEvent(instanceId int64, message interface{}, eventName string) error {
 	channel, err := f.rmqConn.Channel()
 	if err != nil {
