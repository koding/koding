package realtime

import (
	"encoding/json"
	"fmt"
	mongomodels "koding/db/models"
	"socialapi/models"
	"socialapi/request"

	"github.com/koding/logging"
	"github.com/koding/rabbitmq"
	"github.com/streadway/amqp"
)

const (
	ChannelUpdateEventName      = "ChannelUpdateHappened"
	RemovedFromChannelEventName = "RemovedFromChannel"
	AddedToChannelEventName     = "AddedToChannel"
)

var mongoAccounts map[int64]*mongomodels.Account

func init() {
	mongoAccounts = make(map[int64]*mongomodels.Account)
}

// Controller holds required instances for processing events
type Controller struct {
	// logging instance
	log logging.Logger

	// connection to RMQ
	rmqConn *amqp.Connection
}

type ParticipantContent struct {
	AccountId    int64  `json:"accountId,string"`
	AccountOldId string `json:"accountOldId"`
	ChannelId    int64  `json:"channelId"`
}

// DefaultErrHandler controls the errors, return false if an error occured
func (r *Controller) DefaultErrHandler(delivery amqp.Delivery, err error) bool {
	r.log.Error("an error occured deleting realtime event", err)
	delivery.Ack(false)
	return false
}

// New Creates a new controller for realtime package
func New(rmq *rabbitmq.RabbitMQ, log logging.Logger) (*Controller, error) {
	// connnects to RabbitMQ
	rmqConn, err := rmq.Connect("NewRealtimeWorkerController")
	if err != nil {
		return nil, err
	}

	ffc := &Controller{
		log:     log,
		rmqConn: rmqConn.Conn(),
	}

	return ffc, nil
}

// MessageUpdated controls message updated status
// if an error occured , returns error otherwise returns nil
func (f *Controller) MessageUpdated(cm *models.ChannelMessage) error {
	if len(cm.Token) == 0 {
		if err := cm.ById(cm.Id); err != nil {
			return err
		}
	}

	if err := f.sendInstanceEvent(cm.Token, cm, "updateInstance"); err != nil {
		f.log.Error(err.Error())
		return err
	}

	return nil
}

// ChannelParticipantUpdatedEvent is fired when we update any info of the
// channel participant
// We are updating status_constant while removing user from the channel
// but regarding operation has another event, so we are gonna ignore it
func (f *Controller) ChannelParticipantUpdatedEvent(cp *models.ChannelParticipant) error {
	// if status of the participant is left, then ignore the message
	if cp.StatusConstant == models.ChannelParticipant_STATUS_LEFT {
		f.log.Info("Ignoring participant (%d) left channel event", cp.AccountId)
		return nil
	}

	// fetch the channel that user is updated
	c, err := models.ChannelById(cp.ChannelId)
	if err != nil {
		return err
	}

	cue := &channelUpdatedEvent{
		Controller:         f,
		Channel:            c,
		EventType:          channelUpdatedEventChannelParticipantUpdated,
		ChannelParticipant: cp,
	}

	return cue.sendForParticipant()
}

// ChannelParticipantRemoved is fired when we remove any info of channel participant
func (f *Controller) ChannelParticipantRemoved(cp *models.ChannelParticipant) error {
	return f.sendChannelParticipantEvent(cp, RemovedFromChannelEventName)
}

// ChannelParticipantAdded is fired when we add any info of channel participant
func (f *Controller) ChannelParticipantAdded(cp *models.ChannelParticipant) error {
	return f.sendChannelParticipantEvent(cp, AddedToChannelEventName)
}

// sendChannelParticipantEvent sends the required info(data) about channel participant
func (f *Controller) sendChannelParticipantEvent(cp *models.ChannelParticipant, eventName string) error {
	c, err := models.ChannelById(cp.ChannelId)
	if err != nil {
		return err
	}

	cc := models.NewChannelContainer()
	err = cc.PopulateWith(*c, cp.AccountId)
	if err != nil {
		return err
	}

	accountOldId, err := models.FetchAccountOldIdByIdFromCache(cp.AccountId)
	if err != nil {
		return err
	}

	pc := &ParticipantContent{
		AccountId:    cp.AccountId,
		AccountOldId: accountOldId,
		ChannelId:    c.Id,
	}

	// send notification to the user(added user)
	if err := f.sendNotification(
		cp.AccountId,
		c.GroupName,
		eventName,
		cc,
	); err != nil {
		f.log.Error("Ignoring err %s ", err.Error())
	}

	// send this event to the channel itself
	return f.publishToChannel(c.Id, eventName, pc)
}

// InteractionSaved runs when interaction is added
func (f *Controller) InteractionSaved(i *models.Interaction) error {
	return f.handleInteractionEvent("InteractionAdded", i)
}

// InteractionSaved runs when interaction is removed
func (f *Controller) InteractionDeleted(i *models.Interaction) error {
	return f.handleInteractionEvent("InteractionRemoved", i)
}

// here inorder to solve overflow
// bug of javascript with int64 values of Go
type InteractionEvent struct {
	MessageId    int64  `json:"messageId,string"`
	AccountId    int64  `json:"accountId,string"`
	AccountOldId string `json:"accountOldId"`
	TypeConstant string `json:"typeConstant"`
	Count        int    `json:"count"`
}

// handleInteractionEvent handle the required info of interaction
func (f *Controller) handleInteractionEvent(eventName string, i *models.Interaction) error {
	q := &request.Query{
		Type:       models.Interaction_TYPE_LIKE,
		ShowExempt: false, // this is default value
	}

	count, err := i.Count(q)
	if err != nil {
		return err
	}

	// fetchs oldId from cache
	oldId, err := models.FetchAccountOldIdByIdFromCache(i.AccountId)
	if err != nil {
		return err
	}

	res := &InteractionEvent{
		MessageId:    i.MessageId,
		AccountId:    i.AccountId,
		AccountOldId: oldId,
		TypeConstant: i.TypeConstant,
		Count:        count,
	}

	m, err := models.ChannelMessageById(i.MessageId)
	if err != nil {
		return err
	}

	err = f.sendInstanceEvent(m.Token, res, eventName)
	if err != nil {
		return err
	}

	return nil
}

// MessageReplySaved updates the channels , send messages in updated channel
// and sends messages which is added
func (f *Controller) MessageReplySaved(mr *models.MessageReply) error {
	f.sendReplyEventAsChannelUpdatedEvent(mr, channelUpdatedEventReplyAdded)
	f.sendReplyAddedEvent(mr)

	return nil
}

func (f *Controller) sendReplyAddedEvent(mr *models.MessageReply) error {
	parent, err := models.ChannelMessageById(mr.MessageId)
	if err != nil {
		return err
	}

	// if reply is created now, it wont be in the cache
	// but fetch it from db and add to cache, we may use it later
	reply, err := models.ChannelMessageById(mr.ReplyId)
	if err != nil {
		return err
	}

	cmc, err := reply.BuildEmptyMessageContainer()
	if err != nil {
		return err
	}

	err = f.sendInstanceEvent(parent.Token, cmc, "ReplyAdded")
	if err != nil {
		return err
	}

	return nil
}

func (f *Controller) sendReplyEventAsChannelUpdatedEvent(mr *models.MessageReply, eventType channelUpdatedEventType) error {
	parent, err := models.ChannelMessageById(mr.MessageId)
	if err != nil {
		return err
	}

	// if reply is created now, it wont be in the cache
	// but fetch it from db and add to cache, we may use it later
	reply, err := models.ChannelMessageById(mr.ReplyId)
	if err != nil {
		return err
	}

	cml := models.NewChannelMessageList()
	channels, err := cml.FetchMessageChannels(parent.Id)
	if err != nil {
		return err
	}

	if len(channels) == 0 {
		f.log.Error(
			"Message:(%d) is not in any channel, bu somehow we addd a reply??",
			parent.Id,
		)
		return nil
	}

	cue := &channelUpdatedEvent{
		// channel will be set in range loop
		Controller:           f,
		Channel:              nil,
		ParentChannelMessage: parent,
		ReplyChannelMessage:  reply,
		EventType:            eventType,
	}

	// send this event to all channels
	// that have this message
	for _, channel := range channels {
		cue.Channel = &channel
<<<<<<< HEAD
		err := cue.send()
=======
		// send this event to all channels
		// that have this message
		err := cue.notifyAllParticipants()
>>>>>>> bb69efae
		if err != nil {
			f.log.Error("err %s", err.Error())
		}
	}

	return nil
}

func (f *Controller) MessageReplyDeleted(mr *models.MessageReply) error {
	f.sendReplyEventAsChannelUpdatedEvent(mr, channelUpdatedEventReplyRemoved)
	m, err := models.ChannelMessageById(mr.MessageId)
	if err != nil {
		return err
	}

	if err := f.sendInstanceEvent(m.Token, mr, "ReplyRemoved"); err != nil {
		return err
	}

	return nil
}

// send message to the channel
func (f *Controller) MessageListSaved(cml *models.ChannelMessageList) error {
	c, err := models.ChannelById(cml.ChannelId)
	if err != nil {
		return err
	}

	// populate cache
	cm, err := models.ChannelMessageById(cml.MessageId)
	if err != nil {
		return err
	}

	cue := &channelUpdatedEvent{
		Controller:           f,
		Channel:              c,
		ParentChannelMessage: cm,
		EventType:            channelUpdatedEventMessageAddedToChannel,
	}

	if err := cue.notifyAllParticipants(); err != nil {
		return err
	}

	if err := f.sendChannelEvent(cml, cm, "MessageAdded"); err != nil {
		return err
	}

	return nil
}

// ChannelMessageListUpdated event states that one of the channel_message_list
// record is updated, it means that one the pinned post's owner glanced it. - At
// least for now - If we decide on another giving another meaning on this event,
// we can rename the event.  PinnedPost's unread count is calculated from the
// last glanced reply's point. This message is user specific. There is no
// relation with channel participants or channel itself
func (f *Controller) ChannelMessageListUpdated(cml *models.ChannelMessageList) error {

	// find the user's pinned post channel
	// we need it for finding the account id
	c, err := models.ChannelById(cml.ChannelId)
	if err != nil {
		return err
	}

	if c.TypeConstant != models.Channel_TYPE_PINNED_ACTIVITY {
		f.log.Error("please investigate here, we have updated the channel message list for a non-pinned post item %+v", c)
		return nil
	}

	// get the glanced message
	cm, err := models.ChannelMessageById(cml.MessageId)
	if err != nil {
		return err
	}

	// No need to fetch the participant from database we are gonna use only the
	// account id
	cp := models.NewChannelParticipant()
	cp.AccountId = c.CreatorId
	cp.ChannelId = c.Id
	if err := cp.FetchParticipant(); err != nil {
		return err
	}

	cue := &channelUpdatedEvent{
		// inject controller for reaching to RMQ, log and other stuff
		Controller: f,

		// In which channel this event happened, we need groupName from the
		// channel because user can be in multiple groups, and all group-account
		// couples have separate channels
		Channel: c,

		// We need parentChannelMessage for calculating the unread count of it's replies
		ParentChannelMessage: cm,

		// ChannelParticipant is the reciever of this event
		ChannelParticipant: cp,

		// Assign event type
		EventType: channelUpdatedEventMessageUpdatedAtChannel,
	}

	if err := cue.sendForParticipant(); err != nil {
		return err
	}

	return nil
}

// PinnedChannelListUpdated handles the events of pinned channel lists'.  When a
// user glance a pinned message or when someone posts reply to a message we are
// updating the channel message lists
func (f *Controller) PinnedChannelListUpdated(pclue *models.PinnedChannelListUpdatedEvent) error {
	// find the user's pinned post channel
	// we need it for finding the account id
	c := pclue.Channel

	if &c == nil {
		f.log.Error("channel was nil, discarding the message %+v", pclue)
		return nil
	}

	if c.TypeConstant != models.Channel_TYPE_PINNED_ACTIVITY {
		f.log.Error("please investigate here, we have updated the channel message list for a non-pinned post item %+v", c)
		return nil
	}

	// No need to fetch the participant from database we are gonna use only the
	// account id
	cp := models.NewChannelParticipant()
	cp.AccountId = c.CreatorId
	cp.ChannelId = c.Id
	if err := cp.FetchParticipant(); err != nil {
		return err
	}

	cue := &channelUpdatedEvent{
		// inject controller for reaching to RMQ, log and other stuff
		Controller: f,

		// In which channel this event happened, we need groupName from the
		// channel because user can be in multiple groups, and all group-account
		// couples have separate channels
		Channel: &c,

		// We need parentChannelMessage for calculating the unread count of it's replies
		ParentChannelMessage: &pclue.Message,

		// We need to find out that if the reply is created by a troll
		ReplyChannelMessage: &pclue.Reply,

		// ChannelParticipant is the reciever of this event
		ChannelParticipant: cp,

		// Assign event type
		EventType: channelUpdatedEventReplyAdded,
	}

	if err := cue.sendForParticipant(); err != nil {
		return err
	}

	return nil
}

// todo - refactor this part
func (f *Controller) MessageListDeleted(cml *models.ChannelMessageList) error {
	c, err := models.ChannelById(cml.ChannelId)
	if err != nil {
		return err
	}

	// first try to fetch data from cache
	cm, _ := models.ChannelMessageById(cml.MessageId)
	if cm == nil {
		// if not found, fetch from db by unscoped
		cm = models.NewChannelMessage()
		// When a message is removed, deleted message is not found
		// via regular ById method
		if err := cm.UnscopedById(cml.MessageId); err != nil {
			return err
		}
	}

	cp := models.NewChannelParticipant()
	cp.AccountId = c.CreatorId

	cue := &channelUpdatedEvent{
		Controller:           f,
		Channel:              c,
		ParentChannelMessage: cm,
		ChannelParticipant:   cp,
		EventType:            channelUpdatedEventMessageRemovedFromChannel,
	}

	if err := cue.notifyAllParticipants(); err != nil {
		return err
	}

	// f.sendNotification(cp.AccountId, ChannelUpdateEventName, cue)

	if err := f.sendChannelEvent(cml, cm, "MessageRemoved"); err != nil {
		return err
	}

	return nil
}

func (f *Controller) sendInstanceEvent(instanceToken string, message interface{}, eventName string) error {
	channel, err := f.rmqConn.Channel()
	if err != nil {
		return err
	}
	defer channel.Close()

	routingKey := "oid." + instanceToken + ".event." + eventName
	updateMessage, err := json.Marshal(message)
	if err != nil {
		return err
	}

	updateArr := make([]string, 1)
	if eventName == "updateInstance" {
		updateArr[0] = fmt.Sprintf("{\"$set\":%s}", string(updateMessage))
	} else {
		updateArr[0] = string(updateMessage)
	}

	msg, err := json.Marshal(updateArr)
	if err != nil {
		return err
	}

	f.log.Debug(
		"Sending Instance Event Id:%s Message:%s EventName:%s",
		instanceToken,
		updateMessage,
		eventName,
	)

	return channel.Publish(
		"updateInstances", // exchange name
		routingKey,        // routing key
		false,             // mandatory
		false,             // immediate
		amqp.Publishing{Body: msg}, // message
	)
}

func (f *Controller) sendChannelEvent(cml *models.ChannelMessageList, cm *models.ChannelMessage, eventName string) error {
	cmc, err := cm.BuildEmptyMessageContainer()
	if err != nil {
		return err
	}

	return f.publishToChannel(cml.ChannelId, eventName, cmc)
}

// publishToChannel recieves channelId eventName and data to be published
// it fechessecret names from mongo db a publihes to each of them
// message is sent as a json message
// this function is not idempotent
func (f *Controller) publishToChannel(channelId int64, eventName string, data interface{}) error {
	// fetch secret names of the channel
	secretNames, err := models.SecretNamesByChannelId(channelId)
	if err != nil {
		return err
	}

	// if we dont have any secret names, just return
	if len(secretNames) < 1 {
		f.log.Info("Channel %d doest have any secret name", channelId)
		return nil
	}

	//convert data into json message
	byteMessage, err := json.Marshal(data)
	if err != nil {
		return err
	}

	// get a new channel for publishing a message
	channel, err := f.rmqConn.Channel()
	if err != nil {
		return err
	}
	// do not forget to close the channel
	defer channel.Close()

	for _, secretName := range secretNames {
		routingKey := "socialapi.channelsecret." + secretName + "." + eventName

		if err := channel.Publish(
			"broker",   // exchange name
			routingKey, // routing key
			false,      // mandatory
			false,      // immediate
			amqp.Publishing{Body: byteMessage}, // message
		); err != nil {
			return err
		}
	}
	return nil

}

func (f *Controller) sendNotification(
	accountId int64, groupName string, eventName string, data interface{},
) error {
	channel, err := f.rmqConn.Channel()
	if err != nil {
		return err
	}
	defer channel.Close()

	account, err := models.FetchAccountFromCache(accountId)
	if err != nil {
		return err
	}

	notification := map[string]interface{}{
		"event":    eventName,
		"context":  groupName,
		"contents": data,
	}

	byteNotification, err := json.Marshal(notification)
	if err != nil {
		return err
	}

	return channel.Publish(
		"notification",
		account.Nick, // this is routing key
		false,
		false,
		amqp.Publishing{Body: byteNotification},
	)
}<|MERGE_RESOLUTION|>--- conflicted
+++ resolved
@@ -288,13 +288,9 @@
 	// that have this message
 	for _, channel := range channels {
 		cue.Channel = &channel
-<<<<<<< HEAD
-		err := cue.send()
-=======
 		// send this event to all channels
 		// that have this message
 		err := cue.notifyAllParticipants()
->>>>>>> bb69efae
 		if err != nil {
 			f.log.Error("err %s", err.Error())
 		}
