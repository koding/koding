package main

import (
	"bytes"
	"net/http"
	"net/http/httptest"
	"socialapi/config"
	"testing"

	. "github.com/smartystreets/goconvey/convey"
)

var controller *Controller

func init() {
	r := initializeRunner()
	appConfig := config.MustRead(r.Conf.Path)

	// initialize client to talk to kloud
	kiteClient := initializeKiteClient(r.Kite, appConfig.Kloud.SecretKey, appConfig.Kloud.Address)

<<<<<<< HEAD
	// initialize client to send email
	email := initializeEmail(appConfig.Email)

=======
>>>>>>> ab082d90
	// initialize controller to inject dependencies
	cont := &Controller{Kite: kiteClient}

	controller = cont
}

func TestMux(t *testing.T) {
	Convey("Given mux", t, func() {
		st := &stripeMux{Controller: controller}
		pp := &paypalMux{Controller: controller}

		mux := initializeMux(st, pp)

		Convey("It should redirect stripe properly", func() {
			r, err := http.NewRequest("POST", "/-/payments/stripe/webhook", bytes.NewBuffer([]byte{}))
			So(err, ShouldBeNil)

			recorder := httptest.NewRecorder()

			mux.ServeHTTP(recorder, r)
			So(recorder.Code, ShouldNotEqual, 404)
		})

		Convey("It should redirect paypal properly", func() {
			r, err := http.NewRequest("POST", "/-/payments/paypal/webhook", bytes.NewBuffer([]byte{}))
			So(err, ShouldBeNil)

			recorder := httptest.NewRecorder()

			mux.ServeHTTP(recorder, r)
			So(recorder.Code, ShouldNotEqual, 404)
		})
	})
}<|MERGE_RESOLUTION|>--- conflicted
+++ resolved
@@ -19,12 +19,9 @@
 	// initialize client to talk to kloud
 	kiteClient := initializeKiteClient(r.Kite, appConfig.Kloud.SecretKey, appConfig.Kloud.Address)
 
-<<<<<<< HEAD
 	// initialize client to send email
 	email := initializeEmail(appConfig.Email)
 
-=======
->>>>>>> ab082d90
 	// initialize controller to inject dependencies
 	cont := &Controller{Kite: kiteClient}
 
