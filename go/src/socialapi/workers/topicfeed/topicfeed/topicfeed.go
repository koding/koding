--- conflicted
+++ resolved
@@ -26,12 +26,14 @@
 // extend this regex with https://github.com/twitter/twitter-text-rb/blob/eacf388136891eb316f1c110da8898efb8b54a38/lib/twitter-text/regex.rb
 // to support all languages
 
-<<<<<<< HEAD
-type Action func(*Controller, *models.ChannelMessage) error
-
 type Controller struct {
-	routes map[string]Action
-	log    logging.Logger
+	log logging.Logger
+}
+
+func New(log logging.Logger) *Controller {
+	return &Controller{
+		log: log,
+	}
 }
 
 func (t *Controller) DefaultErrHandler(delivery amqp.Delivery, err error) bool {
@@ -46,64 +48,11 @@
 	return false
 }
 
-func New(log logging.Logger) *Controller {
-	ffc := &Controller{
-		log: log,
-	}
-
-	routes := map[string]Action{
-		"api.channel_message_created": (*Controller).MessageSaved,
-		"api.channel_message_update":  (*Controller).MessageUpdated,
-		"api.channel_message_deleted": (*Controller).MessageDeleted,
-	}
-
-	ffc.routes = routes
-
-	return ffc
-}
-
-func (f *Controller) HandleEvent(event string, data []byte) error {
-	f.log.Debug("New Event Received %s", event)
-	handler, ok := f.routes[event]
-	if !ok {
-		return worker.HandlerNotFoundErr
-=======
-type Controller struct {
-	log logging.Logger
-}
-
-func New(log logging.Logger) *Controller {
-	return &Controller{
-		log: log,
-	}
-}
-
-func (t *Controller) DefaultErrHandler(delivery amqp.Delivery, err error) bool {
-	if delivery.Redelivered {
-		t.log.Error("Redelivered message gave error again, putting to maintenance queue", err)
-		delivery.Ack(false)
-		return true
->>>>>>> a5e81d1a
-	}
-
-	t.log.Error("an error occured putting message back to queue", err)
-	delivery.Nack(false, true)
-	return false
-}
-
 func (f *Controller) MessageSaved(data *models.ChannelMessage) error {
 	if res, _ := isEligible(data); !res {
 		return nil
 	}
 
-<<<<<<< HEAD
-	return handler(f, cm)
-}
-
-func (f *Controller) MessageSaved(data *models.ChannelMessage) error {
-
-=======
->>>>>>> a5e81d1a
 	topics := extractTopics(data.Body)
 	if len(topics) == 0 {
 		return nil
@@ -163,13 +112,10 @@
 }
 
 func (f *Controller) MessageUpdated(data *models.ChannelMessage) error {
-<<<<<<< HEAD
-=======
 	if res, _ := isEligible(data); !res {
 		return nil
 	}
 
->>>>>>> a5e81d1a
 	f.log.Debug("udpate message %s", data.Id)
 	// fetch message's current topics from the db
 	channels, err := fetchMessageChannels(data.Id)
@@ -274,13 +220,10 @@
 }
 
 func (f *Controller) MessageDeleted(data *models.ChannelMessage) error {
-<<<<<<< HEAD
-=======
 	if res, _ := isEligible(data); !res {
 		return nil
 	}
 
->>>>>>> a5e81d1a
 	cml := models.NewChannelMessageList()
 	selector := map[string]interface{}{
 		"message_id": data.Id,
