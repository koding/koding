package main

import (
	"fmt"
<<<<<<< HEAD
=======
	"socialapi/workers/common/manager"
>>>>>>> a5e81d1a
	"socialapi/workers/common/runner"
	"socialapi/workers/topicfeed/topicfeed"
)

var (
	Name = "TopicFeed"
)

func main() {
	r := runner.New(Name)
	if err := r.Init(); err != nil {
		fmt.Println(err)
		return
	}

<<<<<<< HEAD
	// create message handler
	handler := topicfeed.New(r.Log)

	r.Listen(handler)
=======
	m := manager.New()
	m.Controller(topicfeed.New(r.Log))

	m.HandleFunc("api.channel_message_update", (*topicfeed.Controller).MessageUpdated)
	m.HandleFunc("api.channel_message_deleted", (*topicfeed.Controller).MessageDeleted)
	m.HandleFunc("api.channel_message_created", (*topicfeed.Controller).MessageSaved)

	// create message handler
	r.Listen(m)
>>>>>>> a5e81d1a
	r.Wait()
}<|MERGE_RESOLUTION|>--- conflicted
+++ resolved
@@ -2,10 +2,7 @@
 
 import (
 	"fmt"
-<<<<<<< HEAD
-=======
 	"socialapi/workers/common/manager"
->>>>>>> a5e81d1a
 	"socialapi/workers/common/runner"
 	"socialapi/workers/topicfeed/topicfeed"
 )
@@ -21,12 +18,6 @@
 		return
 	}
 
-<<<<<<< HEAD
-	// create message handler
-	handler := topicfeed.New(r.Log)
-
-	r.Listen(handler)
-=======
 	m := manager.New()
 	m.Controller(topicfeed.New(r.Log))
 
@@ -36,6 +27,5 @@
 
 	// create message handler
 	r.Listen(m)
->>>>>>> a5e81d1a
 	r.Wait()
 }