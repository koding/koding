--- conflicted
+++ resolved
@@ -2,11 +2,6 @@
 
 import (
 	"encoding/json"
-<<<<<<< HEAD
-	"koding/db/mongodb/modelhelper"
-	"socialapi/config"
-=======
->>>>>>> 029843b2
 	"socialapi/models"
 	"socialapi/request"
 	"socialapi/rest"
@@ -19,258 +14,27 @@
 )
 
 func TestPrivateMesssages(t *testing.T) {
-<<<<<<< HEAD
-	r := runner.New("test")
-	if err := r.Init(); err != nil {
-		t.Fatalf("couldnt start bongo %s", err.Error())
-	}
-	defer r.Close()
-
-	appConfig := config.MustRead(r.Conf.Path)
-	modelhelper.Initialize(appConfig.Mongo)
-	defer modelhelper.Close()
-
-	Convey("while testing private channels", t, func() {
-
-		devrim, err := models.CreateAccountInBothDbsWithNick("devrim")
-		So(err, ShouldBeNil)
-		So(devrim, ShouldNotBeNil)
-		sinan, err := models.CreateAccountInBothDbsWithNick("sinan")
-		So(err, ShouldBeNil)
-		So(sinan, ShouldNotBeNil)
-
-		groupName := models.RandomGroupName()
-
-		// cretae admin user
-		account, err := models.CreateAccountInBothDbs()
-		tests.ResultedWithNoErrorCheck(account, err)
-		// fetch admin's session
-		ses, err := models.FetchOrCreateSession(account.Nick, groupName)
-		So(err, ShouldBeNil)
-		So(ses, ShouldNotBeNil)
-
-		groupChannel, err := rest.CreateChannelByGroupNameAndType(
-			account.Id,
-			groupName,
-			models.Channel_TYPE_GROUP,
-			ses.ClientId,
-		)
-		tests.ResultedWithNoErrorCheck(groupChannel, err)
-
-		recipient := models.NewAccount()
-		recipient.OldId = AccountOldId2.Hex()
-		recipient, err = rest.CreateAccount(recipient)
-		So(err, ShouldBeNil)
-		So(recipient, ShouldNotBeNil)
-
-		recipient2 := models.NewAccount()
-		recipient2.OldId = AccountOldId3.Hex()
-		recipient2, err = rest.CreateAccount(recipient2)
-		So(err, ShouldBeNil)
-		So(recipient2, ShouldNotBeNil)
-
-		Convey("participants should be a member of parent group", func() {
-			pmr := models.PrivateChannelRequest{}
-			pmr.AccountId = account.Id
-			pmr.Body = "this is a body message for private message @devrim @sinan"
-			pmr.GroupName = groupName
-			pmr.Recipients = []string{"devrim", "sinan"}
-			_, err := rest.SendPrivateChannelRequest(pmr)
-			So(err, ShouldNotBeNil)
-		})
-
-		_, err = groupChannel.AddParticipant(sinan.Id)
-		So(err, ShouldBeNil)
-
-		_, err = groupChannel.AddParticipant(devrim.Id)
-		So(err, ShouldBeNil)
-
-		Convey("one can send private message to one person", func() {
-			pmr := models.PrivateChannelRequest{}
-			pmr.AccountId = account.Id
-			pmr.Body = "this is a body message for private message @devrim @sinan"
-			pmr.GroupName = groupName
-			pmr.Recipients = []string{"devrim", "sinan"}
-			cmc, err := rest.SendPrivateChannelRequest(pmr)
-			So(err, ShouldBeNil)
-			So(cmc, ShouldNotBeNil)
-
-		})
-
-		Convey("0 recipient should not fail", func() {
-			pmr := models.PrivateChannelRequest{}
-			pmr.AccountId = account.Id
-			pmr.Body = "this is a body for private message"
-			pmr.GroupName = groupName
-			pmr.Recipients = []string{}
-
-			cmc, err := rest.SendPrivateChannelRequest(pmr)
-			So(err, ShouldBeNil)
-			So(cmc, ShouldNotBeNil)
-
-		})
-
-		Convey("if sender is not defined should fail to create PM", func() {
-			pmr := models.PrivateChannelRequest{}
-			pmr.AccountId = 0
-			pmr.Body = "this is a body for private message"
-			pmr.GroupName = ""
-			pmr.Recipients = []string{}
-
-			cmc, err := rest.SendPrivateChannelRequest(pmr)
-			So(err, ShouldNotBeNil)
-			So(cmc, ShouldBeNil)
-		})
-
-		Convey("one can send private message to multiple person", func() {
-			pmr := models.PrivateChannelRequest{}
-			pmr.AccountId = account.Id
-			pmr.Body = "this is a body for private message @sinan"
-			pmr.GroupName = groupName
-			pmr.Recipients = []string{"sinan"}
-			cmc, err := rest.SendPrivateChannelRequest(pmr)
-			So(err, ShouldBeNil)
-			So(cmc, ShouldNotBeNil)
-
-		})
-		Convey("private message response should have created channel", func() {
-			pmr := models.PrivateChannelRequest{}
-			pmr.AccountId = account.Id
-			pmr.Body = "this is a body for private message @devrim @sinan"
-			pmr.GroupName = groupName
-			pmr.Recipients = []string{"devrim", "sinan"}
-
-			cmc, err := rest.SendPrivateChannelRequest(pmr)
-			So(err, ShouldBeNil)
-			So(cmc, ShouldNotBeNil)
-			So(cmc.Channel.TypeConstant, ShouldEqual, models.Channel_TYPE_PRIVATE_MESSAGE)
-			So(cmc.Channel.Id, ShouldBeGreaterThan, 0)
-			So(cmc.Channel.GroupName, ShouldEqual, groupName)
-			So(cmc.Channel.PrivacyConstant, ShouldEqual, models.Channel_PRIVACY_PRIVATE)
-
-		})
-
-		Convey("private message response should have participant status data", func() {
-			pmr := models.PrivateChannelRequest{}
-			pmr.AccountId = account.Id
-			pmr.Body = "this is a body for private message @devrim @sinan"
-			pmr.GroupName = groupName
-			pmr.Recipients = []string{"devrim", "sinan"}
-
-			cmc, err := rest.SendPrivateChannelRequest(pmr)
-			So(err, ShouldBeNil)
-			So(cmc, ShouldNotBeNil)
-			So(cmc.IsParticipant, ShouldBeTrue)
-		})
-
-		Convey("private message response should have participant count", func() {
-			pmr := models.PrivateChannelRequest{}
-			pmr.AccountId = account.Id
-			pmr.Body = "this is a body for @sinan private message @devrim"
-			pmr.GroupName = groupName
-			pmr.Recipients = []string{"devrim", "sinan"}
-			cmc, err := rest.SendPrivateChannelRequest(pmr)
-			So(err, ShouldBeNil)
-			So(cmc, ShouldNotBeNil)
-			So(cmc.ParticipantCount, ShouldEqual, 3)
-		})
-
-		Convey("private message response should have participant preview", func() {
-			pmr := models.PrivateChannelRequest{}
-			pmr.AccountId = account.Id
-			pmr.Body = "this is @sinan a body for @devrim private message"
-			pmr.GroupName = groupName
-			pmr.Recipients = []string{"sinan", "devrim"}
-			cmc, err := rest.SendPrivateChannelRequest(pmr)
-			So(err, ShouldBeNil)
-			So(cmc, ShouldNotBeNil)
-			So(len(cmc.ParticipantsPreview), ShouldEqual, 3)
-		})
-
-		Convey("private message response should have last Message", func() {
-			body := "hi @devrim this is a body for private message also for @sinan"
-			pmr := models.PrivateChannelRequest{}
-			pmr.AccountId = account.Id
-			pmr.Body = body
-			pmr.GroupName = groupName
-			pmr.Recipients = []string{"sinan", "devrim"}
-			cmc, err := rest.SendPrivateChannelRequest(pmr)
-			So(err, ShouldBeNil)
-			So(cmc, ShouldNotBeNil)
-			So(cmc.LastMessage.Message.Body, ShouldEqual, body)
-		})
-
-		Convey("private message should be listed by all recipients", func() {
-			body := "hi @devrim this is a body for private message also for @sinan"
-			pmr := models.PrivateChannelRequest{}
-			pmr.AccountId = account.Id
-			pmr.Body = body
-			pmr.GroupName = groupName
-			pmr.Recipients = []string{"sinan", "devrim"}
-			cmc, err := rest.SendPrivateChannelRequest(pmr)
-=======
 	tests.WithRunner(t, func(r *runner.Runner) {
 		Convey("while testing private channels", t, func() {
 			devrim, err := models.CreateAccountInBothDbsWithNick("devrim")
 			So(err, ShouldBeNil)
 			So(devrim, ShouldNotBeNil)
 			sinan, err := models.CreateAccountInBothDbsWithNick("sinan")
->>>>>>> 029843b2
 			So(err, ShouldBeNil)
 			So(sinan, ShouldNotBeNil)
 
-<<<<<<< HEAD
-			pm, err := rest.GetPrivateChannels(&request.Query{AccountId: account.Id, GroupName: groupName})
-			So(err, ShouldBeNil)
-			So(pm, ShouldNotBeNil)
-			So(len(pm), ShouldNotEqual, 0)
-			So(pm[0], ShouldNotBeNil)
-			So(pm[0].Channel.TypeConstant, ShouldEqual, models.Channel_TYPE_PRIVATE_MESSAGE)
-			So(pm[0].Channel.Id, ShouldEqual, cmc.Channel.Id)
-			So(pm[0].Channel.GroupName, ShouldEqual, cmc.Channel.GroupName)
-			So(pm[0].LastMessage.Message.Body, ShouldEqual, cmc.LastMessage.Message.Body)
-			So(pm[0].Channel.PrivacyConstant, ShouldEqual, models.Channel_PRIVACY_PRIVATE)
-			So(len(pm[0].ParticipantsPreview), ShouldEqual, 3)
-			So(pm[0].IsParticipant, ShouldBeTrue)
-
-		})
-
-		Convey("user should be able to search private messages via purpose field", func() {
-			pmr := models.PrivateChannelRequest{}
-			pmr.AccountId = account.Id
-			pmr.Body = "search private messages"
-			pmr.GroupName = groupName
-			pmr.Recipients = []string{"sinan", "devrim"}
-			pmr.Purpose = "test me up"
-
-			cmc, err := rest.SendPrivateChannelRequest(pmr)
-			So(err, ShouldBeNil)
-
-			query := request.Query{AccountId: account.Id, GroupName: groupName}
-			_, err = rest.SearchPrivateChannels(&query)
-			So(err, ShouldNotBeNil)
-
-			query.Name = "test"
-			pm, err := rest.SearchPrivateChannels(&query)
-			So(err, ShouldBeNil)
-			So(pm, ShouldNotBeNil)
-			So(len(pm), ShouldNotEqual, 0)
-			So(pm[0], ShouldNotBeNil)
-			So(pm[0].Channel.TypeConstant, ShouldEqual, models.Channel_TYPE_PRIVATE_MESSAGE)
-			So(pm[0].Channel.Id, ShouldEqual, cmc.Channel.Id)
-			So(pm[0].Channel.GroupName, ShouldEqual, cmc.Channel.GroupName)
-			So(pm[0].LastMessage.Message.Body, ShouldEqual, cmc.LastMessage.Message.Body)
-			So(pm[0].Channel.PrivacyConstant, ShouldEqual, models.Channel_PRIVACY_PRIVATE)
-			So(pm[0].IsParticipant, ShouldBeTrue)
-
-		})
-
-		Convey("user join activity should be listed by recipients", func() {
 			groupName := models.RandomGroupName()
 
 			// cretae admin user
 			account, err := models.CreateAccountInBothDbs()
 			tests.ResultedWithNoErrorCheck(account, err)
+
+			models.CreateTypedGroupedChannelWithTest(
+				account.Id,
+				models.Channel_TYPE_GROUP,
+				groupName,
+			)
+
 			// fetch admin's session
 			ses, err := models.FetchOrCreateSession(account.Nick, groupName)
 			So(err, ShouldBeNil)
@@ -284,150 +48,11 @@
 			)
 			tests.ResultedWithNoErrorCheck(groupChannel, err)
 
-			_, err = groupChannel.AddParticipant(devrim.Id)
-			So(err, ShouldBeNil)
-			_, err = groupChannel.AddParticipant(sinan.Id)
-			So(err, ShouldBeNil)
-			_, err = groupChannel.AddParticipant(recipient.Id)
-			So(err, ShouldBeNil)
-
-			pmr := models.PrivateChannelRequest{}
-			pmr.AccountId = account.Id
-			pmr.Body = "test private message participants"
-			pmr.GroupName = groupName
-			pmr.Recipients = []string{"sinan", "devrim"}
-
-			cc, err := rest.SendPrivateChannelRequest(pmr)
-
-			So(err, ShouldBeNil)
-			So(cc, ShouldNotBeNil)
-
-			history, err := rest.GetHistory(
-				cc.Channel.Id,
-				&request.Query{
-					AccountId: account.Id,
-				},
-				ses.ClientId,
-			)
-
-			So(err, ShouldBeNil)
-			So(history, ShouldNotBeNil)
-			So(len(history.MessageList), ShouldEqual, 2)
-
-			// add participant
-			_, err = rest.AddChannelParticipant(cc.Channel.Id, account.Id, recipient.Id)
-			So(err, ShouldBeNil)
-
-			history, err = rest.GetHistory(
-				cc.Channel.Id,
-				&request.Query{
-					AccountId: account.Id,
-				},
-				ses.ClientId,
-			)
-
-			So(err, ShouldBeNil)
-			So(history, ShouldNotBeNil)
-			So(len(history.MessageList), ShouldEqual, 3)
-
-			So(history.MessageList[0].Message, ShouldNotBeNil)
-			So(history.MessageList[0].Message.TypeConstant, ShouldEqual, models.ChannelMessage_TYPE_SYSTEM)
-			So(history.MessageList[0].Message.Payload, ShouldNotBeNil)
-			addedBy, ok := history.MessageList[0].Message.Payload["addedBy"]
-			So(ok, ShouldBeTrue)
-			So(*addedBy, ShouldEqual, account.Nick)
-
-			systemType, ok := history.MessageList[0].Message.Payload["systemType"]
-			So(ok, ShouldBeTrue)
-			So(*systemType, ShouldEqual, models.PrivateMessageSystem_TYPE_JOIN)
-
-			// try to add same participant
-			_, err = rest.AddChannelParticipant(cc.Channel.Id, account.Id, recipient.Id)
-			So(err, ShouldBeNil)
-
-			history, err = rest.GetHistory(
-				cc.Channel.Id,
-				&request.Query{
-					AccountId: account.Id,
-				},
-				ses.ClientId,
-			)
-
-			So(err, ShouldBeNil)
-			So(history, ShouldNotBeNil)
-			So(len(history.MessageList), ShouldEqual, 3)
-
-		})
-
-		Convey("user should not be able to edit join messages", func() {
-			pmr := models.PrivateChannelRequest{}
-			pmr.AccountId = account.Id
-			pmr.Body = "test private message participants again"
-			pmr.GroupName = groupName
-			pmr.Recipients = []string{"devrim"}
-
-			cc, err := rest.SendPrivateChannelRequest(pmr)
-			So(err, ShouldBeNil)
-			So(cc, ShouldNotBeNil)
-
-			_, err = rest.AddChannelParticipant(cc.Channel.Id, account.Id, recipient.Id)
-			So(err, ShouldBeNil)
-
-=======
-			groupName := models.RandomGroupName()
-
-			// cretae admin user
-			account, err := models.CreateAccountInBothDbs()
-			tests.ResultedWithNoErrorCheck(account, err)
-
-			models.CreateTypedGroupedChannelWithTest(
-				account.Id,
-				models.Channel_TYPE_GROUP,
-				groupName,
-			)
-
-			// fetch admin's session
->>>>>>> 029843b2
-			ses, err := models.FetchOrCreateSession(account.Nick, groupName)
-			So(err, ShouldBeNil)
-			So(ses, ShouldNotBeNil)
-
-			groupChannel, err := rest.CreateChannelByGroupNameAndType(
-				account.Id,
-				groupName,
-				models.Channel_TYPE_GROUP,
-				ses.ClientId,
-			)
-			tests.ResultedWithNoErrorCheck(groupChannel, err)
-
 			recipient := models.NewAccount()
 			recipient.OldId = AccountOldId2.Hex()
 			recipient, err = rest.CreateAccount(recipient)
 			So(err, ShouldBeNil)
-<<<<<<< HEAD
-			So(history, ShouldNotBeNil)
-			So(len(history.MessageList), ShouldEqual, 3)
-
-			joinMessage := history.MessageList[0].Message
-			So(joinMessage, ShouldNotBeNil)
-
-			_, err = rest.UpdatePost(joinMessage)
-			So(err, ShouldNotBeNil)
-		})
-
-		Convey("first chat message should include initial participants", func() {
-			pmr := models.PrivateChannelRequest{}
-			pmr.AccountId = account.Id
-			pmr.Body = "test initial participation message"
-			pmr.GroupName = groupName
-			pmr.Recipients = []string{"sinan", "devrim"}
-
-			cc, err := rest.SendPrivateChannelRequest(pmr)
-			So(err, ShouldBeNil)
-			So(cc, ShouldNotBeNil)
-=======
 			So(recipient, ShouldNotBeNil)
->>>>>>> 029843b2
 
 			recipient2 := models.NewAccount()
 			recipient2.OldId = AccountOldId3.Hex()
@@ -450,12 +75,6 @@
 
 			_, err = groupChannel.AddParticipant(devrim.Id)
 			So(err, ShouldBeNil)
-<<<<<<< HEAD
-			So(len(participants), ShouldEqual, 2)
-			So(participants, ShouldContain, "devrim")
-			// So(*addedBy, ShouldEqual, account.OldId)
-=======
->>>>>>> 029843b2
 
 			Convey("one can send private message to one person", func() {
 				pmr := models.PrivateChannelRequest{}
