--- conflicted
+++ resolved
@@ -1,11 +1,6 @@
 package main
 
 import (
-<<<<<<< HEAD
-	"koding/db/mongodb/modelhelper"
-	"socialapi/config"
-=======
->>>>>>> 029843b2
 	"socialapi/models"
 	"socialapi/rest"
 	"socialapi/workers/common/tests"
@@ -20,89 +15,6 @@
 )
 
 func TestChannelParticipantOperations(t *testing.T) {
-<<<<<<< HEAD
-	r := runner.New("test")
-	if err := r.Init(); err != nil {
-		t.Fatalf("couldnt start bongo %s", err.Error())
-	}
-	defer r.Close()
-
-	appConfig := config.MustRead(r.Conf.Path)
-	modelhelper.Initialize(appConfig.Mongo)
-	defer modelhelper.Close()
-
-	Convey("while testing channel participants", t, func() {
-
-		Convey("First Create Users and initiate conversation", func() {
-			var err error
-			ownerAccount := models.NewAccount()
-			ownerAccount.OldId = AccountOldId.Hex()
-			ownerAccount, err = rest.CreateAccount(ownerAccount)
-			So(err, ShouldBeNil)
-			So(ownerAccount, ShouldNotBeNil)
-
-			secondAccount := models.NewAccount()
-			secondAccount.OldId = AccountOldId2.Hex()
-			secondAccount, err = rest.CreateAccount(secondAccount)
-			So(err, ShouldBeNil)
-			So(secondAccount, ShouldNotBeNil)
-
-			thirdAccount := models.NewAccount()
-			thirdAccount.OldId = AccountOldId3.Hex()
-			thirdAccount, err = rest.CreateAccount(thirdAccount)
-			So(err, ShouldBeNil)
-			So(thirdAccount, ShouldNotBeNil)
-
-			forthAccount := models.NewAccount()
-			forthAccount.OldId = AccountOldId4.Hex()
-			forthAccount, err = rest.CreateAccount(forthAccount)
-			So(err, ShouldBeNil)
-			So(forthAccount, ShouldNotBeNil)
-
-			devrim, err := models.CreateAccountInBothDbsWithNick("devrim")
-			So(err, ShouldBeNil)
-			So(devrim, ShouldNotBeNil)
-
-			groupName := models.RandomGroupName()
-
-			ses, err := models.FetchOrCreateSession(ownerAccount.Nick, groupName)
-			So(err, ShouldBeNil)
-			So(ses, ShouldNotBeNil)
-
-			groupChannel, err := rest.CreateChannelByGroupNameAndType(
-				ownerAccount.Id,
-				groupName,
-				models.Channel_TYPE_GROUP,
-				ses.ClientId,
-			)
-			tests.ResultedWithNoErrorCheck(groupChannel, err)
-			_, err = groupChannel.AddParticipant(secondAccount.Id)
-			So(err, ShouldBeNil)
-
-			_, err = groupChannel.AddParticipant(thirdAccount.Id)
-			So(err, ShouldBeNil)
-
-			_, err = groupChannel.AddParticipant(forthAccount.Id)
-			So(err, ShouldBeNil)
-
-			_, err = groupChannel.AddParticipant(devrim.Id)
-			So(err, ShouldBeNil)
-
-			pmr := models.PrivateChannelRequest{}
-
-			pmr.AccountId = ownerAccount.Id
-
-			pmr.Body = "new conversation"
-			pmr.GroupName = groupName
-			pmr.Recipients = []string{"devrim"}
-
-			channelContainer, err := rest.SendPrivateChannelRequest(pmr)
-			So(err, ShouldBeNil)
-			So(channelContainer, ShouldNotBeNil)
-
-			Convey("First user should be able to add second and third users to conversation", func() {
-				_, err = rest.AddChannelParticipant(channelContainer.Channel.Id, ownerAccount.Id, secondAccount.Id, thirdAccount.Id)
-=======
 	tests.WithRunner(t, func(r *runner.Runner) {
 		Convey("while testing channel participants", t, func() {
 			Convey("First Create Users and initiate conversation", func() {
@@ -111,7 +23,6 @@
 				secondAccount, err := models.CreateAccountInBothDbs()
 				tests.ResultedWithNoErrorCheck(secondAccount, err)
 				_, err = groupChannel.AddParticipant(secondAccount.Id)
->>>>>>> 029843b2
 				So(err, ShouldBeNil)
 
 				thirdAccount, err := models.CreateAccountInBothDbs()
