package main

import (
	"encoding/json"
<<<<<<< HEAD
	"koding/db/mongodb/modelhelper"
	"socialapi/config"
=======
>>>>>>> 029843b2
	"socialapi/models"
	"socialapi/request"
	"socialapi/rest"
	"socialapi/workers/common/tests"
	"testing"

	"github.com/koding/runner"

	. "github.com/smartystreets/goconvey/convey"
)

func TestCollaborationChannels(t *testing.T) {
<<<<<<< HEAD
	r := runner.New("collaboration_channel_test")
	if err := r.Init(); err != nil {
		t.Fatalf("couldnt start bongo %s", err.Error())
	}
	defer r.Close()

	appConfig := config.MustRead(r.Conf.Path)
	modelhelper.Initialize(appConfig.Mongo)
	defer modelhelper.Close()

	Convey("while testing collaboration channel", t, func() {

		devrim, err := models.CreateAccountInBothDbsWithNick("devrim")
		So(err, ShouldBeNil)
		So(devrim, ShouldNotBeNil)
		sinan, err := models.CreateAccountInBothDbsWithNick("sinan")
		So(err, ShouldBeNil)
		So(sinan, ShouldNotBeNil)

		groupName := models.RandomGroupName()

		// cretae admin user
		account, err := models.CreateAccountInBothDbs()
		tests.ResultedWithNoErrorCheck(account, err)
		// fetch admin's session
		ses, err := models.FetchOrCreateSession(account.Nick, groupName)
		So(err, ShouldBeNil)
		So(ses, ShouldNotBeNil)

		groupChannel, err := rest.CreateChannelByGroupNameAndType(
			account.Id,
			groupName,
			models.Channel_TYPE_GROUP,
			ses.ClientId,
		)
		tests.ResultedWithNoErrorCheck(groupChannel, err)

		_, err = groupChannel.AddParticipant(devrim.Id)
		So(err, ShouldBeNil)
		_, err = groupChannel.AddParticipant(sinan.Id)
		So(err, ShouldBeNil)

		recipient, err := models.CreateAccountInBothDbs()
		tests.ResultedWithNoErrorCheck(recipient, err)

		recipient2, err := models.CreateAccountInBothDbs()
		tests.ResultedWithNoErrorCheck(recipient2, err)

		Convey("one can send initiate the collaboration channel with only him", func() {
			pmr := models.PrivateChannelRequest{}
			pmr.AccountId = account.Id
			pmr.Body = "this is a body for private message"
			pmr.GroupName = groupName
			pmr.Recipients = []string{}
			pmr.TypeConstant = models.Channel_TYPE_COLLABORATION

			cmc, err := rest.SendPrivateChannelRequest(pmr)
			So(err, ShouldBeNil)
			So(cmc, ShouldNotBeNil)

		})

		Convey("one can send initiate the collaboration channel with 2 participants", func() {
			pmr := models.PrivateChannelRequest{}
			pmr.AccountId = account.Id
			pmr.Body = "this is a body message for private message @devrim @sinan"
			pmr.GroupName = groupName
			pmr.Recipients = []string{"devrim", "sinan"}
			pmr.TypeConstant = models.Channel_TYPE_COLLABORATION

			cmc, err := rest.SendPrivateChannelRequest(pmr)
			So(err, ShouldBeNil)
			So(cmc, ShouldNotBeNil)

		})

		Convey("if group name is nil, should not fail to create collaboration channel", func() {
			ses, err := models.FetchOrCreateSession(sinan.Nick, "koding")
			So(err, ShouldBeNil)
			So(ses, ShouldNotBeNil)

			groupChannel, err := rest.CreateChannelByGroupNameAndType(
				sinan.Id,
				"koding",
				models.Channel_TYPE_GROUP,
				ses.ClientId,
			)
			tests.ResultedWithNoErrorCheck(groupChannel, err)
			groupChannel.AddParticipant(devrim.Id)  // ignore error
			groupChannel.AddParticipant(account.Id) // ignore error
			groupChannel.AddParticipant(sinan.Id)   // ignore error

			pmr := models.PrivateChannelRequest{}
			pmr.AccountId = account.Id
			pmr.Body = "this is a body for private message @devrim @sinan"
			pmr.GroupName = ""
			pmr.Recipients = []string{"devrim", "sinan"}
			pmr.TypeConstant = models.Channel_TYPE_COLLABORATION

			cmc, err := rest.SendPrivateChannelRequest(pmr)
			So(err, ShouldBeNil)
			So(cmc, ShouldNotBeNil)
		})

		Convey("if sender is not defined should fail to create collaboration channel", func() {
			pmr := models.PrivateChannelRequest{}
			pmr.AccountId = 0
			pmr.Body = "this is a body for private message"
			pmr.GroupName = ""
			pmr.Recipients = []string{}
			pmr.TypeConstant = models.Channel_TYPE_COLLABORATION

			cmc, err := rest.SendPrivateChannelRequest(pmr)
			So(err, ShouldNotBeNil)
			So(cmc, ShouldBeNil)
		})

		Convey("one can send private message to multiple person", func() {
			pmr := models.PrivateChannelRequest{}
			pmr.AccountId = account.Id
			pmr.Body = "this is a body for private message @sinan"
			pmr.GroupName = groupName
			pmr.Recipients = []string{"sinan"}
			pmr.TypeConstant = models.Channel_TYPE_COLLABORATION

			cmc, err := rest.SendPrivateChannelRequest(pmr)
			So(err, ShouldBeNil)
			So(cmc, ShouldNotBeNil)

		})

		Convey("response should have created channel", func() {
			pmr := models.PrivateChannelRequest{}
			pmr.AccountId = account.Id
			pmr.Body = "this is a body for private message @devrim @sinan"
			pmr.GroupName = groupName
			pmr.Recipients = []string{"devrim", "sinan"}
			pmr.TypeConstant = models.Channel_TYPE_COLLABORATION

			cmc, err := rest.SendPrivateChannelRequest(pmr)
			So(err, ShouldBeNil)
			So(cmc, ShouldNotBeNil)
			So(cmc.Channel.TypeConstant, ShouldEqual, models.Channel_TYPE_COLLABORATION)
			So(cmc.Channel.Id, ShouldBeGreaterThan, 0)
			So(cmc.Channel.GroupName, ShouldEqual, groupName)
			So(cmc.Channel.PrivacyConstant, ShouldEqual, models.Channel_PRIVACY_PRIVATE)

		})

		Convey("send response should have participant status data", func() {
			pmr := models.PrivateChannelRequest{}
			pmr.AccountId = account.Id
			pmr.Body = "this is a body for private message @devrim @sinan"
			pmr.GroupName = groupName
			pmr.Recipients = []string{"devrim", "sinan"}
			pmr.TypeConstant = models.Channel_TYPE_COLLABORATION

			cmc, err := rest.SendPrivateChannelRequest(pmr)
			So(err, ShouldBeNil)
			So(cmc, ShouldNotBeNil)
			So(cmc.IsParticipant, ShouldBeTrue)
		})

		Convey("send response should have participant count", func() {
			pmr := models.PrivateChannelRequest{}
			pmr.AccountId = account.Id
			pmr.Body = "this is a body for @sinan private message @devrim"
			pmr.GroupName = groupName
			pmr.Recipients = []string{"devrim", "sinan"}
			pmr.TypeConstant = models.Channel_TYPE_COLLABORATION

			cmc, err := rest.SendPrivateChannelRequest(pmr)
			So(err, ShouldBeNil)
			So(cmc, ShouldNotBeNil)
			So(cmc.ParticipantCount, ShouldEqual, 3)
		})

		Convey("send response should have participant preview", func() {
			pmr := models.PrivateChannelRequest{}
			pmr.AccountId = account.Id
			pmr.Body = "this is @sinan a body for @devrim private message"
			pmr.GroupName = groupName
			pmr.Recipients = []string{"sinan", "devrim"}
			pmr.TypeConstant = models.Channel_TYPE_COLLABORATION

			cmc, err := rest.SendPrivateChannelRequest(pmr)
			So(err, ShouldBeNil)
			So(cmc, ShouldNotBeNil)
			So(len(cmc.ParticipantsPreview), ShouldEqual, 3)
		})

		Convey("send response should have last Message", func() {
			body := "hi @devrim this is a body for private message also for @sinan"
			pmr := models.PrivateChannelRequest{}
			pmr.AccountId = account.Id
			pmr.Body = body
			pmr.GroupName = groupName
			pmr.Recipients = []string{"sinan", "devrim"}
			pmr.TypeConstant = models.Channel_TYPE_COLLABORATION

			cmc, err := rest.SendPrivateChannelRequest(pmr)
			So(err, ShouldBeNil)
			So(cmc, ShouldNotBeNil)
			So(cmc.LastMessage.Message.Body, ShouldEqual, body)
		})

		Convey("channel messages should be listed by all recipients", func() {
			// // use a different group name
			// // in order not to interfere with another request
			// groupName := "testgroup" + strconv.FormatInt(rand.Int63(), 10)

			body := "hi @devrim this is a body for private message also for @sinan"
			pmr := models.PrivateChannelRequest{}
			pmr.AccountId = account.Id
			pmr.Body = body
			pmr.GroupName = groupName
			pmr.Recipients = []string{"sinan", "devrim"}
			pmr.TypeConstant = models.Channel_TYPE_COLLABORATION

			cmc, err := rest.SendPrivateChannelRequest(pmr)
			So(err, ShouldBeNil)
			So(cmc, ShouldNotBeNil)

			query := &request.Query{
				AccountId: account.Id,
				GroupName: groupName,
				Type:      models.Channel_TYPE_COLLABORATION,
			}

			pm, err := rest.GetPrivateChannels(query)
			So(err, ShouldBeNil)
			So(pm, ShouldNotBeNil)
			So(len(pm), ShouldNotEqual, 0)
			So(pm[0], ShouldNotBeNil)
			So(pm[0].Channel.TypeConstant, ShouldEqual, models.Channel_TYPE_COLLABORATION)
			So(pm[0].Channel.Id, ShouldEqual, cmc.Channel.Id)
			So(pm[0].Channel.GroupName, ShouldEqual, cmc.Channel.GroupName)
			So(pm[0].LastMessage.Message.Body, ShouldEqual, cmc.LastMessage.Message.Body)
			So(pm[0].Channel.PrivacyConstant, ShouldEqual, models.Channel_PRIVACY_PRIVATE)
			So(len(pm[0].ParticipantsPreview), ShouldEqual, 3)
			So(pm[0].IsParticipant, ShouldBeTrue)

		})

		Convey("user should be able to search collaboration channels via purpose field", func() {
			pmr := models.PrivateChannelRequest{}
			pmr.AccountId = account.Id
			pmr.Body = "search collaboration channel"
			pmr.GroupName = groupName
			pmr.Recipients = []string{"sinan", "devrim"}
			pmr.Purpose = "test me up"
			pmr.TypeConstant = models.Channel_TYPE_COLLABORATION

			cmc, err := rest.SendPrivateChannelRequest(pmr)
			So(err, ShouldBeNil)

			query := request.Query{
				AccountId: account.Id,
				GroupName: groupName,
				Type:      models.Channel_TYPE_COLLABORATION,
			}

			_, err = rest.SearchPrivateChannels(&query)
			So(err, ShouldNotBeNil)

			query.Name = "test"
			pm, err := rest.SearchPrivateChannels(&query)
			So(err, ShouldBeNil)
			So(pm, ShouldNotBeNil)
			So(len(pm), ShouldNotEqual, 0)
			So(pm[0], ShouldNotBeNil)
			So(pm[0].Channel.TypeConstant, ShouldEqual, models.Channel_TYPE_COLLABORATION)
			So(pm[0].Channel.Id, ShouldEqual, cmc.Channel.Id)
			So(pm[0].Channel.GroupName, ShouldEqual, cmc.Channel.GroupName)
			So(pm[0].LastMessage.Message.Body, ShouldEqual, cmc.LastMessage.Message.Body)
			So(pm[0].Channel.PrivacyConstant, ShouldEqual, models.Channel_PRIVACY_PRIVATE)
			So(pm[0].IsParticipant, ShouldBeTrue)

		})

		Convey("user join activity should be listed by recipients", func() {
			groupName := models.RandomGroupName()

			// cretae admin user
			account, err := models.CreateAccountInBothDbs()
			tests.ResultedWithNoErrorCheck(account, err)
			// fetch admin's session
			ses, err := models.FetchOrCreateSession(account.Nick, groupName)
			So(err, ShouldBeNil)
			So(ses, ShouldNotBeNil)

			groupChannel, err := rest.CreateChannelByGroupNameAndType(
				account.Id,
				groupName,
				models.Channel_TYPE_GROUP,
				ses.ClientId,
			)
			tests.ResultedWithNoErrorCheck(groupChannel, err)

			_, err = groupChannel.AddParticipant(devrim.Id)
			So(err, ShouldBeNil)
			_, err = groupChannel.AddParticipant(sinan.Id)
			So(err, ShouldBeNil)
			_, err = groupChannel.AddParticipant(recipient.Id)
			So(err, ShouldBeNil)

			pmr := models.PrivateChannelRequest{}
			pmr.AccountId = account.Id
			pmr.Body = "test collaboration channel participants"
			pmr.GroupName = groupName
			pmr.Recipients = []string{"sinan", "devrim"}
			pmr.TypeConstant = models.Channel_TYPE_COLLABORATION

			cc, err := rest.SendPrivateChannelRequest(pmr)

			So(err, ShouldBeNil)
			So(cc, ShouldNotBeNil)

			history, err := rest.GetHistory(
				cc.Channel.Id,
				&request.Query{
					AccountId: account.Id,
				},
				ses.ClientId,
			)

			So(err, ShouldBeNil)
			So(history, ShouldNotBeNil)
			So(len(history.MessageList), ShouldEqual, 2)

			// add participant
			_, err = rest.AddChannelParticipant(cc.Channel.Id, account.Id, recipient.Id)
			So(err, ShouldBeNil)

			history, err = rest.GetHistory(
				cc.Channel.Id,
				&request.Query{
					AccountId: account.Id,
				},
				ses.ClientId,
			)

			So(err, ShouldBeNil)
			So(history, ShouldNotBeNil)
			So(len(history.MessageList), ShouldEqual, 3)

			So(history.MessageList[0].Message, ShouldNotBeNil)
			So(history.MessageList[0].Message.TypeConstant, ShouldEqual, models.ChannelMessage_TYPE_SYSTEM)
			So(history.MessageList[0].Message.Payload, ShouldNotBeNil)
			addedBy, ok := history.MessageList[0].Message.Payload["addedBy"]
			So(ok, ShouldBeTrue)
			So(*addedBy, ShouldEqual, account.Nick)

			systemType, ok := history.MessageList[0].Message.Payload["systemType"]
			So(ok, ShouldBeTrue)
			So(*systemType, ShouldEqual, models.PrivateMessageSystem_TYPE_JOIN)

			// try to add same participant
			_, err = rest.AddChannelParticipant(cc.Channel.Id, account.Id, recipient.Id)
			So(err, ShouldBeNil)

			history, err = rest.GetHistory(
				cc.Channel.Id,
				&request.Query{
					AccountId: account.Id,
				},
				ses.ClientId,
			)

			So(err, ShouldBeNil)
			So(history, ShouldNotBeNil)
			So(len(history.MessageList), ShouldEqual, 3)

		})

		Convey("user should not be able to edit join messages", func() {
			pmr := models.PrivateChannelRequest{}
			pmr.AccountId = account.Id
			pmr.Body = "test collaboration channel participants again"
			pmr.GroupName = groupName
			pmr.Recipients = []string{"devrim"}
			pmr.TypeConstant = models.Channel_TYPE_COLLABORATION

			cc, err := rest.SendPrivateChannelRequest(pmr)
			So(err, ShouldBeNil)
			So(cc, ShouldNotBeNil)
=======
	tests.WithRunner(t, func(r *runner.Runner) {
		Convey("while testing collaboration channel", t, func() {
			devrim, err := models.CreateAccountInBothDbsWithNick("devrim")
			So(err, ShouldBeNil)
			So(devrim, ShouldNotBeNil)
			sinan, err := models.CreateAccountInBothDbsWithNick("sinan")
			So(err, ShouldBeNil)
			So(sinan, ShouldNotBeNil)

			groupName := models.RandomGroupName()

			// cretae admin user
			account, err := models.CreateAccountInBothDbs()
			tests.ResultedWithNoErrorCheck(account, err)
			// fetch admin's session
			ses, err := models.FetchOrCreateSession(account.Nick, groupName)
			So(err, ShouldBeNil)
			So(ses, ShouldNotBeNil)

			groupChannel := models.CreateTypedGroupedChannelWithTest(
				account.Id,
				models.Channel_TYPE_GROUP,
				groupName,
			)

			groupChannel.AddParticipant(account.Id)
>>>>>>> 029843b2

			_, err = groupChannel.AddParticipant(devrim.Id)
			So(err, ShouldBeNil)
			_, err = groupChannel.AddParticipant(sinan.Id)
			So(err, ShouldBeNil)

			recipient, err := models.CreateAccountInBothDbs()
			tests.ResultedWithNoErrorCheck(recipient, err)

			recipient2, err := models.CreateAccountInBothDbs()
			tests.ResultedWithNoErrorCheck(recipient2, err)

			Convey("one can send initiate the collaboration channel with only him", func() {
				pmr := models.PrivateChannelRequest{}
				pmr.AccountId = account.Id
				pmr.Body = "this is a body for private message"
				pmr.GroupName = groupName
				pmr.Recipients = []string{}
				pmr.TypeConstant = models.Channel_TYPE_COLLABORATION

				cmc, err := rest.SendPrivateChannelRequest(pmr)
				So(err, ShouldBeNil)
				So(cmc, ShouldNotBeNil)

			})

			Convey("one can send initiate the collaboration channel with 2 participants", func() {
				pmr := models.PrivateChannelRequest{}
				pmr.AccountId = account.Id
				pmr.Body = "this is a body message for private message @devrim @sinan"
				pmr.GroupName = groupName
				pmr.Recipients = []string{"devrim", "sinan"}
				pmr.TypeConstant = models.Channel_TYPE_COLLABORATION

				cmc, err := rest.SendPrivateChannelRequest(pmr)
				So(err, ShouldBeNil)
				So(cmc, ShouldNotBeNil)

			})

			Convey("if group name is nil, should not fail to create collaboration channel", func() {
				ses, err := models.FetchOrCreateSession(sinan.Nick, "koding")
				So(err, ShouldBeNil)
				So(ses, ShouldNotBeNil)

				groupChannel, err := rest.CreateChannelByGroupNameAndType(
					sinan.Id,
					"koding",
					models.Channel_TYPE_GROUP,
					ses.ClientId,
				)
				tests.ResultedWithNoErrorCheck(groupChannel, err)
				groupChannel.AddParticipant(devrim.Id)  // ignore error
				groupChannel.AddParticipant(account.Id) // ignore error
				groupChannel.AddParticipant(sinan.Id)   // ignore error

				pmr := models.PrivateChannelRequest{}
				pmr.AccountId = account.Id
				pmr.Body = "this is a body for private message @devrim @sinan"
				pmr.GroupName = ""
				pmr.Recipients = []string{"devrim", "sinan"}
				pmr.TypeConstant = models.Channel_TYPE_COLLABORATION

				cmc, err := rest.SendPrivateChannelRequest(pmr)
				So(err, ShouldBeNil)
				So(cmc, ShouldNotBeNil)
			})

			Convey("if sender is not defined should fail to create collaboration channel", func() {
				pmr := models.PrivateChannelRequest{}
				pmr.AccountId = 0
				pmr.Body = "this is a body for private message"
				pmr.GroupName = ""
				pmr.Recipients = []string{}
				pmr.TypeConstant = models.Channel_TYPE_COLLABORATION

				cmc, err := rest.SendPrivateChannelRequest(pmr)
				So(err, ShouldNotBeNil)
				So(cmc, ShouldBeNil)
			})

			Convey("one can send private message to multiple person", func() {
				pmr := models.PrivateChannelRequest{}
				pmr.AccountId = account.Id
				pmr.Body = "this is a body for private message @sinan"
				pmr.GroupName = groupName
				pmr.Recipients = []string{"sinan"}
				pmr.TypeConstant = models.Channel_TYPE_COLLABORATION

				cmc, err := rest.SendPrivateChannelRequest(pmr)
				So(err, ShouldBeNil)
				So(cmc, ShouldNotBeNil)

			})

			Convey("response should have created channel", func() {
				pmr := models.PrivateChannelRequest{}
				pmr.AccountId = account.Id
				pmr.Body = "this is a body for private message @devrim @sinan"
				pmr.GroupName = groupName
				pmr.Recipients = []string{"devrim", "sinan"}
				pmr.TypeConstant = models.Channel_TYPE_COLLABORATION

				cmc, err := rest.SendPrivateChannelRequest(pmr)
				So(err, ShouldBeNil)
				So(cmc, ShouldNotBeNil)
				So(cmc.Channel.TypeConstant, ShouldEqual, models.Channel_TYPE_COLLABORATION)
				So(cmc.Channel.Id, ShouldBeGreaterThan, 0)
				So(cmc.Channel.GroupName, ShouldEqual, groupName)
				So(cmc.Channel.PrivacyConstant, ShouldEqual, models.Channel_PRIVACY_PRIVATE)

			})

			Convey("send response should have participant status data", func() {
				pmr := models.PrivateChannelRequest{}
				pmr.AccountId = account.Id
				pmr.Body = "this is a body for private message @devrim @sinan"
				pmr.GroupName = groupName
				pmr.Recipients = []string{"devrim", "sinan"}
				pmr.TypeConstant = models.Channel_TYPE_COLLABORATION

				cmc, err := rest.SendPrivateChannelRequest(pmr)
				So(err, ShouldBeNil)
				So(cmc, ShouldNotBeNil)
				So(cmc.IsParticipant, ShouldBeTrue)
			})

			Convey("send response should have participant count", func() {
				pmr := models.PrivateChannelRequest{}
				pmr.AccountId = account.Id
				pmr.Body = "this is a body for @sinan private message @devrim"
				pmr.GroupName = groupName
				pmr.Recipients = []string{"devrim", "sinan"}
				pmr.TypeConstant = models.Channel_TYPE_COLLABORATION

				cmc, err := rest.SendPrivateChannelRequest(pmr)
				So(err, ShouldBeNil)
				So(cmc, ShouldNotBeNil)
				So(cmc.ParticipantCount, ShouldEqual, 3)
			})

			Convey("send response should have participant preview", func() {
				pmr := models.PrivateChannelRequest{}
				pmr.AccountId = account.Id
				pmr.Body = "this is @sinan a body for @devrim private message"
				pmr.GroupName = groupName
				pmr.Recipients = []string{"sinan", "devrim"}
				pmr.TypeConstant = models.Channel_TYPE_COLLABORATION

				cmc, err := rest.SendPrivateChannelRequest(pmr)
				So(err, ShouldBeNil)
				So(cmc, ShouldNotBeNil)
				So(len(cmc.ParticipantsPreview), ShouldEqual, 3)
			})

			Convey("send response should have last Message", func() {
				body := "hi @devrim this is a body for private message also for @sinan"
				pmr := models.PrivateChannelRequest{}
				pmr.AccountId = account.Id
				pmr.Body = body
				pmr.GroupName = groupName
				pmr.Recipients = []string{"sinan", "devrim"}
				pmr.TypeConstant = models.Channel_TYPE_COLLABORATION

				cmc, err := rest.SendPrivateChannelRequest(pmr)
				So(err, ShouldBeNil)
				So(cmc, ShouldNotBeNil)
				So(cmc.LastMessage.Message.Body, ShouldEqual, body)
			})

			Convey("channel messages should be listed by all recipients", func() {
				// // use a different group name
				// // in order not to interfere with another request
				// groupName := "testgroup" + strconv.FormatInt(rand.Int63(), 10)

				body := "hi @devrim this is a body for private message also for @sinan"
				pmr := models.PrivateChannelRequest{}
				pmr.AccountId = account.Id
				pmr.Body = body
				pmr.GroupName = groupName
				pmr.Recipients = []string{"sinan", "devrim"}
				pmr.TypeConstant = models.Channel_TYPE_COLLABORATION

				cmc, err := rest.SendPrivateChannelRequest(pmr)
				So(err, ShouldBeNil)
				So(cmc, ShouldNotBeNil)

				query := &request.Query{
					AccountId: account.Id,
<<<<<<< HEAD
				},
				ses.ClientId,
			)

			So(err, ShouldBeNil)
			So(history, ShouldNotBeNil)
			So(len(history.MessageList), ShouldEqual, 3)

			joinMessage := history.MessageList[0].Message
			So(joinMessage, ShouldNotBeNil)

			_, err = rest.UpdatePost(joinMessage)
			So(err, ShouldNotBeNil)
		})

		Convey("first chat message should include initial participants", func() {
			pmr := models.PrivateChannelRequest{}
			pmr.AccountId = account.Id
			pmr.Body = "test initial participation message"
			pmr.GroupName = groupName
			pmr.Recipients = []string{"sinan", "devrim"}
			pmr.TypeConstant = models.Channel_TYPE_COLLABORATION

			cc, err := rest.SendPrivateChannelRequest(pmr)
			So(err, ShouldBeNil)
			So(cc, ShouldNotBeNil)

			ses, err := models.FetchOrCreateSession(account.Nick, groupName)
			So(err, ShouldBeNil)
			So(ses, ShouldNotBeNil)

			history, err := rest.GetHistory(
				cc.Channel.Id,
				&request.Query{
					AccountId: account.Id,
				},
				ses.ClientId,
			)

			So(err, ShouldBeNil)
			So(history, ShouldNotBeNil)
			So(len(history.MessageList), ShouldEqual, 2)

			joinMessage := history.MessageList[1].Message
			So(joinMessage.TypeConstant, ShouldEqual, models.ChannelMessage_TYPE_SYSTEM)
			So(joinMessage.Payload, ShouldNotBeNil)
			initialParticipants, ok := joinMessage.Payload["initialParticipants"]
			So(ok, ShouldBeTrue)

			systemType, ok := history.MessageList[1].Message.Payload["systemType"]
			So(ok, ShouldBeTrue)
			So(*systemType, ShouldEqual, models.PrivateMessageSystem_TYPE_INIT)

			participants := make([]string, 0)
			err = json.Unmarshal([]byte(*initialParticipants), &participants)
			So(err, ShouldBeNil)
			So(len(participants), ShouldEqual, 2)
			So(participants, ShouldContain, "devrim")
			// So(*addedBy, ShouldEqual, account.OldId)

=======
					GroupName: groupName,
					Type:      models.Channel_TYPE_COLLABORATION,
				}

				pm, err := rest.GetPrivateChannels(query)
				So(err, ShouldBeNil)
				So(pm, ShouldNotBeNil)
				So(len(pm), ShouldNotEqual, 0)
				So(pm[0], ShouldNotBeNil)
				So(pm[0].Channel.TypeConstant, ShouldEqual, models.Channel_TYPE_COLLABORATION)
				So(pm[0].Channel.Id, ShouldEqual, cmc.Channel.Id)
				So(pm[0].Channel.GroupName, ShouldEqual, cmc.Channel.GroupName)
				So(pm[0].LastMessage.Message.Body, ShouldEqual, cmc.LastMessage.Message.Body)
				So(pm[0].Channel.PrivacyConstant, ShouldEqual, models.Channel_PRIVACY_PRIVATE)
				So(len(pm[0].ParticipantsPreview), ShouldEqual, 3)
				So(pm[0].IsParticipant, ShouldBeTrue)

			})

			Convey("user should be able to search collaboration channels via purpose field", func() {
				pmr := models.PrivateChannelRequest{}
				pmr.AccountId = account.Id
				pmr.Body = "search collaboration channel"
				pmr.GroupName = groupName
				pmr.Recipients = []string{"sinan", "devrim"}
				pmr.Purpose = "test me up"
				pmr.TypeConstant = models.Channel_TYPE_COLLABORATION

				cmc, err := rest.SendPrivateChannelRequest(pmr)
				So(err, ShouldBeNil)

				query := request.Query{
					AccountId: account.Id,
					GroupName: groupName,
					Type:      models.Channel_TYPE_COLLABORATION,
				}

				_, err = rest.SearchPrivateChannels(&query)
				So(err, ShouldNotBeNil)

				query.Name = "test"
				pm, err := rest.SearchPrivateChannels(&query)
				So(err, ShouldBeNil)
				So(pm, ShouldNotBeNil)
				So(len(pm), ShouldNotEqual, 0)
				So(pm[0], ShouldNotBeNil)
				So(pm[0].Channel.TypeConstant, ShouldEqual, models.Channel_TYPE_COLLABORATION)
				So(pm[0].Channel.Id, ShouldEqual, cmc.Channel.Id)
				So(pm[0].Channel.GroupName, ShouldEqual, cmc.Channel.GroupName)
				So(pm[0].LastMessage.Message.Body, ShouldEqual, cmc.LastMessage.Message.Body)
				So(pm[0].Channel.PrivacyConstant, ShouldEqual, models.Channel_PRIVACY_PRIVATE)
				So(pm[0].IsParticipant, ShouldBeTrue)

			})

			Convey("user join activity should be listed by recipients", func() {
				groupName := models.RandomGroupName()

				// cretae admin user
				account, err := models.CreateAccountInBothDbs()
				tests.ResultedWithNoErrorCheck(account, err)
				// fetch admin's session
				ses, err := models.FetchOrCreateSession(account.Nick, groupName)
				So(err, ShouldBeNil)
				So(ses, ShouldNotBeNil)

				groupChannel := models.CreateTypedGroupedChannelWithTest(
					account.Id,
					models.Channel_TYPE_GROUP,
					groupName,
				)
				So(groupChannel, ShouldNotBeNil)

				_, err = groupChannel.AddParticipant(account.Id)
				So(err, ShouldBeNil)
				_, err = groupChannel.AddParticipant(devrim.Id)
				So(err, ShouldBeNil)
				_, err = groupChannel.AddParticipant(sinan.Id)
				So(err, ShouldBeNil)
				_, err = groupChannel.AddParticipant(recipient.Id)
				So(err, ShouldBeNil)

				pmr := models.PrivateChannelRequest{}
				pmr.AccountId = account.Id
				pmr.Body = "test collaboration channel participants"
				pmr.GroupName = groupName
				pmr.Recipients = []string{"sinan", "devrim"}
				pmr.TypeConstant = models.Channel_TYPE_COLLABORATION

				cc, err := rest.SendPrivateChannelRequest(pmr)

				So(err, ShouldBeNil)
				So(cc, ShouldNotBeNil)

				history, err := rest.GetHistory(
					cc.Channel.Id,
					&request.Query{
						AccountId: account.Id,
					},
					ses.ClientId,
				)

				So(err, ShouldBeNil)
				So(history, ShouldNotBeNil)
				So(len(history.MessageList), ShouldEqual, 2)

				// add participant
				_, err = rest.AddChannelParticipant(cc.Channel.Id, account.Id, recipient.Id)
				So(err, ShouldBeNil)

				history, err = rest.GetHistory(
					cc.Channel.Id,
					&request.Query{
						AccountId: account.Id,
					},
					ses.ClientId,
				)

				So(err, ShouldBeNil)
				So(history, ShouldNotBeNil)
				So(len(history.MessageList), ShouldEqual, 3)

				So(history.MessageList[0].Message, ShouldNotBeNil)
				So(history.MessageList[0].Message.TypeConstant, ShouldEqual, models.ChannelMessage_TYPE_SYSTEM)
				So(history.MessageList[0].Message.Payload, ShouldNotBeNil)
				addedBy, ok := history.MessageList[0].Message.Payload["addedBy"]
				So(ok, ShouldBeTrue)
				So(*addedBy, ShouldEqual, account.Nick)

				systemType, ok := history.MessageList[0].Message.Payload["systemType"]
				So(ok, ShouldBeTrue)
				So(*systemType, ShouldEqual, models.PrivateMessageSystem_TYPE_JOIN)

				// try to add same participant
				_, err = rest.AddChannelParticipant(cc.Channel.Id, account.Id, recipient.Id)
				So(err, ShouldBeNil)

				history, err = rest.GetHistory(
					cc.Channel.Id,
					&request.Query{
						AccountId: account.Id,
					},
					ses.ClientId,
				)

				So(err, ShouldBeNil)
				So(history, ShouldNotBeNil)
				So(len(history.MessageList), ShouldEqual, 3)

			})

			Convey("user should not be able to edit join messages", func() {
				pmr := models.PrivateChannelRequest{}
				pmr.AccountId = account.Id
				pmr.Body = "test collaboration channel participants again"
				pmr.GroupName = groupName
				pmr.Recipients = []string{"devrim"}
				pmr.TypeConstant = models.Channel_TYPE_COLLABORATION

				cc, err := rest.SendPrivateChannelRequest(pmr)
				So(err, ShouldBeNil)
				So(cc, ShouldNotBeNil)

				_, err = rest.AddChannelParticipant(cc.Channel.Id, account.Id, recipient.Id)
				So(err, ShouldBeNil)

				ses, err := models.FetchOrCreateSession(account.Nick, groupName)
				So(err, ShouldBeNil)
				So(ses, ShouldNotBeNil)

				history, err := rest.GetHistory(
					cc.Channel.Id,
					&request.Query{
						AccountId: account.Id,
					},
					ses.ClientId,
				)

				So(err, ShouldBeNil)
				So(history, ShouldNotBeNil)
				So(len(history.MessageList), ShouldEqual, 3)

				joinMessage := history.MessageList[0].Message
				So(joinMessage, ShouldNotBeNil)

				_, err = rest.UpdatePost(joinMessage)
				So(err, ShouldNotBeNil)
			})

			Convey("first chat message should include initial participants", func() {
				pmr := models.PrivateChannelRequest{}
				pmr.AccountId = account.Id
				pmr.Body = "test initial participation message"
				pmr.GroupName = groupName
				pmr.Recipients = []string{"sinan", "devrim"}
				pmr.TypeConstant = models.Channel_TYPE_COLLABORATION

				cc, err := rest.SendPrivateChannelRequest(pmr)
				So(err, ShouldBeNil)
				So(cc, ShouldNotBeNil)

				ses, err := models.FetchOrCreateSession(account.Nick, groupName)
				So(err, ShouldBeNil)
				So(ses, ShouldNotBeNil)

				history, err := rest.GetHistory(
					cc.Channel.Id,
					&request.Query{
						AccountId: account.Id,
					},
					ses.ClientId,
				)

				So(err, ShouldBeNil)
				So(history, ShouldNotBeNil)
				So(len(history.MessageList), ShouldEqual, 2)

				joinMessage := history.MessageList[1].Message
				So(joinMessage.TypeConstant, ShouldEqual, models.ChannelMessage_TYPE_SYSTEM)
				So(joinMessage.Payload, ShouldNotBeNil)
				initialParticipants, ok := joinMessage.Payload["initialParticipants"]
				So(ok, ShouldBeTrue)

				systemType, ok := history.MessageList[1].Message.Payload["systemType"]
				So(ok, ShouldBeTrue)
				So(*systemType, ShouldEqual, models.PrivateMessageSystem_TYPE_INIT)

				participants := make([]string, 0)
				err = json.Unmarshal([]byte(*initialParticipants), &participants)
				So(err, ShouldBeNil)
				So(len(participants), ShouldEqual, 2)
				So(participants, ShouldContain, "devrim")
				// So(*addedBy, ShouldEqual, account.OldId)

			})
>>>>>>> 029843b2
		})
	})
}<|MERGE_RESOLUTION|>--- conflicted
+++ resolved
@@ -2,11 +2,6 @@
 
 import (
 	"encoding/json"
-<<<<<<< HEAD
-	"koding/db/mongodb/modelhelper"
-	"socialapi/config"
-=======
->>>>>>> 029843b2
 	"socialapi/models"
 	"socialapi/request"
 	"socialapi/rest"
@@ -19,394 +14,6 @@
 )
 
 func TestCollaborationChannels(t *testing.T) {
-<<<<<<< HEAD
-	r := runner.New("collaboration_channel_test")
-	if err := r.Init(); err != nil {
-		t.Fatalf("couldnt start bongo %s", err.Error())
-	}
-	defer r.Close()
-
-	appConfig := config.MustRead(r.Conf.Path)
-	modelhelper.Initialize(appConfig.Mongo)
-	defer modelhelper.Close()
-
-	Convey("while testing collaboration channel", t, func() {
-
-		devrim, err := models.CreateAccountInBothDbsWithNick("devrim")
-		So(err, ShouldBeNil)
-		So(devrim, ShouldNotBeNil)
-		sinan, err := models.CreateAccountInBothDbsWithNick("sinan")
-		So(err, ShouldBeNil)
-		So(sinan, ShouldNotBeNil)
-
-		groupName := models.RandomGroupName()
-
-		// cretae admin user
-		account, err := models.CreateAccountInBothDbs()
-		tests.ResultedWithNoErrorCheck(account, err)
-		// fetch admin's session
-		ses, err := models.FetchOrCreateSession(account.Nick, groupName)
-		So(err, ShouldBeNil)
-		So(ses, ShouldNotBeNil)
-
-		groupChannel, err := rest.CreateChannelByGroupNameAndType(
-			account.Id,
-			groupName,
-			models.Channel_TYPE_GROUP,
-			ses.ClientId,
-		)
-		tests.ResultedWithNoErrorCheck(groupChannel, err)
-
-		_, err = groupChannel.AddParticipant(devrim.Id)
-		So(err, ShouldBeNil)
-		_, err = groupChannel.AddParticipant(sinan.Id)
-		So(err, ShouldBeNil)
-
-		recipient, err := models.CreateAccountInBothDbs()
-		tests.ResultedWithNoErrorCheck(recipient, err)
-
-		recipient2, err := models.CreateAccountInBothDbs()
-		tests.ResultedWithNoErrorCheck(recipient2, err)
-
-		Convey("one can send initiate the collaboration channel with only him", func() {
-			pmr := models.PrivateChannelRequest{}
-			pmr.AccountId = account.Id
-			pmr.Body = "this is a body for private message"
-			pmr.GroupName = groupName
-			pmr.Recipients = []string{}
-			pmr.TypeConstant = models.Channel_TYPE_COLLABORATION
-
-			cmc, err := rest.SendPrivateChannelRequest(pmr)
-			So(err, ShouldBeNil)
-			So(cmc, ShouldNotBeNil)
-
-		})
-
-		Convey("one can send initiate the collaboration channel with 2 participants", func() {
-			pmr := models.PrivateChannelRequest{}
-			pmr.AccountId = account.Id
-			pmr.Body = "this is a body message for private message @devrim @sinan"
-			pmr.GroupName = groupName
-			pmr.Recipients = []string{"devrim", "sinan"}
-			pmr.TypeConstant = models.Channel_TYPE_COLLABORATION
-
-			cmc, err := rest.SendPrivateChannelRequest(pmr)
-			So(err, ShouldBeNil)
-			So(cmc, ShouldNotBeNil)
-
-		})
-
-		Convey("if group name is nil, should not fail to create collaboration channel", func() {
-			ses, err := models.FetchOrCreateSession(sinan.Nick, "koding")
-			So(err, ShouldBeNil)
-			So(ses, ShouldNotBeNil)
-
-			groupChannel, err := rest.CreateChannelByGroupNameAndType(
-				sinan.Id,
-				"koding",
-				models.Channel_TYPE_GROUP,
-				ses.ClientId,
-			)
-			tests.ResultedWithNoErrorCheck(groupChannel, err)
-			groupChannel.AddParticipant(devrim.Id)  // ignore error
-			groupChannel.AddParticipant(account.Id) // ignore error
-			groupChannel.AddParticipant(sinan.Id)   // ignore error
-
-			pmr := models.PrivateChannelRequest{}
-			pmr.AccountId = account.Id
-			pmr.Body = "this is a body for private message @devrim @sinan"
-			pmr.GroupName = ""
-			pmr.Recipients = []string{"devrim", "sinan"}
-			pmr.TypeConstant = models.Channel_TYPE_COLLABORATION
-
-			cmc, err := rest.SendPrivateChannelRequest(pmr)
-			So(err, ShouldBeNil)
-			So(cmc, ShouldNotBeNil)
-		})
-
-		Convey("if sender is not defined should fail to create collaboration channel", func() {
-			pmr := models.PrivateChannelRequest{}
-			pmr.AccountId = 0
-			pmr.Body = "this is a body for private message"
-			pmr.GroupName = ""
-			pmr.Recipients = []string{}
-			pmr.TypeConstant = models.Channel_TYPE_COLLABORATION
-
-			cmc, err := rest.SendPrivateChannelRequest(pmr)
-			So(err, ShouldNotBeNil)
-			So(cmc, ShouldBeNil)
-		})
-
-		Convey("one can send private message to multiple person", func() {
-			pmr := models.PrivateChannelRequest{}
-			pmr.AccountId = account.Id
-			pmr.Body = "this is a body for private message @sinan"
-			pmr.GroupName = groupName
-			pmr.Recipients = []string{"sinan"}
-			pmr.TypeConstant = models.Channel_TYPE_COLLABORATION
-
-			cmc, err := rest.SendPrivateChannelRequest(pmr)
-			So(err, ShouldBeNil)
-			So(cmc, ShouldNotBeNil)
-
-		})
-
-		Convey("response should have created channel", func() {
-			pmr := models.PrivateChannelRequest{}
-			pmr.AccountId = account.Id
-			pmr.Body = "this is a body for private message @devrim @sinan"
-			pmr.GroupName = groupName
-			pmr.Recipients = []string{"devrim", "sinan"}
-			pmr.TypeConstant = models.Channel_TYPE_COLLABORATION
-
-			cmc, err := rest.SendPrivateChannelRequest(pmr)
-			So(err, ShouldBeNil)
-			So(cmc, ShouldNotBeNil)
-			So(cmc.Channel.TypeConstant, ShouldEqual, models.Channel_TYPE_COLLABORATION)
-			So(cmc.Channel.Id, ShouldBeGreaterThan, 0)
-			So(cmc.Channel.GroupName, ShouldEqual, groupName)
-			So(cmc.Channel.PrivacyConstant, ShouldEqual, models.Channel_PRIVACY_PRIVATE)
-
-		})
-
-		Convey("send response should have participant status data", func() {
-			pmr := models.PrivateChannelRequest{}
-			pmr.AccountId = account.Id
-			pmr.Body = "this is a body for private message @devrim @sinan"
-			pmr.GroupName = groupName
-			pmr.Recipients = []string{"devrim", "sinan"}
-			pmr.TypeConstant = models.Channel_TYPE_COLLABORATION
-
-			cmc, err := rest.SendPrivateChannelRequest(pmr)
-			So(err, ShouldBeNil)
-			So(cmc, ShouldNotBeNil)
-			So(cmc.IsParticipant, ShouldBeTrue)
-		})
-
-		Convey("send response should have participant count", func() {
-			pmr := models.PrivateChannelRequest{}
-			pmr.AccountId = account.Id
-			pmr.Body = "this is a body for @sinan private message @devrim"
-			pmr.GroupName = groupName
-			pmr.Recipients = []string{"devrim", "sinan"}
-			pmr.TypeConstant = models.Channel_TYPE_COLLABORATION
-
-			cmc, err := rest.SendPrivateChannelRequest(pmr)
-			So(err, ShouldBeNil)
-			So(cmc, ShouldNotBeNil)
-			So(cmc.ParticipantCount, ShouldEqual, 3)
-		})
-
-		Convey("send response should have participant preview", func() {
-			pmr := models.PrivateChannelRequest{}
-			pmr.AccountId = account.Id
-			pmr.Body = "this is @sinan a body for @devrim private message"
-			pmr.GroupName = groupName
-			pmr.Recipients = []string{"sinan", "devrim"}
-			pmr.TypeConstant = models.Channel_TYPE_COLLABORATION
-
-			cmc, err := rest.SendPrivateChannelRequest(pmr)
-			So(err, ShouldBeNil)
-			So(cmc, ShouldNotBeNil)
-			So(len(cmc.ParticipantsPreview), ShouldEqual, 3)
-		})
-
-		Convey("send response should have last Message", func() {
-			body := "hi @devrim this is a body for private message also for @sinan"
-			pmr := models.PrivateChannelRequest{}
-			pmr.AccountId = account.Id
-			pmr.Body = body
-			pmr.GroupName = groupName
-			pmr.Recipients = []string{"sinan", "devrim"}
-			pmr.TypeConstant = models.Channel_TYPE_COLLABORATION
-
-			cmc, err := rest.SendPrivateChannelRequest(pmr)
-			So(err, ShouldBeNil)
-			So(cmc, ShouldNotBeNil)
-			So(cmc.LastMessage.Message.Body, ShouldEqual, body)
-		})
-
-		Convey("channel messages should be listed by all recipients", func() {
-			// // use a different group name
-			// // in order not to interfere with another request
-			// groupName := "testgroup" + strconv.FormatInt(rand.Int63(), 10)
-
-			body := "hi @devrim this is a body for private message also for @sinan"
-			pmr := models.PrivateChannelRequest{}
-			pmr.AccountId = account.Id
-			pmr.Body = body
-			pmr.GroupName = groupName
-			pmr.Recipients = []string{"sinan", "devrim"}
-			pmr.TypeConstant = models.Channel_TYPE_COLLABORATION
-
-			cmc, err := rest.SendPrivateChannelRequest(pmr)
-			So(err, ShouldBeNil)
-			So(cmc, ShouldNotBeNil)
-
-			query := &request.Query{
-				AccountId: account.Id,
-				GroupName: groupName,
-				Type:      models.Channel_TYPE_COLLABORATION,
-			}
-
-			pm, err := rest.GetPrivateChannels(query)
-			So(err, ShouldBeNil)
-			So(pm, ShouldNotBeNil)
-			So(len(pm), ShouldNotEqual, 0)
-			So(pm[0], ShouldNotBeNil)
-			So(pm[0].Channel.TypeConstant, ShouldEqual, models.Channel_TYPE_COLLABORATION)
-			So(pm[0].Channel.Id, ShouldEqual, cmc.Channel.Id)
-			So(pm[0].Channel.GroupName, ShouldEqual, cmc.Channel.GroupName)
-			So(pm[0].LastMessage.Message.Body, ShouldEqual, cmc.LastMessage.Message.Body)
-			So(pm[0].Channel.PrivacyConstant, ShouldEqual, models.Channel_PRIVACY_PRIVATE)
-			So(len(pm[0].ParticipantsPreview), ShouldEqual, 3)
-			So(pm[0].IsParticipant, ShouldBeTrue)
-
-		})
-
-		Convey("user should be able to search collaboration channels via purpose field", func() {
-			pmr := models.PrivateChannelRequest{}
-			pmr.AccountId = account.Id
-			pmr.Body = "search collaboration channel"
-			pmr.GroupName = groupName
-			pmr.Recipients = []string{"sinan", "devrim"}
-			pmr.Purpose = "test me up"
-			pmr.TypeConstant = models.Channel_TYPE_COLLABORATION
-
-			cmc, err := rest.SendPrivateChannelRequest(pmr)
-			So(err, ShouldBeNil)
-
-			query := request.Query{
-				AccountId: account.Id,
-				GroupName: groupName,
-				Type:      models.Channel_TYPE_COLLABORATION,
-			}
-
-			_, err = rest.SearchPrivateChannels(&query)
-			So(err, ShouldNotBeNil)
-
-			query.Name = "test"
-			pm, err := rest.SearchPrivateChannels(&query)
-			So(err, ShouldBeNil)
-			So(pm, ShouldNotBeNil)
-			So(len(pm), ShouldNotEqual, 0)
-			So(pm[0], ShouldNotBeNil)
-			So(pm[0].Channel.TypeConstant, ShouldEqual, models.Channel_TYPE_COLLABORATION)
-			So(pm[0].Channel.Id, ShouldEqual, cmc.Channel.Id)
-			So(pm[0].Channel.GroupName, ShouldEqual, cmc.Channel.GroupName)
-			So(pm[0].LastMessage.Message.Body, ShouldEqual, cmc.LastMessage.Message.Body)
-			So(pm[0].Channel.PrivacyConstant, ShouldEqual, models.Channel_PRIVACY_PRIVATE)
-			So(pm[0].IsParticipant, ShouldBeTrue)
-
-		})
-
-		Convey("user join activity should be listed by recipients", func() {
-			groupName := models.RandomGroupName()
-
-			// cretae admin user
-			account, err := models.CreateAccountInBothDbs()
-			tests.ResultedWithNoErrorCheck(account, err)
-			// fetch admin's session
-			ses, err := models.FetchOrCreateSession(account.Nick, groupName)
-			So(err, ShouldBeNil)
-			So(ses, ShouldNotBeNil)
-
-			groupChannel, err := rest.CreateChannelByGroupNameAndType(
-				account.Id,
-				groupName,
-				models.Channel_TYPE_GROUP,
-				ses.ClientId,
-			)
-			tests.ResultedWithNoErrorCheck(groupChannel, err)
-
-			_, err = groupChannel.AddParticipant(devrim.Id)
-			So(err, ShouldBeNil)
-			_, err = groupChannel.AddParticipant(sinan.Id)
-			So(err, ShouldBeNil)
-			_, err = groupChannel.AddParticipant(recipient.Id)
-			So(err, ShouldBeNil)
-
-			pmr := models.PrivateChannelRequest{}
-			pmr.AccountId = account.Id
-			pmr.Body = "test collaboration channel participants"
-			pmr.GroupName = groupName
-			pmr.Recipients = []string{"sinan", "devrim"}
-			pmr.TypeConstant = models.Channel_TYPE_COLLABORATION
-
-			cc, err := rest.SendPrivateChannelRequest(pmr)
-
-			So(err, ShouldBeNil)
-			So(cc, ShouldNotBeNil)
-
-			history, err := rest.GetHistory(
-				cc.Channel.Id,
-				&request.Query{
-					AccountId: account.Id,
-				},
-				ses.ClientId,
-			)
-
-			So(err, ShouldBeNil)
-			So(history, ShouldNotBeNil)
-			So(len(history.MessageList), ShouldEqual, 2)
-
-			// add participant
-			_, err = rest.AddChannelParticipant(cc.Channel.Id, account.Id, recipient.Id)
-			So(err, ShouldBeNil)
-
-			history, err = rest.GetHistory(
-				cc.Channel.Id,
-				&request.Query{
-					AccountId: account.Id,
-				},
-				ses.ClientId,
-			)
-
-			So(err, ShouldBeNil)
-			So(history, ShouldNotBeNil)
-			So(len(history.MessageList), ShouldEqual, 3)
-
-			So(history.MessageList[0].Message, ShouldNotBeNil)
-			So(history.MessageList[0].Message.TypeConstant, ShouldEqual, models.ChannelMessage_TYPE_SYSTEM)
-			So(history.MessageList[0].Message.Payload, ShouldNotBeNil)
-			addedBy, ok := history.MessageList[0].Message.Payload["addedBy"]
-			So(ok, ShouldBeTrue)
-			So(*addedBy, ShouldEqual, account.Nick)
-
-			systemType, ok := history.MessageList[0].Message.Payload["systemType"]
-			So(ok, ShouldBeTrue)
-			So(*systemType, ShouldEqual, models.PrivateMessageSystem_TYPE_JOIN)
-
-			// try to add same participant
-			_, err = rest.AddChannelParticipant(cc.Channel.Id, account.Id, recipient.Id)
-			So(err, ShouldBeNil)
-
-			history, err = rest.GetHistory(
-				cc.Channel.Id,
-				&request.Query{
-					AccountId: account.Id,
-				},
-				ses.ClientId,
-			)
-
-			So(err, ShouldBeNil)
-			So(history, ShouldNotBeNil)
-			So(len(history.MessageList), ShouldEqual, 3)
-
-		})
-
-		Convey("user should not be able to edit join messages", func() {
-			pmr := models.PrivateChannelRequest{}
-			pmr.AccountId = account.Id
-			pmr.Body = "test collaboration channel participants again"
-			pmr.GroupName = groupName
-			pmr.Recipients = []string{"devrim"}
-			pmr.TypeConstant = models.Channel_TYPE_COLLABORATION
-
-			cc, err := rest.SendPrivateChannelRequest(pmr)
-			So(err, ShouldBeNil)
-			So(cc, ShouldNotBeNil)
-=======
 	tests.WithRunner(t, func(r *runner.Runner) {
 		Convey("while testing collaboration channel", t, func() {
 			devrim, err := models.CreateAccountInBothDbsWithNick("devrim")
@@ -433,7 +40,6 @@
 			)
 
 			groupChannel.AddParticipant(account.Id)
->>>>>>> 029843b2
 
 			_, err = groupChannel.AddParticipant(devrim.Id)
 			So(err, ShouldBeNil)
@@ -623,68 +229,6 @@
 
 				query := &request.Query{
 					AccountId: account.Id,
-<<<<<<< HEAD
-				},
-				ses.ClientId,
-			)
-
-			So(err, ShouldBeNil)
-			So(history, ShouldNotBeNil)
-			So(len(history.MessageList), ShouldEqual, 3)
-
-			joinMessage := history.MessageList[0].Message
-			So(joinMessage, ShouldNotBeNil)
-
-			_, err = rest.UpdatePost(joinMessage)
-			So(err, ShouldNotBeNil)
-		})
-
-		Convey("first chat message should include initial participants", func() {
-			pmr := models.PrivateChannelRequest{}
-			pmr.AccountId = account.Id
-			pmr.Body = "test initial participation message"
-			pmr.GroupName = groupName
-			pmr.Recipients = []string{"sinan", "devrim"}
-			pmr.TypeConstant = models.Channel_TYPE_COLLABORATION
-
-			cc, err := rest.SendPrivateChannelRequest(pmr)
-			So(err, ShouldBeNil)
-			So(cc, ShouldNotBeNil)
-
-			ses, err := models.FetchOrCreateSession(account.Nick, groupName)
-			So(err, ShouldBeNil)
-			So(ses, ShouldNotBeNil)
-
-			history, err := rest.GetHistory(
-				cc.Channel.Id,
-				&request.Query{
-					AccountId: account.Id,
-				},
-				ses.ClientId,
-			)
-
-			So(err, ShouldBeNil)
-			So(history, ShouldNotBeNil)
-			So(len(history.MessageList), ShouldEqual, 2)
-
-			joinMessage := history.MessageList[1].Message
-			So(joinMessage.TypeConstant, ShouldEqual, models.ChannelMessage_TYPE_SYSTEM)
-			So(joinMessage.Payload, ShouldNotBeNil)
-			initialParticipants, ok := joinMessage.Payload["initialParticipants"]
-			So(ok, ShouldBeTrue)
-
-			systemType, ok := history.MessageList[1].Message.Payload["systemType"]
-			So(ok, ShouldBeTrue)
-			So(*systemType, ShouldEqual, models.PrivateMessageSystem_TYPE_INIT)
-
-			participants := make([]string, 0)
-			err = json.Unmarshal([]byte(*initialParticipants), &participants)
-			So(err, ShouldBeNil)
-			So(len(participants), ShouldEqual, 2)
-			So(participants, ShouldContain, "devrim")
-			// So(*addedBy, ShouldEqual, account.OldId)
-
-=======
 					GroupName: groupName,
 					Type:      models.Channel_TYPE_COLLABORATION,
 				}
@@ -920,7 +464,6 @@
 				// So(*addedBy, ShouldEqual, account.OldId)
 
 			})
->>>>>>> 029843b2
 		})
 	})
 }