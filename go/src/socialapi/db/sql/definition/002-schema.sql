SET ROLE social;

CREATE SCHEMA api;

-- since extension creation is handled in current database,
-- hstore is created here
SET ROLE postgres;
CREATE EXTENSION IF NOT EXISTS hstore;
SET ROLE social;

<<<<<<< HEAD
GRANT usage ON SCHEMA api to socialapplication;

ALTER DATABASE social set search_path="$user", public, api;
=======
GRANT USAGE ON SCHEMA api TO socialapplication;

ALTER DATABASE social SET search_path="$user", public, api;
>>>>>>> 3671007a
<|MERGE_RESOLUTION|>--- conflicted
+++ resolved
@@ -8,12 +8,6 @@
 CREATE EXTENSION IF NOT EXISTS hstore;
 SET ROLE social;
 
-<<<<<<< HEAD
-GRANT usage ON SCHEMA api to socialapplication;
-
-ALTER DATABASE social set search_path="$user", public, api;
-=======
 GRANT USAGE ON SCHEMA api TO socialapplication;
 
-ALTER DATABASE social SET search_path="$user", public, api;
->>>>>>> 3671007a
+ALTER DATABASE social SET search_path="$user", public, api;