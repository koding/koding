--- conflicted
+++ resolved
@@ -1,20 +1,14 @@
 package config
 
 import (
-<<<<<<< HEAD
 	"encoding/json"
-=======
-	"errors"
-	"fmt"
->>>>>>> 9af33dbf
 	"os"
 
 	"github.com/koding/multiconfig"
 )
 
 var (
-	conf         *Config
-	ErrExtNotSet = errors.New("file extension not set")
+	conf *Config
 )
 
 // Returns config, if it is nil, panics
@@ -26,34 +20,6 @@
 	return conf
 }
 
-<<<<<<< HEAD
-=======
-func createLoader(path string) (*multiconfig.DefaultLoader, error) {
-	loaders := []multiconfig.Loader{}
-
-	// Choose what while is passed
-	if strings.HasSuffix(path, "toml") {
-		loaders = append(loaders, &multiconfig.TOMLLoader{Path: path})
-	}
-
-	if strings.HasSuffix(path, "json") {
-		loaders = append(loaders, &multiconfig.JSONLoader{Path: path})
-	}
-
-	if len(loaders) == 0 {
-		return nil, ErrExtNotSet
-	}
-
-	loaders = append(loaders,
-		&multiconfig.EnvironmentLoader{},
-	)
-
-	d := &multiconfig.DefaultLoader{}
-	d.Loader = multiconfig.MultiLoader(loaders...)
-	return d, nil
-}
-
->>>>>>> 9af33dbf
 // MustRead takes a relative file path
 // and tries to open and read it into Config struct
 // If file is not there or file is not given, it panics
@@ -61,45 +27,12 @@
 func MustRead(path string) *Config {
 	conf = &Config{}
 
-<<<<<<< HEAD
 	d := &multiconfig.DefaultLoader{
 		Loader: multiconfig.MultiLoader(
 			&multiconfig.TOMLLoader{Path: path},
 			&multiconfig.EnvironmentLoader{Prefix: "KONFIG_SOCIALAPI"},
 		),
 	}
-=======
-	m, err := createLoader(path)
-	if err != nil {
-		panic(err)
-	}
-
-	m.MustLoad(conf)
-
-	// we can override Environment property of
-	//the config from env variable
-	// set environment variable
-	getStringEnvVar(&conf.Environment, "SOCIAL_API_ENV")
-
-	// set URI for webserver
-	getStringEnvVar(&conf.Hostname, "SOCIAL_API_HOSTNAME")
-
-	// set host for rabbitMQ
-	getStringEnvVar(&conf.Mq.Host, "RABBITMQ_HOST")
-	getIntEnvVar(&conf.Mq.Port, "RABBITMQ_PORT")
-	getStringEnvVar(&conf.Mq.Login, "RABBITMQ_USERNAME")
-	getStringEnvVar(&conf.Mq.Password, "RABBITMQ_PASSWORD")
-
-	// set redis url
-	getStringEnvVar(&conf.Redis.URL, "REDIS_URL")
-
-	// set postgresql config
-	getStringEnvVar(&conf.Postgres.Host, "POSTGRES_HOST")
-	getIntEnvVar(&conf.Postgres.Port, "POSTGRES_PORT")
-	getStringEnvVar(&conf.Postgres.DBName, "POSTGRES_DBNAME")
-	getStringEnvVar(&conf.Postgres.Username, "POSTGRES_USERNAME")
-	getStringEnvVar(&conf.Postgres.Password, "POSTGRES_PASSWORD")
->>>>>>> 9af33dbf
 
 	d.MustLoad(conf)
 
