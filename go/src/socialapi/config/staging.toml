<<<<<<< HEAD
EventExchangeName="BrokerMessageBus"
Mongo="dev:k9lc4G1k32nyD72@68.68.97.107:27017/koding"
Environment="staging"
Redis="172.16.10.16:6379"
# slave one is not used, just here for future ref
RedisSlave="172.16.10.17:6379"
Uri="https://koding.com"
=======
EventExchangeName = "BrokerMessageBus"
Mongo             = "dev:k9lc4G1k32nyD72@68.68.97.107:27017/koding"
Environment       = "staging"
Region            = "aws"
Uri               = "https://koding.com"
>>>>>>> ba61623b

[postgres]
Host     = "staging0.cfbuweg6pdxe.us-east-1.rds.amazonaws.com"
Port     = 5432
Username = "socialapplication"
Password = "socialapplication"
DBName   = "social"

[mq]
Host     = "172.16.6.14"
Port     = 5672
Username = "guest"
Password = "djfjfhgh4455__5"
Vhost    = "new"

[redis]
URL = "172.16.10.16:6379"
DB  = 0
# slave one is not used, just here for future ref
Slave=    "172.16.10.17:6379"

[limits]
<<<<<<< HEAD
MessageBodyMinLen=5

[Notification]
CacheEnabled = false

[sendgrid]
Username= "koding"
Password= "DEQl7_Dr"
FromName= "Koding"
FromMail= "hello@koding.com"
=======
MessageBodyMinLen = 1

[emailnotification]
TemplateRoot = "go/src/socialapi/workers/emailnotifier/templates/"

[sendgrid]
Username = "koding"
Password = "DEQl7_Dr"
FromName = "Koding"
FromMail = "hello@koding.com"

[sitemap]
RedisDB = 1
>>>>>>> ba61623b
<|MERGE_RESOLUTION|>--- conflicted
+++ resolved
@@ -1,18 +1,8 @@
-<<<<<<< HEAD
-EventExchangeName="BrokerMessageBus"
-Mongo="dev:k9lc4G1k32nyD72@68.68.97.107:27017/koding"
-Environment="staging"
-Redis="172.16.10.16:6379"
-# slave one is not used, just here for future ref
-RedisSlave="172.16.10.17:6379"
-Uri="https://koding.com"
-=======
 EventExchangeName = "BrokerMessageBus"
 Mongo             = "dev:k9lc4G1k32nyD72@68.68.97.107:27017/koding"
 Environment       = "staging"
 Region            = "aws"
 Uri               = "https://koding.com"
->>>>>>> ba61623b
 
 [postgres]
 Host     = "staging0.cfbuweg6pdxe.us-east-1.rds.amazonaws.com"
@@ -35,18 +25,6 @@
 Slave=    "172.16.10.17:6379"
 
 [limits]
-<<<<<<< HEAD
-MessageBodyMinLen=5
-
-[Notification]
-CacheEnabled = false
-
-[sendgrid]
-Username= "koding"
-Password= "DEQl7_Dr"
-FromName= "Koding"
-FromMail= "hello@koding.com"
-=======
 MessageBodyMinLen = 1
 
 [emailnotification]
@@ -59,5 +37,4 @@
 FromMail = "hello@koding.com"
 
 [sitemap]
-RedisDB = 1
->>>>>>> ba61623b
+RedisDB = 1