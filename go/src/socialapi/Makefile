# MAKEFLAGS += -j
NO_COLOR=\033[0m
OK_COLOR=\033[0;32m
GODIR=$(CURDIR)/../../../go
GOBINDIR=$(GODIR)/bin
GOPATH := $(realpath $(GODIR))
GOBIN := $(realpath $(GOBINDIR))
CONFIG=./config/dev.toml
MAJOR=0
MINOR=1
# export MAJOR
# export MINOR

# set debug level
debug?=false
ifeq ($(debug), true)
	VERBOSE="-v"
	DBG="-d" # don't use DEBUG, it's set to `yes`
endif

outputMetrics?=false
ifeq ($(outputMetrics), true)
	METRICS="-outputMetrics"
endif

# set config name
ifneq ($(strip $(config)),)
	CONFIG=$(config)
endif

# set port
ifdef port
	PORT="-port=$(port)"
endif

PACKAGES = \
	socialapi/workers/api \
	socialapi/workers/emailnotifier \
	socialapi/workers/dailyemailnotifier \
	socialapi/workers/notification \
	socialapi/workers/pinnedpost \
	socialapi/workers/popularpost \
	socialapi/workers/trollmode \
	socialapi/workers/populartopic \
	socialapi/workers/realtime \
	socialapi/workers/topicfeed \
	socialapi/workers/migrator \
	socialapi/workers/sitemap/sitemapfeeder \
	socialapi/workers/sitemap/sitemapgenerator \
	socialapi/workers/sitemap/sitemapinitializer \
	socialapi/workers/algoliaconnector


all: testapi

develop: apidev topicfeeddev realtimedev populartopicdev popularpostdev notificationdev trollmodeldev pinnedpostdev algoliaconnectordev emaildev sitemapdev collaborationdev mailsenderdev
minimal: apidev topicfeeddev realtimedev pinnedpostdev
default: configure

paymentwebhookdev:
	@echo "DBG $(DBG) METRICS ====> $(METRICS)"
	@echo "$(OK_COLOR)==> Running Payment Webhook Worker $(NO_COLOR)"
	@$(GOBINDIR)/watcher -run socialapi/workers/payment/paymentwebhook -c $(CONFIG) -kite-init=true $(DBG) $(METRICS)

apidev:
	@echo "DBG $(DBG) METRICS ====> $(METRICS)"
	@echo "$(OK_COLOR)==> Running API Worker $(NO_COLOR)"
	@$(GOBINDIR)/watcher -run socialapi/workers/api -watch socialapi -c $(CONFIG) $(PORT) $(DBG) $(METRICS)

topicfeeddev:
	@echo "$(OK_COLOR)==> Running Topic Feed Worker $(NO_COLOR)"
	@$(GOBINDIR)/watcher -run socialapi/workers/topicfeed -c $(CONFIG) $(DBG) $(METRICS)

realtimedev:
	@echo "$(OK_COLOR)==> Running Realtime Worker $(NO_COLOR)"
	@$(GOBINDIR)/watcher -run socialapi/workers/realtime -c $(CONFIG) $(DBG) $(METRICS)

populartopicdev:
	@echo "$(OK_COLOR)==> Running Popular Topics Worker $(NO_COLOR)"
	@$(GOBINDIR)/watcher -run socialapi/workers/populartopic -c $(CONFIG) $(DBG) $(METRICS)

pinnedpostdev:
	@echo "$(OK_COLOR)==> Running PinnedPost Worker $(NO_COLOR)"
	@$(GOBINDIR)/watcher -run socialapi/workers/pinnedpost -c $(CONFIG) $(DBG) $(METRICS)

algoliaconnectordev:
	@echo "$(OK_COLOR)==> Running TopicIndex Worker $(NO_COLOR)"
	@$(GOBINDIR)/watcher -run socialapi/workers/algoliaconnector -c $(CONFIG) $(DBG) $(METRICS)

notificationdev:
	@echo "$(OK_COLOR)==> Running Notification Worker $(NO_COLOR)"
	@$(GOBINDIR)/watcher -run socialapi/workers/notification -c $(CONFIG) $(DBG) $(METRICS)

emaildev: activityemaildev dailyemaildev privatemessageemaildev

activityemaildev:
	@echo "$(OK_COLOR)==> Running Email Notifier Worker $(NO_COLOR)"
	@$(GOBINDIR)/watcher -run socialapi/workers/email/activityemail -c $(CONFIG) $(DBG) $(METRICS)

dailyemaildev:
	@echo "$(OK_COLOR)==> Running Daily Email Notifier Worker $(NO_COLOR)"
	@$(GOBINDIR)/watcher -run socialapi/workers/email/dailyemail -c $(CONFIG) $(DBG) $(METRICS)

privatemessageemaildev: privatemessageemailfeederdev privatemessageemailsenderdev

privatemessageemailfeederdev:
	@echo "$(OK_COLOR)==> Running Private Message Email Feeder Worker $(NO_COLOR)"
	@$(GOBINDIR)/watcher -run socialapi/workers/email/privatemessageemail/privatemessageemailfeeder -watch socialapi/workers/email -c $(CONFIG) $(DBG) $(METRICS)

privatemessageemailsenderdev:
	@echo "$(OK_COLOR)==> Running Private Message Email Sender Worker $(NO_COLOR)"
	@$(GOBINDIR)/watcher -run socialapi/workers/email/privatemessageemail/privatemessageemailsender -watch socialapi/workers/email -c $(CONFIG) $(DBG) $(METRICS)

popularpostdev:
	@echo "$(OK_COLOR)==> Running Popular Posts Worker $(NO_COLOR)"
	@$(GOBINDIR)/watcher -run socialapi/workers/popularpost -c $(CONFIG) $(DBG) $(METRICS)

trollmodeldev:
	@echo "$(OK_COLOR)==> Running Troll Mode Worker $(NO_COLOR)"
	@$(GOBINDIR)/watcher -run socialapi/workers/trollmode -c $(CONFIG) $(DBG) $(METRICS)

dispatcherdev:
	@echo "$(OK_COLOR)==> Running Dispatcher Worker $(NO_COLOR)"
	@$(GOBINDIR)/watcher -run socialapi/workers/realtime/dispatcher -c $(CONFIG) $(DBG) $(METRICS)

gatekeeperdev:
	@echo "$(OK_COLOR)==> Running Gatekeeper Worker $(NO_COLOR)"
	@$(GOBINDIR)/watcher -run socialapi/workers/realtime/gatekeeper -c $(CONFIG) $(DBG) $(METRICS)

collaborationdev:
	@echo "$(OK_COLOR)==> Running Collaboration Worker $(NO_COLOR)"
	@$(GOBINDIR)/watcher -run socialapi/workers/cmd/collaboration -watch socialapi/workers/collaboration -kite-init -c $(CONFIG) $(DBG) $(METRICS)

mailsenderdev:
	@echo "$(OK_COLOR)==> Running Mailsender Worker $(NO_COLOR)"
	@$(GOBINDIR)/watcher -run socialapi/workers/cmd/emailsender -watch socialapi/workers/email/sender -c $(CONFIG) $(DBG) $(METRICS)

configuremigration:
	(vagrant ssh default --command "mongo localhost/koding --eval='db.relationships.update({},{\$$unset:{migrationStatus:0}},{multi:true})'")
	(vagrant ssh default --command "mongo localhost/koding --eval='db.jNewStatusUpdates.update({},{\$$unset:{socialMessageId:0}},{multi:true})'")
	(vagrant ssh default --command "mongo localhost/koding --eval='db.jComments.update({},{\$$unset:{socialMessageId:0}},{multi:true})'")
	(vagrant ssh default --command "mongo localhost/koding --eval='db.jTags.update({},{\$$unset:{socialApiChannelId:0}},{multi:true})'")
	(vagrant ssh default --command "mongo localhost/koding --eval='db.jAccounts.update({},{\$$unset:{socialApiId:0}},{multi:true})'")

migrate:
	@echo "$(OK_COLOR)==> Running Popular Posts Worker $(NO_COLOR)"
	@$(GOBINDIR)/watcher -run socialapi/workers/migrator -c $(CONFIG) $(DBG) $(METRICS)
sitemapdev: sitemapfeederdev sitemapgeneratordev

sitemapfeederdev:
	@echo "$(OK_COLOR)==> Running Sitemap Feeder Worker $(NO_COLOR)"
	@$(GOBINDIR)/watcher -run socialapi/workers/sitemap/sitemapfeeder -c $(CONFIG) $(DBG) $(METRICS)

sitemapgeneratordev:
	@echo "$(OK_COLOR)==> Running Sitemap Generator Worker $(NO_COLOR)"
	@$(GOBINDIR)/watcher -run socialapi/workers/sitemap/sitemapgenerator -c $(CONFIG) $(DBG) $(METRICS)

sitemapinitdev:
	@echo "$(OK_COLOR)==> Running Sitemap Initializer Worker $(NO_COLOR)"
	@$(GOBINDIR)/watcher -run socialapi/workers/sitemap/sitemapinitializer -c $(CONFIG) $(DBG) $(METRICS)

createdb:
	(vagrant ssh default --command "mongo localhost/koding --eval='db.jAccounts.update({},{\$$unset:{socialApiId:0}},{multi:true})'")
	(vagrant ssh default --command "mongo localhost/koding --eval='db.jGroups.update({},{\$$unset:{socialApiChannelId:0}},{multi:true})'")
	(vagrant ssh default --command "/opt/koding/go/src/socialapi/db/sql/definition/create.sh /opt/koding/go/src/socialapi/db/sql")

configure: install installwatcher install-migrate
	@echo "$(OK_COLOR)==> Configuration is done $(NO_COLOR)"

install-postgres:
	@echo "$(OK_COLOR)==> Installing postgresql"
	(vagrant ssh default --command "/opt/koding/go/src/socialapi/db/sql/definition/install.sh")

installwatcher:
	@`which go` get github.com/canthefason/go-watcher
	@`which go` install github.com/canthefason/go-watcher/cmd/watcher

install-migrate:
	@`which go` get github.com/mattes/migrate
	@`which go` install github.com/mattes/migrate

install:
	@echo $(CONFIG)
	@echo "$(OK_COLOR)==> Installing all packages $(NO_COLOR)"
	@echo "NOTICE: make install is deprecated use ../../build.sh"
	@echo "building with ../../build.sh"
	../../build.sh
test:
	@echo "$(OK_COLOR)==> Testing all packages $(NO_COLOR)"
	@`which go` test $(VERBOSE) ${PACKAGES}

build:
	@echo "$(OK_COLOR)==> Building all packages $(NO_COLOR)"
	@echo "NOTICE: make build is deprecated use ../../build.sh"
	@echo "building with ../../build.sh"
	../../build.sh

# testcollaboration runs the unit and integration tests of collaboration worker
testcollaboration:
	@echo "$(OK_COLOR)--> collaboration tests... $(NO_COLOR)"
	@`which go` test -c workers/collaboration/tests/*.go
	@./collaboration.test $(DBG) $(METRICS) -c $(CONFIG)
	@rm  ./collaboration.test

	@`which go` test -c workers/collaboration/*.go
	@./collaboration.test -kite-init $(DBG) $(METRICS) -c $(CONFIG)
	@rm  ./collaboration.test

<<<<<<< HEAD
testmodels:
=======
testmailsender:
	@echo "$(OK_COLOR)--> Mailsender tests... $(NO_COLOR)"
	@`which go` test -c workers/email/sender/*.go
	@./sender.test $(DBG) $(METRICS) -c $(CONFIG)
	@rm  ./sender.test

testapi: testcollaboration testmailsender testmail
	@echo "$(OK_COLOR)==> Running Unit tests $(NO_COLOR)"
>>>>>>> f946ead4
	@echo "$(OK_COLOR)--> model tests... $(NO_COLOR)"
	@`which go` test -c models/*.go
	@./models.test $(DBG) $(METRICS) -c $(CONFIG)
	@rm ./models.test

testapi: testcollaboration testmail testmodels
	@echo "$(OK_COLOR)==> Running Unit tests $(NO_COLOR)"

	@`which go` test config/*.go $(DBG)

	@echo "$(OK_COLOR)--> api tests... $(NO_COLOR)"
	@`which go` test -c workers/algoliaconnector/algoliaconnector/*.go
	@./algoliaconnector.test -c $(CONFIG)
	@rm ./algoliaconnector.test

	@echo "$(OK_COLOR)--> metrics tests... $(NO_COLOR)"
	@`which go` test -c workers/common/metrics/*.go
	@./metrics.test
	@rm ./metrics.test

	@echo "$(OK_COLOR)==> Running Integration tests $(NO_COLOR)"
	@echo "$(OK_COLOR)--> troll mode tests... $(NO_COLOR)"
	@`which go` test workers/trollmode/tests/*.go
	@`which go` test -c workers/trollmode/trollmode/*.go
	@./trollmode.test $(DBG) $(METRICS) -c $(CONFIG)
	@rm  ./trollmode.test

	@echo "$(OK_COLOR)--> topic feed tests... $(NO_COLOR)"
	@`which go` test -c workers/topicfeed/topicfeed/*.go

	@echo "$(OK_COLOR)--> payment tests... $(NO_COLOR)"
	@`which go` test -c workers/payment/*.go
	@./payment.test $(DBG) $(METRICS) -c $(CONFIG)
	@rm ./payment.test

	@echo "$(OK_COLOR)--> stripe tests... $(NO_COLOR)"
	@`which go` test -c workers/payment/stripe/*.go
	@./stripe.test $(DBG) $(METRICS) -c $(CONFIG)
	@rm ./stripe.test

	@echo "$(OK_COLOR)--> paypal tests... $(NO_COLOR)"
	@`which go` test -c workers/payment/paypal/*.go
	@./paypal.test $(DBG) $(METRICS) -c $(CONFIG)
	@rm ./paypal.test

	@echo "$(OK_COLOR)--> handler tests... $(NO_COLOR)"
	@`which go` test -c workers/common/handler/*.go
	@./handler.test $(DBG) $(METRICS) -c $(CONFIG)
	@rm ./handler.test

	@echo "$(OK_COLOR)--> api tests... $(NO_COLOR)"
	@`which go` test -c tests/*.go
	@./main.test $(DBG) $(METRICS) -c $(CONFIG)
	@rm ./main.test

	@echo "$(OK_COLOR)--> notification email tests... $(NO_COLOR)"
	@`which go` test -c workers/email/privatemessageemail/privatemessageemailfeeder/feeder/*.go
	@./feeder.test $(DBG) $(METRICS) -c $(CONFIG)
	@rm ./feeder.test

	@`which go` test -c workers/email/privatemessageemail/privatemessageemailsender/sender/*.go
	@./sender.test $(DBG) $(METRICS) -c $(CONFIG)
	@rm ./sender.test

	@`which go` test -c workers/email/emailmodels/*.go
	@./emailmodels.test $(DBG) $(METRICS) -c $(CONFIG)
	@rm ./emailmodels.test

	@echo "$(OK_COLOR)--> realtime tests... $(NO_COLOR)"
	@`which go` test -c workers/realtime/realtime/*.go
	@./realtime.test $(DBG) $(METRICS) -c $(CONFIG)
	@rm ./realtime.test

	@echo "$(OK_COLOR)--> sitemap generator tests... $(NO_COLOR)"
	@`which go` test -c workers/sitemap/sitemapgenerator/generator/*.go
	@./generator.test $(DBG) $(METRICS) -c $(CONFIG)
	@rm ./generator.test

	@echo "$(OK_COLOR)--> paymentwebhook tests... $(NO_COLOR)"
	@`which go` test -c workers/payment/paymentwebhook/*.go
	@./main.test $(DBG) $(METRICS) -c $(CONFIG)
	@rm ./main.test

	@echo "$(OK_COLOR)--> paymentwebhook#webhookmodels tests... $(NO_COLOR)"
	@`which go` test workers/payment/paymentwebhook/webhookmodels/*.go

	@echo "$(OK_COLOR)--> realtime model tests... $(NO_COLOR)"
	@`which go` test -c workers/realtime/models/*.go
	@./models.test $(DBG) $(METRICS) -c $(CONFIG)
	@rm ./models.test

doc:
	@for package in $(PACKAGES); \
	do \
		(echo "$(OK_COLOR)==> Running godoc for $$package $(NO_COLOR)"); \
		godoc $$package | less; \
	done;

vet:
	@`which go` tool vet -all=true .

pkgs = \
	realtime \
	rerun \
	topicfeed \
	notification

dep:
	@echo "$(OK_COLOR)==> Copying files $(NO_COLOR)";
	@for pkg in $(pkgs); \
	do \
	TMP=/tmp/socialapi; \
	OUTFOLDER=$$TMP/out; \
	CONTENTFOLDER=$$TMP/$$pkg; \
	ZIPNAME=$$OUTFOLDER/$$pkg-$(MAJOR).$(MINOR).tar; \
	mkdir -p $$TMP; \
	mkdir -p $$OUTFOLDER; \
	rm -rf $$CONTENTFOLDER; \
	mkdir $$CONTENTFOLDER; \
	cp $(GOBINDIR)/$$pkg $$CONTENTFOLDER ;\
	cp $(CONFIG) $$CONTENTFOLDER ;\
    done;

	@echo "$(OK_COLOR)==> Generating TAR files $(NO_COLOR)";
	@for pkg in $(pkgs); \
	do \
	TMP=/tmp/socialapi; \
	OUTFOLDER=$$TMP/out; \
	CONTENTFOLDER=$$TMP/$$pkg; \
	ZIPNAME=$$OUTFOLDER/$$pkg-$(MAJOR).$(MINOR).tar; \
    echo "Creating" $$ZIPNAME ;\
	cd $$TMP && tar cof $$ZIPNAME ./$$pkg; \
	done;

	@echo "$(OK_COLOR)==> Files are located at files $(NO_COLOR)";

testmail:
	@echo "$(OK_COLOR)--> mail tests... $(NO_COLOR)"
	@`which go` test -c workers/email/mailparse/models/*.go
	@./models.test $(DBG) $(METRICS) -c $(CONFIG)
	@rm ./models.test

	@echo "$(OK_COLOR)--> mail integration tests... $(NO_COLOR)"
	@`which go` test -c workers/email/mailparse/tests/*.go
	@./tests.test $(DBG) $(METRICS) -c $(CONFIG)
	@rm ./tests.test<|MERGE_RESOLUTION|>--- conflicted
+++ resolved
@@ -206,24 +206,19 @@
 	@./collaboration.test -kite-init $(DBG) $(METRICS) -c $(CONFIG)
 	@rm  ./collaboration.test
 
-<<<<<<< HEAD
 testmodels:
-=======
+	@echo "$(OK_COLOR)--> model tests... $(NO_COLOR)"
+	@`which go` test -c models/*.go
+	@./models.test $(DBG) $(METRICS) -c $(CONFIG)
+	@rm ./models.test
+
 testmailsender:
 	@echo "$(OK_COLOR)--> Mailsender tests... $(NO_COLOR)"
 	@`which go` test -c workers/email/sender/*.go
 	@./sender.test $(DBG) $(METRICS) -c $(CONFIG)
 	@rm  ./sender.test
 
-testapi: testcollaboration testmailsender testmail
-	@echo "$(OK_COLOR)==> Running Unit tests $(NO_COLOR)"
->>>>>>> f946ead4
-	@echo "$(OK_COLOR)--> model tests... $(NO_COLOR)"
-	@`which go` test -c models/*.go
-	@./models.test $(DBG) $(METRICS) -c $(CONFIG)
-	@rm ./models.test
-
-testapi: testcollaboration testmail testmodels
+testapi: testcollaboration testmailsender testmail testmodels
 	@echo "$(OK_COLOR)==> Running Unit tests $(NO_COLOR)"
 
 	@`which go` test config/*.go $(DBG)
