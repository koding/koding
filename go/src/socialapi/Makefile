# MAKEFLAGS += -j
NO_COLOR=\033[0m
OK_COLOR=\033[0;32m
GODIR=$(CURDIR)/../../../go
GOBINDIR=$(GODIR)/bin
GOPATH := $(realpath $(GODIR))
GOBIN := $(realpath $(GOBINDIR))
CONFIG=./config/dev.toml
MAJOR=0
MINOR=1
# export MAJOR
# export MINOR

# set debug level
debug?=false
ifeq ($(debug), true)
	VERBOSE="-v"
	DBG="-d" # don't use DEBUG, it's set to `yes`
endif

outputMetrics?=false
ifeq ($(outputMetrics), true)
	METRICS="-outputMetrics"
endif

# set config name
ifneq ($(strip $(config)),)
	CONFIG=$(config)
endif

# set port
ifdef port
	PORT="-port=$(port)"
endif

PACKAGES = \
	socialapi/workers/api \
	socialapi/workers/emailnotifier \
	socialapi/workers/dailyemailnotifier \
	socialapi/workers/notification \
	socialapi/workers/pinnedpost \
	socialapi/workers/popularpost \
	socialapi/workers/trollmode \
	socialapi/workers/populartopic \
	socialapi/workers/realtime \
	socialapi/workers/topicfeed \
	socialapi/workers/migrator \
	socialapi/workers/sitemap/sitemapfeeder \
	socialapi/workers/sitemap/sitemapgenerator \
	socialapi/workers/sitemap/sitemapinitializer \
	socialapi/workers/algoliaconnector


all: testapi

develop: apidev topicfeeddev realtimedev populartopicdev popularpostdev notificationdev trollmodeldev pinnedpostdev algoliaconnectordev emaildev sitemapdev collaborationdev mailsenderdev
minimal: apidev topicfeeddev realtimedev pinnedpostdev
default: configure

paymentwebhookdev:
	@echo "DBG $(DBG) METRICS ====> $(METRICS)"
	@echo "$(OK_COLOR)==> Running Payment Webhook Worker $(NO_COLOR)"
	@$(GOBINDIR)/watcher -run socialapi/workers/payment/paymentwebhook -c $(CONFIG) -kite-init=true $(DBG) $(METRICS)

apidev:
	@echo "DBG $(DBG) METRICS ====> $(METRICS)"
	@echo "$(OK_COLOR)==> Running API Worker $(NO_COLOR)"
	@$(GOBINDIR)/watcher -run socialapi/workers/api -watch socialapi -c $(CONFIG) $(PORT) $(DBG) $(METRICS)

topicfeeddev:
	@echo "$(OK_COLOR)==> Running Topic Feed Worker $(NO_COLOR)"
	@$(GOBINDIR)/watcher -run socialapi/workers/cmd/topicfeed -watch socialapi/workers/topicfeed -c $(CONFIG) $(DBG) $(METRICS)

realtimedev:
	@echo "$(OK_COLOR)==> Running Realtime Worker $(NO_COLOR)"
	@$(GOBINDIR)/watcher -run socialapi/workers/cmd/realtime -watch socialapi/workers/realtime/realtime -c $(CONFIG) $(DBG) $(METRICS)

populartopicdev:
	@echo "$(OK_COLOR)==> Running Popular Topics Worker $(NO_COLOR)"
	@$(GOBINDIR)/watcher -run socialapi/workers/cmd/populartopic -watch socialapi/workers/populartopic -c $(CONFIG) $(DBG) $(METRICS)

pinnedpostdev:
	@echo "$(OK_COLOR)==> Running PinnedPost Worker $(NO_COLOR)"
	@$(GOBINDIR)/watcher -run socialapi/workers/cmd/pinnedpost -watch socialapi/workers/pinnedpost -c $(CONFIG) $(DBG) $(METRICS)

algoliaconnectordev:
	@echo "$(OK_COLOR)==> Running TopicIndex Worker $(NO_COLOR)"
	@$(GOBINDIR)/watcher -run socialapi/workers/cmd/algoliaconnector -watch socialapi/workers/algoliaconnector/algoliaconnector -c $(CONFIG) $(DBG) $(METRICS)

notificationdev:
	@echo "$(OK_COLOR)==> Running Notification Worker $(NO_COLOR)"
	@$(GOBINDIR)/watcher -run socialapi/workers/cmd/notification -watch socialapi/workers/notification -c $(CONFIG) $(DBG) $(METRICS)

emaildev: activityemaildev dailyemaildev privatemessageemaildev

activityemaildev:
	@echo "$(OK_COLOR)==> Running Email Notifier Worker $(NO_COLOR)"
	@$(GOBINDIR)/watcher -run socialapi/workers/cmd/email/activityemail -watch socialapi/workers/email/activityemail -c $(CONFIG) $(DBG) $(METRICS)

dailyemaildev:
	@echo "$(OK_COLOR)==> Running Daily Email Notifier Worker $(NO_COLOR)"
	@$(GOBINDIR)/watcher -run socialapi/workers/cmd/email/dailyemail -watch socialapi/workers/email/dailyemail -c $(CONFIG) $(DBG) $(METRICS)

privatemessageemaildev: privatemessageemailfeederdev privatemessageemailsenderdev

privatemessageemailfeederdev:
	@echo "$(OK_COLOR)==> Running Private Message Email Feeder Worker $(NO_COLOR)"
	@$(GOBINDIR)/watcher -run socialapi/workers/cmd/email/privatemessageemailfeeder -watch socialapi/workers/email/privatemessageemail/privatemessageemailfeeder -c $(CONFIG) $(DBG) $(METRICS)

privatemessageemailsenderdev:
	@echo "$(OK_COLOR)==> Running Private Message Email Sender Worker $(NO_COLOR)"
	@$(GOBINDIR)/watcher -run socialapi/workers/cmd/email/privatemessageemailsender -watch socialapi/workers/email/privatemessageemail/privatemessageemailsender -c $(CONFIG) $(DBG) $(METRICS)

popularpostdev:
	@echo "$(OK_COLOR)==> Running Popular Posts Worker $(NO_COLOR)"
	@$(GOBINDIR)/watcher -run socialapi/workers/cmd/popularpost -watch socialapi/workers/popularpost -c $(CONFIG) $(DBG) $(METRICS)

trollmodeldev:
	@echo "$(OK_COLOR)==> Running Troll Mode Worker $(NO_COLOR)"
	@$(GOBINDIR)/watcher -run socialapi/workers/cmd/trollmode -watch socialapi/workers/trollmode -c $(CONFIG) $(DBG) $(METRICS)

dispatcherdev:
	@echo "$(OK_COLOR)==> Running Dispatcher Worker $(NO_COLOR)"
	@$(GOBINDIR)/watcher -run socialapi/workers/cmd/realtime/dispatcher -watch socialapi/workers/realtime/dispatcher -c $(CONFIG) $(DBG) $(METRICS)

gatekeeperdev:
	@echo "$(OK_COLOR)==> Running Gatekeeper Worker $(NO_COLOR)"
	@$(GOBINDIR)/watcher -run socialapi/workers/cmd/realtime/gatekeeper -watch socialapi/workers/realtime/gatekeeper -c $(CONFIG) $(DBG) $(METRICS)

collaborationdev:
	@echo "$(OK_COLOR)==> Running Collaboration Worker $(NO_COLOR)"
	@$(GOBINDIR)/watcher -run socialapi/workers/cmd/collaboration -watch socialapi/workers/collaboration -kite-init -c $(CONFIG) $(DBG) $(METRICS)

mailsenderdev:
	@echo "$(OK_COLOR)==> Running Mailsender Worker $(NO_COLOR)"
	@$(GOBINDIR)/watcher -run socialapi/workers/cmd/email/emailsender -watch socialapi/workers/email/sender -c $(CONFIG) $(DBG) $(METRICS)

configuremigration:
	(vagrant ssh default --command "mongo localhost/koding --eval='db.relationships.update({},{\$$unset:{migrationStatus:0}},{multi:true})'")
	(vagrant ssh default --command "mongo localhost/koding --eval='db.jNewStatusUpdates.update({},{\$$unset:{socialMessageId:0}},{multi:true})'")
	(vagrant ssh default --command "mongo localhost/koding --eval='db.jComments.update({},{\$$unset:{socialMessageId:0}},{multi:true})'")
	(vagrant ssh default --command "mongo localhost/koding --eval='db.jTags.update({},{\$$unset:{socialApiChannelId:0}},{multi:true})'")
	(vagrant ssh default --command "mongo localhost/koding --eval='db.jAccounts.update({},{\$$unset:{socialApiId:0}},{multi:true})'")

migrate:
	@echo "$(OK_COLOR)==> Running Popular Posts Worker $(NO_COLOR)"
	@$(GOBINDIR)/watcher -run socialapi/workers/cmd/migrator -watch socialapi/workers/migrator/controller -c $(CONFIG) $(DBG) $(METRICS)
sitemapdev: sitemapfeederdev sitemapgeneratordev

sitemapfeederdev:
	@echo "$(OK_COLOR)==> Running Sitemap Feeder Worker $(NO_COLOR)"
	@$(GOBINDIR)/watcher -run socialapi/workers/cmd/sitemap/sitemapfeeder -watch socialapi/workers/sitemap/sitemapfeeder -c $(CONFIG) $(DBG) $(METRICS)

sitemapgeneratordev:
	@echo "$(OK_COLOR)==> Running Sitemap Generator Worker $(NO_COLOR)"
	@$(GOBINDIR)/watcher -run socialapi/workers/cmd/sitemap/sitemapgenerator -watch socialapi/workers/sitemap/sitemapgenerator -c $(CONFIG) $(DBG) $(METRICS)

sitemapinitdev:
	@echo "$(OK_COLOR)==> Running Sitemap Initializer Worker $(NO_COLOR)"
	@$(GOBINDIR)/watcher -run socialapi/workers/cmd/sitemap/sitemapinitializer -watch socialapi/workers/sitemap/sitemapfeeder -c $(CONFIG) $(DBG) $(METRICS)

createdb:
	(vagrant ssh default --command "mongo localhost/koding --eval='db.jAccounts.update({},{\$$unset:{socialApiId:0}},{multi:true})'")
	(vagrant ssh default --command "mongo localhost/koding --eval='db.jGroups.update({},{\$$unset:{socialApiChannelId:0}},{multi:true})'")
	(vagrant ssh default --command "/opt/koding/go/src/socialapi/db/sql/definition/create.sh /opt/koding/go/src/socialapi/db/sql")

configure: install installwatcher install-migrate
	@echo "$(OK_COLOR)==> Configuration is done $(NO_COLOR)"

install-postgres:
	@echo "$(OK_COLOR)==> Installing postgresql"
	(vagrant ssh default --command "/opt/koding/go/src/socialapi/db/sql/definition/install.sh")

installwatcher:
	@`which go` get github.com/canthefason/go-watcher
	@`which go` install github.com/canthefason/go-watcher/cmd/watcher

install-migrate:
	@`which go` get github.com/mattes/migrate
	@`which go` install github.com/mattes/migrate

install:
	@echo $(CONFIG)
	@echo "$(OK_COLOR)==> Installing all packages $(NO_COLOR)"
	@echo "NOTICE: make install is deprecated use ../../build.sh"
	@echo "building with ../../build.sh"
	../../build.sh
test:
	@echo "$(OK_COLOR)==> Testing all packages $(NO_COLOR)"
	@`which go` test $(VERBOSE) ${PACKAGES}

build:
	@echo "$(OK_COLOR)==> Building all packages $(NO_COLOR)"
	@echo "NOTICE: make build is deprecated use ../../build.sh"
	@echo "building with ../../build.sh"
	../../build.sh

testpermission:
	@echo "$(OK_COLOR)--> permission tests... $(NO_COLOR)"
	@`which go` test -c workers/permission/tests/*.go
	@./permission.test $(DBG) $(METRICS) -c $(CONFIG)
	@rm  ./permission.test

testmoderation: testmoderationunit testmoderationintegration

testmoderationunit:
	@echo "$(OK_COLOR)--> moderation unit tests... $(NO_COLOR)"
	@`which go` test -c workers/moderation/topic/*.go
	@./topic.test $(DBG) $(METRICS) -c $(CONFIG)
	@rm ./topic.test

testmoderationintegration:
	@echo "$(OK_COLOR)--> moderation integration tests... $(NO_COLOR)"
	@`which go` test -c workers/moderation/topic/tests/*.go
	@./tests.test $(DBG) $(METRICS) -c $(CONFIG)
	@rm ./tests.test

testalgolia:
	@echo "$(OK_COLOR)--> api tests... $(NO_COLOR)"
	@`which go` test -c workers/algoliaconnector/algoliaconnector/*.go
	@./algoliaconnector.test -c $(CONFIG)
	@rm ./algoliaconnector.test


testtopicfeeed:
	@echo "$(OK_COLOR)--> topic feed tests... $(NO_COLOR)"
	@`which go` test -c workers/topicfeed/topicfeed/*.go
	@./topicfeed.test $(DBG) $(METRICS) -c $(CONFIG)
	@rm ./topicfeed.test

# testcollaboration runs the unit and integration tests of collaboration worker
testcollaboration:
	@echo "$(OK_COLOR)--> collaboration tests... $(NO_COLOR)"
	@`which go` test -c workers/collaboration/tests/*.go
	@./collaboration.test $(DBG) $(METRICS) -c $(CONFIG)
	@rm  ./collaboration.test

	@`which go` test -c workers/collaboration/*.go
	@./collaboration.test -kite-init $(DBG) $(METRICS) -c $(CONFIG)
	@rm  ./collaboration.test

testmodels:
	@echo "$(OK_COLOR)--> model tests... $(NO_COLOR)"
	@`which go` test -c models/*.go
	@./models.test $(DBG) $(METRICS) -c $(CONFIG)
	@rm ./models.test

testmailsender:
	@echo "$(OK_COLOR)--> Mailsender tests... $(NO_COLOR)"
	@`which go` test -c workers/email/sender/*.go
	@./sender.test $(DBG) $(METRICS) -c $(CONFIG)
	@rm  ./sender.test

<<<<<<< HEAD
testmail:
	@echo "$(OK_COLOR)--> mail tests... $(NO_COLOR)"
	@`which go` test -c workers/email/mailparse/models/*.go
	@./models.test $(DBG) $(METRICS) -c $(CONFIG)
	@rm ./models.test

	@echo "$(OK_COLOR)--> mail integration tests... $(NO_COLOR)"
	@`which go` test -c workers/email/mailparse/tests/*.go
	@./tests.test $(DBG) $(METRICS) -c $(CONFIG)
	@rm ./tests.test

testapi: testpermission testmoderation testalgolia testtopicfeeed testcollaboration testmodels  testmailsender testmail
=======
testemailworker:
	# @echo "$(OK_COLOR)--> activity email tests.. $(NO_COLOR)"
	# @`which go` test -c workers/email/activityemail/*.go
	# @./activityemail.test $(DBG) $(METRICS) -c $(CONFIG)
	# @rm ./activityemail.test

	@echo "$(OK_COLOR)--> notification email tests... $(NO_COLOR)"
	@`which go` test -c workers/email/privatemessageemail/privatemessageemailfeeder/*.go
	@./feeder.test $(DBG) $(METRICS) -c $(CONFIG)
	@rm ./feeder.test

	@`which go` test -c workers/email/privatemessageemail/privatemessageemailsender/*.go
	@./sender.test $(DBG) $(METRICS) -c $(CONFIG)
	@rm ./sender.test

	@`which go` test -c workers/email/emailmodels/*.go
	@./emailmodels.test $(DBG) $(METRICS) -c $(CONFIG)
	@rm ./emailmodels.test

testapi: testcollaboration testmailsender testmail testmodels testemailworker
>>>>>>> 23749b9b
	@echo "$(OK_COLOR)==> Running Unit tests $(NO_COLOR)"

	@`which go` test config/*.go $(DBG)

	@echo "$(OK_COLOR)--> api tests... $(NO_COLOR)"

	@echo "$(OK_COLOR)--> metrics tests... $(NO_COLOR)"
	@`which go` test -c workers/common/metrics/*.go
	@./metrics.test
	@rm ./metrics.test

	@echo "$(OK_COLOR)==> Running Integration tests $(NO_COLOR)"
	@echo "$(OK_COLOR)--> troll mode tests... $(NO_COLOR)"
	@`which go` test workers/trollmode/tests/*.go
	@`which go` test -c workers/trollmode/*.go
	@./trollmode.test $(DBG) $(METRICS) -c $(CONFIG)
	@rm  ./trollmode.test

	@echo "$(OK_COLOR)--> permission tests... $(NO_COLOR)"
	@`which go` test -c workers/permission/tests/*.go
	@./permission.test $(DBG) $(METRICS) -c $(CONFIG)
	@rm  ./permission.test

	@echo "$(OK_COLOR)--> topic feed tests... $(NO_COLOR)"
<<<<<<< HEAD
	@`which go` test -c workers/topicfeed/topicfeed/*.go
	@./topicfeed.test $(DBG) $(METRICS) -c $(CONFIG)
	@rm ./topicfeed.test
=======
	@`which go` test -c workers/topicfeed/*.go
>>>>>>> 23749b9b

	@echo "$(OK_COLOR)--> payment tests... $(NO_COLOR)"
	@`which go` test -c workers/payment/*.go
	@./payment.test $(DBG) $(METRICS) -c $(CONFIG)
	@rm ./payment.test

	@echo "$(OK_COLOR)--> stripe tests... $(NO_COLOR)"
	@`which go` test -c workers/payment/stripe/*.go
	@./stripe.test $(DBG) $(METRICS) -c $(CONFIG)
	@rm ./stripe.test

	@echo "$(OK_COLOR)--> paypal tests... $(NO_COLOR)"
	@`which go` test -c workers/payment/paypal/*.go
	@./paypal.test $(DBG) $(METRICS) -c $(CONFIG)
	@rm ./paypal.test

	@echo "$(OK_COLOR)--> handler tests... $(NO_COLOR)"
	@`which go` test -c workers/common/handler/*.go
	@./handler.test $(DBG) $(METRICS) -c $(CONFIG)
	@rm ./handler.test

	@echo "$(OK_COLOR)--> api tests... $(NO_COLOR)"
	@`which go` test -c tests/*.go
	@./main.test $(DBG) $(METRICS) -c $(CONFIG)
	@rm ./main.test

	@echo "$(OK_COLOR)--> realtime tests... $(NO_COLOR)"
	@`which go` test -c workers/realtime/realtime/*.go
	@./realtime.test $(DBG) $(METRICS) -c $(CONFIG)
	@rm ./realtime.test

	@echo "$(OK_COLOR)--> moderation tests... $(NO_COLOR)"
	@`which go` test -c workers/moderation/topic/*.go
	@./topic.test $(DBG) $(METRICS) -c $(CONFIG)
	@rm ./topic.test

	@echo "$(OK_COLOR)--> sitemap generator tests... $(NO_COLOR)"
	@`which go` test -c workers/sitemap/sitemapgenerator/*.go
	@./generator.test $(DBG) $(METRICS) -c $(CONFIG)
	@rm ./generator.test

	@echo "$(OK_COLOR)--> sitemap model tests... $(NO_COLOR)"
	@`which go` test workers/sitemap/models/*.go

	@echo "$(OK_COLOR)--> paymentwebhook tests... $(NO_COLOR)"
	@`which go` test -c workers/payment/paymentwebhook/*.go
	@./main.test $(DBG) $(METRICS) -c $(CONFIG)
	@rm ./main.test

	@echo "$(OK_COLOR)--> paymentwebhook#webhookmodels tests... $(NO_COLOR)"
	@`which go` test workers/payment/paymentwebhook/webhookmodels/*.go

	@echo "$(OK_COLOR)--> realtime model tests... $(NO_COLOR)"
	@`which go` test -c workers/realtime/models/*.go
	@./models.test $(DBG) $(METRICS) -c $(CONFIG)
	@rm ./models.test

doc:
	@for package in $(PACKAGES); \
	do \
		(echo "$(OK_COLOR)==> Running godoc for $$package $(NO_COLOR)"); \
		godoc $$package | less; \
	done;

vet:
	@`which go` tool vet -all=true .

pkgs = \
	realtime \
	rerun \
	topicfeed \
	notification

dep:
	@echo "$(OK_COLOR)==> Copying files $(NO_COLOR)";
	@for pkg in $(pkgs); \
	do \
	TMP=/tmp/socialapi; \
	OUTFOLDER=$$TMP/out; \
	CONTENTFOLDER=$$TMP/$$pkg; \
	ZIPNAME=$$OUTFOLDER/$$pkg-$(MAJOR).$(MINOR).tar; \
	mkdir -p $$TMP; \
	mkdir -p $$OUTFOLDER; \
	rm -rf $$CONTENTFOLDER; \
	mkdir $$CONTENTFOLDER; \
	cp $(GOBINDIR)/$$pkg $$CONTENTFOLDER ;\
	cp $(CONFIG) $$CONTENTFOLDER ;\
    done;

	@echo "$(OK_COLOR)==> Generating TAR files $(NO_COLOR)";
	@for pkg in $(pkgs); \
	do \
	TMP=/tmp/socialapi; \
	OUTFOLDER=$$TMP/out; \
	CONTENTFOLDER=$$TMP/$$pkg; \
	ZIPNAME=$$OUTFOLDER/$$pkg-$(MAJOR).$(MINOR).tar; \
    echo "Creating" $$ZIPNAME ;\
	cd $$TMP && tar cof $$ZIPNAME ./$$pkg; \
	done;

	@echo "$(OK_COLOR)==> Files are located at files $(NO_COLOR)";<|MERGE_RESOLUTION|>--- conflicted
+++ resolved
@@ -224,7 +224,7 @@
 
 testtopicfeeed:
 	@echo "$(OK_COLOR)--> topic feed tests... $(NO_COLOR)"
-	@`which go` test -c workers/topicfeed/topicfeed/*.go
+	@`which go` test -c workers/topicfeed/*.go
 	@./topicfeed.test $(DBG) $(METRICS) -c $(CONFIG)
 	@rm ./topicfeed.test
 
@@ -251,7 +251,6 @@
 	@./sender.test $(DBG) $(METRICS) -c $(CONFIG)
 	@rm  ./sender.test
 
-<<<<<<< HEAD
 testmail:
 	@echo "$(OK_COLOR)--> mail tests... $(NO_COLOR)"
 	@`which go` test -c workers/email/mailparse/models/*.go
@@ -263,8 +262,6 @@
 	@./tests.test $(DBG) $(METRICS) -c $(CONFIG)
 	@rm ./tests.test
 
-testapi: testpermission testmoderation testalgolia testtopicfeeed testcollaboration testmodels  testmailsender testmail
-=======
 testemailworker:
 	# @echo "$(OK_COLOR)--> activity email tests.. $(NO_COLOR)"
 	# @`which go` test -c workers/email/activityemail/*.go
@@ -284,8 +281,7 @@
 	@./emailmodels.test $(DBG) $(METRICS) -c $(CONFIG)
 	@rm ./emailmodels.test
 
-testapi: testcollaboration testmailsender testmail testmodels testemailworker
->>>>>>> 23749b9b
+testapi: testcollaboration testmailsender testmail testmodels testemailworker testpermission testmoderation testalgolia testtopicfeeed
 	@echo "$(OK_COLOR)==> Running Unit tests $(NO_COLOR)"
 
 	@`which go` test config/*.go $(DBG)
@@ -308,15 +304,6 @@
 	@`which go` test -c workers/permission/tests/*.go
 	@./permission.test $(DBG) $(METRICS) -c $(CONFIG)
 	@rm  ./permission.test
-
-	@echo "$(OK_COLOR)--> topic feed tests... $(NO_COLOR)"
-<<<<<<< HEAD
-	@`which go` test -c workers/topicfeed/topicfeed/*.go
-	@./topicfeed.test $(DBG) $(METRICS) -c $(CONFIG)
-	@rm ./topicfeed.test
-=======
-	@`which go` test -c workers/topicfeed/*.go
->>>>>>> 23749b9b
 
 	@echo "$(OK_COLOR)--> payment tests... $(NO_COLOR)"
 	@`which go` test -c workers/payment/*.go
