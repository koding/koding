package virt

import (
	"fmt"
	"io"
	"io/ioutil"
	"labix.org/v2/mgo/bson"
	"net"
	"os"
	"os/exec"
	"strconv"
	"syscall"
	"text/template"
	"time"
)

type VM struct {
	Id           bson.ObjectId `bson:"_id"`
	Name         string        `bson:"name"`
	Users        []*UserEntry  `bson:"users"`
	LdapPassword string        `bson:"ldapPassword"`
<<<<<<< HEAD
	IP           net.IP        `bson:"ip,omitempty"`
	SnapshotOf   bson.ObjectId `bson:"snapshotOf"`
=======
	IP           net.IP        `bson:"ip"`
	HostKite     string        `bson:"hostKite"`
>>>>>>> 6521de4f
}

type UserEntry struct {
	Id   bson.ObjectId `bson:"id"`
	Sudo bool          `bson:"sudo"`
}

const UserIdOffset = 1000000
const RootIdOffset = 500000

var templateDir string
var templates *template.Template

func LoadTemplates(dir string) {
	templateDir = dir
	var err error
	templates, err = template.ParseGlob(templateDir + "/lxc/*")
	if err != nil {
		panic(err)
	}
}

func (vm *VM) String() string {
	return "vm-" + vm.Id.Hex()
}

func (vm *VM) VEth() string {
	return fmt.Sprintf("veth-%x", []byte(vm.IP[12:16]))
}

func (vm *VM) MAC() net.HardwareAddr {
	return net.HardwareAddr([]byte{0, 0, vm.IP[12], vm.IP[13], vm.IP[14], vm.IP[15]})
}

func (vm *VM) Hostname() string {
	return vm.Name + ".koding.com"
}

func (vm *VM) RbdDevice() string {
	return "/dev/rbd/vms/" + vm.String()
}

func (vm *VM) File(p string) string {
	return fmt.Sprintf("/var/lib/lxc/%s/%s", vm, p)
}

func (vm *VM) OverlayFile(p string) string {
	return vm.File("overlay/" + p)
}

func (vm *VM) PtsDir() string {
	return vm.File("rootfs/dev/pts")
}

func (vm *VM) GetUserEntry(user *User) *UserEntry {
	for _, entry := range vm.Users {
		if entry.Id == user.ObjectId {
			return entry
		}
	}
	return nil
}

func LowerdirFile(p string) string {
	return "/var/lib/lxc/vmroot/rootfs/" + p
}

func (vm *VM) Prepare(users []User, reinitialize bool) {
	vm.Unprepare()

	// write LXC files
	prepareDir(vm.File(""), 0)
	vm.generateFile(vm.File("config"), "config", 0, false)
	vm.generateFile(vm.File("fstab"), "fstab", 0, false)

	// map rbd image to block device
	if err := vm.MountRBD(vm.OverlayFile("")); err != nil {
		panic(err)
	}

	// remove all except /home on reinitialize
	if reinitialize {
		entries, err := ioutil.ReadDir(vm.OverlayFile("/"))
		if err != nil {
			panic(err)
		}
		for _, entry := range entries {
			if entry.Name() != "home" {
				os.RemoveAll(vm.OverlayFile("/" + entry.Name()))
			}
		}
	}

	// prepare directories in overlay
	prepareDir(vm.OverlayFile("/"), RootIdOffset)           // for chown
	prepareDir(vm.OverlayFile("/lost+found"), RootIdOffset) // for chown
	prepareDir(vm.OverlayFile("/etc"), RootIdOffset)
	prepareDir(vm.OverlayFile("/home"), RootIdOffset)

	// create user homes
	for i, user := range users {
		if prepareDir(vm.OverlayFile("/home/"+user.Name), user.Uid) && i == 0 {
			prepareDir(vm.OverlayFile("/home/"+user.Name+"/Sites"), user.Uid)
			prepareDir(vm.OverlayFile("/home/"+user.Name+"/Sites/"+vm.Hostname()), user.Uid)
			websiteDir := "/home/" + user.Name + "/Sites/" + vm.Hostname() + "/website"
			prepareDir(vm.OverlayFile(websiteDir), user.Uid)
			files, err := ioutil.ReadDir(templateDir + "/website")
			if err != nil {
				panic(err)
			}
			for _, file := range files {
				if err := copyFile(templateDir+"/website/"+file.Name(), vm.OverlayFile(websiteDir+"/"+file.Name()), user.Uid); err != nil {
					panic(err)
				}
			}
			prepareDir(vm.OverlayFile("/var"), RootIdOffset)
			if err := os.Symlink(websiteDir, vm.OverlayFile("/var/www")); err != nil {
				panic(err)
			}
		}
	}

	// generate overlay files
	vm.generateFile(vm.OverlayFile("/etc/hostname"), "hostname", RootIdOffset, false)
	vm.generateFile(vm.OverlayFile("/etc/hosts"), "hosts", RootIdOffset, false)
	vm.generateFile(vm.OverlayFile("/etc/ldap.conf"), "ldap.conf", RootIdOffset, false)
	vm.MergePasswdFile()
	vm.MergeGroupFile()
	vm.MergeDpkgDatabase()

	// mount overlay
	prepareDir(vm.File("rootfs"), RootIdOffset)
	// if out, err := exec.Command("/bin/mount", "--no-mtab", "-t", "overlayfs", "-o", fmt.Sprintf("lowerdir=%s,upperdir=%s", LowerdirFile("/"), vm.OverlayFile("/")), "overlayfs", vm.File("rootfs")).CombinedOutput(); err != nil {
	if out, err := exec.Command("/bin/mount", "--no-mtab", "-t", "aufs", "-o", fmt.Sprintf("br=%s:%s", vm.OverlayFile("/"), LowerdirFile("/")), "aufs", vm.File("rootfs")).CombinedOutput(); err != nil {
		panic(commandError("mount overlay failed.", err, out))
	}

	// mount devpts
	prepareDir(vm.PtsDir(), RootIdOffset)
	if out, err := exec.Command("/bin/mount", "--no-mtab", "-t", "devpts", "-o", "rw,noexec,nosuid,gid="+strconv.Itoa(RootIdOffset+5)+",mode=0620", "devpts", vm.PtsDir()).CombinedOutput(); err != nil {
		panic(commandError("mount devpts failed.", err, out))
	}
	chown(vm.PtsDir(), RootIdOffset, RootIdOffset)
	chown(vm.PtsDir()+"/ptmx", RootIdOffset, RootIdOffset+5)

	// add ebtables entry to restrict IP and MAC
	if out, err := exec.Command("/sbin/ebtables", "--append", "VMS", "--protocol", "IPv4", "--source", vm.MAC().String(), "--ip-src", vm.IP.String(), "--in-interface", vm.VEth(), "--jump", "ACCEPT").CombinedOutput(); err != nil {
		panic(commandError("ebtables rule addition failed.", err, out))
	}

	// add a static route so it is redistributed by BGP
	if out, err := exec.Command("/sbin/route", "add", vm.IP.String(), "lxcbr0").CombinedOutput(); err != nil {
		panic(commandError("adding route failed.", err, out))
	}
}

func (vm *VM) Unprepare() error {
	var firstError error

	// stop VM
	out, err := vm.Stop()
	if vm.GetState() != "STOPPED" {
		panic(commandError("Could not stop VM.", err, out))
	}

	// backup dpkg database for statistical purposes
	os.Mkdir("/var/lib/lxc/dpkg-statuses", 0755)
	copyFile(vm.OverlayFile("/var/lib/dpkg/status"), "/var/lib/lxc/dpkg-statuses/"+vm.String(), RootIdOffset)

	// remove ebtables entry
	if vm.IP != nil {
		if out, err := exec.Command("/sbin/ebtables", "--delete", "VMS", "--protocol", "IPv4", "--source", vm.MAC().String(), "--ip-src", vm.IP.String(), "--in-interface", vm.VEth(), "--jump", "ACCEPT").CombinedOutput(); err != nil && firstError == nil {
			firstError = commandError("ebtables rule deletion failed.", err, out)
		}
	}

	// remove the static route so it is no longer redistribed by BGP
	if out, err := exec.Command("/sbin/route", "del", vm.IP.String(), "lxcbr0").CombinedOutput(); err != nil {
		firstError = commandError("Removing route failed.", err, out)
	}

	// unmount and unmap everything
	if out, err := exec.Command("/bin/umount", vm.PtsDir()).CombinedOutput(); err != nil && firstError == nil {
		firstError = commandError("umount devpts failed.", err, out)
	}
	if out, err := exec.Command("/bin/umount", vm.File("rootfs")).CombinedOutput(); err != nil && firstError == nil {
		firstError = commandError("umount overlay failed.", err, out)
	}
	if err := vm.UnmountRBD(vm.OverlayFile("")); err != nil && firstError == nil {
		firstError = err
	}

	// remove VM directory
	os.Remove(vm.File("config"))
	os.Remove(vm.File("fstab"))
	os.Remove(vm.File("rootfs"))
	os.Remove(vm.File("rootfs.hold"))
	os.Remove(vm.File(""))

	return firstError
}

func (vm *VM) MountRBD(mountDir string) error {
	makeFileSystem := false

	// create image if it does not exist
	if out, err := exec.Command("/usr/bin/rbd", "info", "--pool", "vms", "--image", vm.String()).CombinedOutput(); err != nil {
		exitError, isExitError := err.(*exec.ExitError)
		if !isExitError || exitError.Sys().(syscall.WaitStatus).ExitStatus() != 1 {
			return commandError("rbd info failed.", err, out)
		}

		if out, err := exec.Command("/usr/bin/rbd", "create", "--pool", "vms", "--size", "1200", "--image", vm.String(), "--format", "2").CombinedOutput(); err != nil {
			return commandError("rbd create failed.", err, out)
		}

		makeFileSystem = true
	}

	// map image
	if out, err := exec.Command("/usr/bin/rbd", "map", "--pool", "vms", "--image", vm.String()).CombinedOutput(); err != nil {
		return commandError("rbd map failed.", err, out)
	}

	// wait for rbd device to appear
	for {
		_, err := os.Stat(vm.RbdDevice())
		if err == nil {
			break
		}
		if !os.IsNotExist(err) {
			return err
		}
		time.Sleep(time.Second / 2)
	}

	if makeFileSystem {
		if out, err := exec.Command("/sbin/mkfs.ext4", vm.RbdDevice()).CombinedOutput(); err != nil {
			return commandError("mkfs.ext4 failed.", err, out)
		}
	}

	if err := os.Mkdir(mountDir, 0755); err != nil && !os.IsExist(err) {
		return err
	}
	if out, err := exec.Command("/bin/mount", "-t", "ext4", vm.RbdDevice(), mountDir).CombinedOutput(); err != nil {
		os.Remove(mountDir)
		return commandError("mount rbd failed.", err, out)
	}

	return nil
}

func (vm *VM) UnmountRBD(mountDir string) error {
	var firstError error
	if out, err := exec.Command("/bin/umount", vm.OverlayFile("")).CombinedOutput(); err != nil && firstError == nil {
		firstError = commandError("umount rbd failed.", err, out)
	}
	if out, err := exec.Command("/usr/bin/rbd", "unmap", vm.RbdDevice()).CombinedOutput(); err != nil && firstError == nil {
		firstError = commandError("rbd unmap failed.", err, out)
	}
	os.Remove(mountDir)
	return firstError
}

const FIFREEZE = 0xC0045877
const FITHAW = 0xC0045878

func (vm *VM) FreezeFileSystem() error {
	return vm.controlOverlay(FIFREEZE)
}

func (vm *VM) ThawFileSystem() error {
	return vm.controlOverlay(FITHAW)
}

func (vm *VM) controlOverlay(action uintptr) error {
	fd, err := os.Open(vm.OverlayFile(""))
	if err != nil {
		return err
	}
	defer fd.Close()
	if _, _, errno := syscall.Syscall(syscall.SYS_IOCTL, fd.Fd(), action, 0); errno != 0 {
		return errno
	}
	return nil
}

func (vm *VM) CreateConsistentSnapshot(snapshotName string) error {
	if err := vm.FreezeFileSystem(); err != nil {
		return err
	}
	defer vm.ThawFileSystem()
	if out, err := exec.Command("/usr/bin/rbd", "snap", "create", "--pool", "vms", "--image", vm.String(), "--snap", snapshotName).CombinedOutput(); err != nil {
		return commandError("Creating snapshot failed.", err, out)
	}
	if out, err := exec.Command("/usr/bin/rbd", "snap", "protect", "--pool", "vms", "--image", vm.String(), "--snap", snapshotName).CombinedOutput(); err != nil {
		return commandError("Protecting snapshot failed.", err, out)
	}
	return nil
}

func (vm *VM) DeleteSnapshot(snapshotName string) error {
	if out, err := exec.Command("/usr/bin/rbd", "snap", "unprotect", "--pool", "vms", "--image", vm.String(), "--snap", snapshotName).CombinedOutput(); err != nil {
		return commandError("Unprotecting snapshot failed.", err, out)
	}
	if out, err := exec.Command("/usr/bin/rbd", "snap", "rm", "--pool", "vms", "--image", vm.String(), "--snap", snapshotName).CombinedOutput(); err != nil {
		return commandError("Removing snapshot failed.", err, out)
	}
	return nil
}

func (vm *VM) CreateTemporaryVM() (*VM, error) {
	temporaryVM := VM{
		Id:         bson.NewObjectId(),
		SnapshotOf: vm.SnapshotOf,
	}

	if out, err := exec.Command("/usr/bin/rbd", "clone", "--pool", "vms", "--image", "vm-"+vm.SnapshotOf.Hex(), "--snap", vm.Id.Hex(), "--dest-pool", "vms", "--dest", temporaryVM.String()).CombinedOutput(); err != nil {
		return nil, commandError("Cloning snapshot failed.", err, out)
	}

	return &temporaryVM, nil
}

func (vm *VM) Destroy() error {
	if out, err := exec.Command("/usr/bin/rbd", "rm", "--pool", "vms", "--image", vm.String()).CombinedOutput(); err != nil {
		return commandError("Removing image failed.", err, out)
	}
	return nil
}

func (vm *VM) IsTemporary() bool {
	return vm.SnapshotOf != ""
}

func commandError(message string, err error, out []byte) error {
	return fmt.Errorf("%s\n%s\n%s", message, err.Error(), string(out))
}

// may panic
func prepareDir(p string, id int) bool {
	created := true
	if err := os.Mkdir(p, 0755); err != nil {
		if !os.IsExist(err) {
			panic(err)
		}
		created = false
	}

	chown(p, id, id)

	return created
}

// may panic
func (vm *VM) generateFile(p, template string, id int, executable bool) {
	var mode os.FileMode = 0644
	if executable {
		mode = 0755
	}
	file, err := os.OpenFile(p, os.O_WRONLY|os.O_CREATE|os.O_TRUNC, mode)
	if err != nil {
		panic(err)
	}
	defer file.Close()

	if err := templates.ExecuteTemplate(file, template, vm); err != nil {
		panic(err)
	}

	chown(p, id, id)
}

// may panic
func chown(p string, uid, gid int) {
	if err := os.Chown(p, uid, gid); err != nil {
		panic(err)
	}
}

func copyFile(src, dst string, id int) error {
	sf, err := os.Open(src)
	if err != nil {
		return err
	}
	defer sf.Close()

	fi, err := sf.Stat()
	if err != nil {
		return err
	}

	df, err := os.OpenFile(dst, os.O_WRONLY|os.O_CREATE|os.O_TRUNC, fi.Mode())
	if err != nil {
		return err
	}
	defer df.Close()

	if _, err := io.Copy(df, sf); err != nil {
		return err
	}

	if err := df.Chown(id, id); err != nil {
		return err
	}

	return nil
}<|MERGE_RESOLUTION|>--- conflicted
+++ resolved
@@ -19,13 +19,9 @@
 	Name         string        `bson:"name"`
 	Users        []*UserEntry  `bson:"users"`
 	LdapPassword string        `bson:"ldapPassword"`
-<<<<<<< HEAD
-	IP           net.IP        `bson:"ip,omitempty"`
-	SnapshotOf   bson.ObjectId `bson:"snapshotOf"`
-=======
 	IP           net.IP        `bson:"ip"`
 	HostKite     string        `bson:"hostKite"`
->>>>>>> 6521de4f
+	SnapshotOf   bson.ObjectId `bson:"snapshotOf"`
 }
 
 type UserEntry struct {
