--- conflicted
+++ resolved
@@ -82,14 +82,8 @@
 
 					switch event {
 					case "client-subscribe":
-<<<<<<< HEAD
-						channel := message["channel"]
-						if channel != "updateInstances" {
-							err = consumeChannel.QueueBind("", "#", channel, false, nil)
-=======
 						if exchange != "updateInstances" {
 							err = consumeChannel.QueueBind("", "#", exchange, false, nil)
->>>>>>> 9112e858
 							if err != nil {
 								panic(err)
 							}
@@ -100,11 +94,7 @@
 						sendChan <- string(body)
 
 					case "client-unsubscribe":
-<<<<<<< HEAD
-						err = consumeChannel.QueueUnbind("", "#", message["channel"], nil)
-=======
 						err = consumeChannel.QueueUnbind("", "#", exchange, nil)
->>>>>>> 9112e858
 						if err != nil {
 							panic(err)
 						}
