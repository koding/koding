--- conflicted
+++ resolved
@@ -66,26 +66,16 @@
 
 // createSubscriptionStorage arranges a storage place for subscriptions
 // it can be Redis backend or inmemory Set storage
-<<<<<<< HEAD
-func createSubscriptionStorage(socketId string) (storage.Subscriptionable, error) {
-
-	// first try to create a redis storage
-	if subscriptions, err := storage.NewStorage(conf, storage.REDIS, socketId); err == nil {
-=======
 func createSubscriptionStorage(broker *Broker, socketId string) (storage.Subscriptionable, error) {
 
 	// first try to create a redis storage
 	if subscriptions, err := storage.NewRedisStorage(broker.RedisSingleton, conf, socketId); err == nil {
->>>>>>> d1d808db
 		// if we success, just return the storage
 		return subscriptions, nil
 	} else {
 		log.Critical("Couldnt access to redis/create a key for client %v: Error: %v", socketId, err)
 	}
-<<<<<<< HEAD
-=======
-
->>>>>>> d1d808db
+
 	// if we try to create subscription storage backend with redis and fail
 	// create an inmemory storage system
 	if subscriptions, err := storage.NewStorage(conf, storage.SET, socketId); err == nil {
