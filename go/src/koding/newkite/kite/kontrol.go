package kite

import (
	"errors"
	"fmt"
	"koding/newkite/protocol"
	"net"
	"sync"
	"time"
)

var ErrNoKitesAvailable = errors.New("no kites availabile")

// Kontrol embeds RemoteKite which has additional special helper methods.
type Kontrol struct {
	*RemoteKite

	// used for synchronizing methods that needs to be called after
	// successful connection.
	ready chan bool
}

// NewKontrol returns a pointer to new Kontrol instance.
func (k *Kite) NewKontrol(addr string) *Kontrol {
	// Only the address is required to connect Kontrol
	host, port, _ := net.SplitHostPort(addr)
	kite := protocol.Kite{
		PublicIP: host,
		Port:     port,
		Name:     "kontrol", // for logging purposes
	}

	auth := callAuthentication{
		Type: "kodingKey",
		Key:  k.KodingKey,
	}

	remoteKite := k.NewRemoteKite(kite, auth)
	remoteKite.client.Reconnect = true

	var once sync.Once
	ready := make(chan bool)

	remoteKite.OnConnect(func() {
		k.Log.Info("Connected to Kontrol ")

		// signal all other methods that are listening on this channel, that we
		// are ready.
		once.Do(func() { close(ready) })
	})

	remoteKite.OnDisconnect(func() { k.Log.Warning("Disconnected from Kontrol. I will retry in background...") })

	return &Kontrol{
		RemoteKite: remoteKite,
		ready:      ready,
	}
}

// Register registers current Kite to Kontrol. After registration other Kites
// can find it via GetKites() method.
func (k *Kontrol) Register() error {
	response, err := k.RemoteKite.Tell("register", nil)
	if err != nil {
		return err
	}

	var rr protocol.RegisterResult
	err = response.Unmarshal(&rr)
	if err != nil {
		return err
	}

	switch rr.Result {
	case protocol.AllowKite:
		kite := &k.localKite.Kite

		// we know now which user that is after authentication
		kite.Username = rr.Username

		// Set the correct PublicIP if left empty in options.
		if kite.PublicIP == "" {
			kite.PublicIP = rr.PublicIP
		}

		k.Log.Info("Registered to kontrol with addr: %s version: %s uuid: %s",
			kite.Addr(), kite.Version, kite.ID)
	case protocol.RejectKite:
		return errors.New("Kite rejected")
	default:
		return fmt.Errorf("Invalid result: %s", rr.Result)
	}

	return nil
}

// WatchKites watches for Kites that matches the query. The onEvent functions
// is called for current kites and every new kite event.
func (k *Kontrol) WatchKites(query protocol.KontrolQuery, onEvent func(*protocol.KiteEvent)) error {
	<-k.ready

	queueEvents := func(r *Request) {
		var event protocol.KiteEvent
		err := r.Args.MustSliceOfLength(1)[0].Unmarshal(&event)
		if err != nil {
			k.Log.Error(err.Error())
			return
		}

		onEvent(&event)
	}

	args := []interface{}{query, Callback(queueEvents)}
	remoteKites, err := k.getKites(args...)
	if err != nil && err != ErrNoKitesAvailable {
		return err // return only when something really happened
	}

	// also put the current kites to the eventChan.
	for _, remoteKite := range remoteKites {
		event := protocol.KiteEvent{
			Action: protocol.Register,
			Kite:   remoteKite.Kite,
			Token: &protocol.Token{
				Key: remoteKite.Authentication.Key,
				TTL: int(remoteKite.Authentication.ValidUntil.Sub(time.Now().UTC()) / time.Second),
			},
		}

		onEvent(&event)
	}

	return nil
}

// GetKites returns the list of Kites matching the query. The returned list
// contains ready to connect RemoteKite instances. The caller must connect
// with RemoteKite.Dial() before using each Kite. An error is returned when no
// kites are available.
func (k *Kontrol) GetKites(query protocol.KontrolQuery) ([]*RemoteKite, error) {
	return k.getKites(query)
}

// used internally for GetKites() and WatchKites()
func (k *Kontrol) getKites(args ...interface{}) ([]*RemoteKite, error) {
	<-k.ready

	response, err := k.RemoteKite.Tell("getKites", args)
	if err != nil {
		return nil, err
	}

	var kites []protocol.KiteWithToken
	err = response.Unmarshal(&kites)
	if err != nil {
		return nil, err
	}

	if len(kites) == 0 {
		return nil, ErrNoKitesAvailable
	}

	remoteKites := make([]*RemoteKite, len(kites))
	for i, kite := range kites {
		validUntil := time.Now().UTC().Add(time.Duration(kite.Token.TTL) * time.Second)
		auth := callAuthentication{
			Type:       "token",
			Key:        kite.Token.Key,
			ValidUntil: &validUntil,
		}

		remoteKites[i] = k.localKite.NewRemoteKite(kite.Kite, auth)
	}

	return remoteKites, nil
}

<<<<<<< HEAD
=======
// GetToken is used to get a new token for a single Kite.
>>>>>>> 4483be86
func (k *Kontrol) GetToken(kite *protocol.Kite) (*protocol.Token, error) {
	<-k.ready

	result, err := k.RemoteKite.Tell("getToken", kite)
	if err != nil {
		return nil, err
	}

	var tkn *protocol.Token
	err = result.Unmarshal(&tkn)
	if err != nil {
		return nil, err
<<<<<<< HEAD
	}

	var tkn *protocol.Token
	err = result.Unmarshal(&tkn)
	if err != nil {
		return nil, err
=======
>>>>>>> 4483be86
	}

	return tkn, nil
}<|MERGE_RESOLUTION|>--- conflicted
+++ resolved
@@ -175,10 +175,7 @@
 	return remoteKites, nil
 }
 
-<<<<<<< HEAD
-=======
 // GetToken is used to get a new token for a single Kite.
->>>>>>> 4483be86
 func (k *Kontrol) GetToken(kite *protocol.Kite) (*protocol.Token, error) {
 	<-k.ready
 
@@ -191,15 +188,6 @@
 	err = result.Unmarshal(&tkn)
 	if err != nil {
 		return nil, err
-<<<<<<< HEAD
-	}
-
-	var tkn *protocol.Token
-	err = result.Unmarshal(&tkn)
-	if err != nil {
-		return nil, err
-=======
->>>>>>> 4483be86
 	}
 
 	return tkn, nil
