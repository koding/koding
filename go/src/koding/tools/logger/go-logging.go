--- conflicted
+++ resolved
@@ -35,11 +35,7 @@
 	// 	panic(err)
 	// }
 
-<<<<<<< HEAD
-	logging.SetBackend(NewLogBackend)
-=======
 	logging.SetBackend(logBackend)
->>>>>>> a056c680
 
 	// go-logging calls Reset() each time it is imported. So if this
 	// pkg is imported in a library and then in a worker, the library
