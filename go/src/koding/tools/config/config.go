package config

import (
	"encoding/json"
	"errors"
	"flag"
	"fmt"
	"io/ioutil"
	"os"
	"os/exec"
	"os/signal"
	"path/filepath"
	"syscall"
)

type Config struct {
	BuildNumber     int
	ProjectRoot     string
	UserSitesDomain string
	ContainerSubnet string
	VmPool          string
	Version         string
	Client          struct {
		StaticFilesBaseUrl string
	}
	Mongo        string
	MongoKontrol string
	Mq           struct {
		Host          string
		Port          int
		ComponentUser string
		Password      string
		Vhost         string
		LogLevel      string
	}
	Neo4j struct {
		Read    string
		Write   string
		Port    int
		Enabled bool
	}
	GoLogLevel string
	Broker     struct {
		IP              string
		Port            int
		CertFile        string
		KeyFile         string
		AuthExchange    string
		AuthAllExchange string
		WebProtocol     string
	}
	Loggr struct {
		Push   bool
		Url    string
		ApiKey string
	}
	Librato struct {
		Push     bool
		Email    string
		Token    string
		Interval int
	}
	Opsview struct {
		Push bool
		Host string
	}
	ElasticSearch struct {
		Host  string
		Port  int
		Queue string
	}
	NewKontrol struct {
		Host     string
		Port     int
		CertFile string
		KeyFile  string
	}
	ProxyKite struct {
		Domain   string
		CertFile string
		KeyFile  string
	}
	Etcd []struct {
		Host string
		Port int
	}
	Kontrold struct {
		Vhost    string
		Overview struct {
			ApiPort    int
			ApiHost    string
			Port       int
			SwitchHost string
		}
		Api struct {
			Port int
			URL  string
		}
		Proxy struct {
			Port    int
			PortSSL int
			FTPIP   string
		}
	}
	FollowFeed struct {
		Host          string
		Port          int
		ComponentUser string
		Password      string
		Vhost         string
	}
	Statsd struct {
		Use  bool
		Ip   string
		Port int
	}
	TopicModifier struct {
		CronSchedule string
	}
	Slack struct {
		Token   string
		Channel string
	}
<<<<<<< HEAD
	Graphite struct {
		Use  bool
		Host string
		Port int
	}
	LogLevel map[string]string
=======

	LogLevel    map[string]string
	Redis       string
	Environment string
>>>>>>> 781dabfd
}

var Profile string
var Current Config
var LogDebug bool
var Uuid string
var Host string
var BrokerDomain string
var Region string
var VMProxies bool // used to enable ports for users
var Skip int
var Count int

func init() {
	flag.StringVar(&Profile, "c", "", "Configuration profile from file")
	flag.StringVar(&Profile, "config", "", "Alias for -c")

	flag.BoolVar(&LogDebug, "d", false, "Log debug messages")
	flag.StringVar(&Uuid, "u", "", "Enable kontrol mode")
	flag.StringVar(&Host, "h", "", "Hostname to be resolved")
	flag.StringVar(&BrokerDomain, "a", "", "Send kontrol a custom domain istead of os.Hostname")
	flag.StringVar(&BrokerDomain, "domain", "", "Alias for -a")
	flag.StringVar(&Region, "r", "", "Region")
	flag.IntVar(&Skip, "s", 0, "Define how far to skip ahead")
	flag.IntVar(&Count, "l", 1000, "Count for items to process")
	flag.BoolVar(&VMProxies, "v", false, "Enable ports for VM users (1024-10000)")

	flag.Parse()

	err := readConfig()
	if err != nil {
		fmt.Println(err)
		os.Exit(1)
	}

	sigChannel := make(chan os.Signal)
	signal.Notify(sigChannel, syscall.SIGUSR2)
	go func() {
		for _ = range sigChannel {
			LogDebug = !LogDebug
			fmt.Printf("config.LogDebug: %v\n", LogDebug)
		}
	}()

}

// readConfig reads and unmarshalls the appropriate config into the Config
// struct (which is used in many applications). It reads the config from the
// koding-config-manager  with command line flag -c. If there is no flag
// specified it tries to get the config from the environment variable
// "CONFIG".
func readConfig() error {
	if flag.NArg() != 0 {
		return errors.New("config.go: you passed extra unused arguments.")
	}

	if Profile == "" {
		// this is needed also if you can't pass a flag into other packages, like testing.
		// otherwise it's impossible to inject the config paramater. For example:
		// this doesn't work  : go test -c "vagrant"
		// but this will work : CONFIG="vagrant" go test
		envProfile := os.Getenv("CONFIG")
		if envProfile == "" {
			return errors.New("config.go: please specify a configuration profile via -c or set a CONFIG environment.")
		}

		Profile = envProfile
	}

	cwd, err := os.Getwd()
	if err != nil {
		return err
	}

	configPath := filepath.Join(cwd, "config", fmt.Sprintf("main.%s.json", Profile))
	ok, err := exists(configPath)
	if err != nil {
		return err
	}

	if ok {
		fmt.Printf("config.go: reading config from %s\n", configPath)
		err := readJson(Profile)
		if err != nil {
			return err
		}
	} else {
		fmt.Println("config.go: reading config with koding-config-manager")
		err := readConfigManager(Profile)
		if err != nil {
			return err
		}
	}

	return nil
}

func readJson(profile string) error {
	pwd, err := os.Getwd()
	if err != nil {
		return err
	}

	configPath := filepath.Join(pwd, "config", fmt.Sprintf("main.%s.json", profile))

	data, err := ioutil.ReadFile(configPath)
	if err != nil {
		return err
	}

	err = json.Unmarshal(data, &Current)
	if err != nil {
		return fmt.Errorf("Could not unmarshal configuration: %s\nConfiguration source output:\n%s\n",
			err.Error(), string(data))
	}

	return nil
}

func readConfigManager(profile string) error {
	cmd := exec.Command("node", "-e", "require('koding-config-manager').printJson('main."+profile+"')")

	config, err := cmd.CombinedOutput()
	if err != nil {
		return fmt.Errorf("Could not execute configuration source: %s\nConfiguration source output:\n%s\n",
			err.Error(), config)
	}

	err = json.Unmarshal(config, &Current)
	if err != nil {
		return fmt.Errorf("Could not unmarshal configuration: %s\nConfiguration source output:\n%s\n",
			err.Error(), string(config))
	}

	// successfully unmarshalled into Current
	return nil
}

// exists returns whether the given file or directory exists or not.
func exists(path string) (bool, error) {
	_, err := os.Stat(path)
	if err == nil {
		return true, nil
	}

	if os.IsNotExist(err) {
		return false, nil
	}

	return false, err
}<|MERGE_RESOLUTION|>--- conflicted
+++ resolved
@@ -121,19 +121,14 @@
 		Token   string
 		Channel string
 	}
-<<<<<<< HEAD
 	Graphite struct {
 		Use  bool
 		Host string
 		Port int
 	}
-	LogLevel map[string]string
-=======
-
 	LogLevel    map[string]string
 	Redis       string
 	Environment string
->>>>>>> 781dabfd
 }
 
 var Profile string
