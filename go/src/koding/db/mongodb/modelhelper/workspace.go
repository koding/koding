package modelhelper

import (
	"koding/db/models"

	"labix.org/v2/mgo"
	"labix.org/v2/mgo/bson"
)

var (
	WorkspaceColl            = "jWorkspaces"
	WorkspaceConstructorName = "JWorkspace"
)

func GetWorkspaces(accountId bson.ObjectId) ([]*models.Workspace, error) {
	query := bson.M{"originId": accountId}
	return get(query)
}

func GetWorkspacesByChannelIds(ids []string) ([]*models.Workspace, error) {
	query := bson.M{"channelId": bson.M{"$in": ids}}
	return get(query)
}

func GetWorkspacesForMachine(machine *models.Machine) ([]*models.Workspace, error) {
	query := bson.M{"machineUId": machine.Uid}
	return get(query)
}

type WorkspaceContainer struct {
	Bongo Bongo             `json:"bongo_"`
	Data  *models.Workspace `json:"data"`
	*models.Workspace
}

func GetWorkspacesContainersByChannelIds(ids []string) ([]*WorkspaceContainer, error) {
	workspaces, err := GetWorkspacesByChannelIds(ids)
	if err != nil {
		return nil, err
	}

	return workspaceContain(workspaces)
}

func GetWorkspacesContainers(machine *models.Machine) ([]*WorkspaceContainer, error) {
	workspaces, err := GetWorkspacesForMachine(machine)
	if err != nil {
		return nil, err
	}

	return workspaceContain(workspaces)
}

func get(query bson.M) ([]*models.Workspace, error) {
	workspaces := []*models.Workspace{}

	queryFn := func(c *mgo.Collection) error {
		return c.Find(query).All(&workspaces)
	}

	if err := Mongo.Run(WorkspaceColl, queryFn); err != nil {
		return nil, err
	}

	return workspaces, nil
}

<<<<<<< HEAD
func workspaceContain(workspaces []*models.Workspace) ([]*WorkspaceContainer, error) {
	containers := []*WorkspaceContainer{}

	for _, workspace := range workspaces {
		bongo := Bongo{
			ConstructorName: WorkspaceConstructorName,
			InstanceId:      workspace.ObjectId.Hex(),
		}
		container := &WorkspaceContainer{bongo, workspace, workspace}

		containers = append(containers, container)
	}

	return containers, nil
=======
// GetWorkspaceByChannelId returns the workspace by channel's id
func GetWorkspaceByChannelId(channelID string) (*models.Workspace, error) {
	workspace := &models.Workspace{}

	query := func(c *mgo.Collection) error {
		return c.Find(bson.M{"channelId": channelID}).One(&workspace)
	}

	err := Mongo.Run(WorkspaceColl, query)
	if err != nil {
		return nil, err
	}

	return workspace, nil
}

// CreateWorkspace creates the workspace in mongo
func CreateWorkspace(w *models.Workspace) error {
	query := insertQuery(w)
	return Mongo.Run(WorkspaceColl, query)
>>>>>>> 082f247e
}<|MERGE_RESOLUTION|>--- conflicted
+++ resolved
@@ -65,7 +65,6 @@
 	return workspaces, nil
 }
 
-<<<<<<< HEAD
 func workspaceContain(workspaces []*models.Workspace) ([]*WorkspaceContainer, error) {
 	containers := []*WorkspaceContainer{}
 
@@ -80,7 +79,8 @@
 	}
 
 	return containers, nil
-=======
+}
+
 // GetWorkspaceByChannelId returns the workspace by channel's id
 func GetWorkspaceByChannelId(channelID string) (*models.Workspace, error) {
 	workspace := &models.Workspace{}
@@ -101,5 +101,4 @@
 func CreateWorkspace(w *models.Workspace) error {
 	query := insertQuery(w)
 	return Mongo.Run(WorkspaceColl, query)
->>>>>>> 082f247e
 }