package koding

import (
	"fmt"
	"koding/db/mongodb"
	"strconv"

	"labix.org/v2/mgo"
	"labix.org/v2/mgo/bson"

	aws "koding/kites/kloud/api/amazon"
	"koding/kites/kloud/klient"
	"koding/kites/kloud/machinestate"
	"koding/kites/kloud/protocol"
	"koding/kites/kloud/provider/amazon"

	"github.com/koding/kite"
	"github.com/koding/logging"
	"github.com/mitchellh/goamz/ec2"
)

// Checker checks various aspects of a machine. It is used for limiting certain
// aspects of a machine, such as the total allowed machine count, storage size
// and etc.
type Checker interface {
	// Total checks whether the user has reached the current plan's limit of
	// having a total number numbers of machines. It returns an error if the
	// limit is reached or an unexplained error happaned.
	Total() error

	// AlwaysOn checks whether the given machine has reached the current plans
	// always on limit
	AlwaysOn() error

	// Timeout checks whether the user has reached the current plan's
	// inactivity timeout.
	Timeout() error

	// Storage checks whether the user has reached the current plan's limit
	// total storage with the supplied wantStorage information. It returns an
	// error if the limit is reached or an unexplained error happaned.
	Storage(wantStorage int) error

	// AllowedInstances checks whether the given machine has the permisison to
	// create the given instance type
	AllowedInstances(wantInstance InstanceType) error
}

type PlanChecker struct {
	Api      *amazon.AmazonClient
	DB       *mongodb.MongoDB
	Machine  *protocol.Machine
	Provider *Provider
	Kite     *kite.Kite
	Username string
	Log      logging.Logger
	Plan     Plan
}

func (p *PlanChecker) AllowedInstances(wantInstance InstanceType) error {
	allowedInstances := p.Plan.Limits().AllowedInstances

	if _, ok := allowedInstances[wantInstance]; ok {
		return nil
	}

	return fmt.Errorf("not allowed to create instance type: %s", wantInstance)
}

func (p *PlanChecker) AlwaysOn() error {
	alwaysOnLimit := p.Plan.Limits().AlwaysOn

	// get all alwaysOn machines that belongs to this user
	alwaysOnMachines := 0
	if err := p.DB.Run("jMachines", func(c *mgo.Collection) error {
		var err error
		alwaysOnMachines, err = c.Find(bson.M{
			"credential":    p.Machine.Username,
			"meta.alwaysOn": true,
		}).Count()

		return err
	}); err != nil && err != mgo.ErrNotFound {
		// if it's something else just return an error, needs to be fixed
		return err
	}

	p.Log.Debug("[%s] checking alwaysOn limit. current alwaysOn count: %d (plan limit: %d, plan: %s)",
		p.Machine.Id, alwaysOnMachines, alwaysOnLimit, p.Plan)

	// the user has still not reached the limit
	if alwaysOnMachines <= alwaysOnLimit {
		p.Log.Debug("[%s] allowing user '%s'. current alwaysOn count: %d (plan limit: %d, plan: %s)",
			p.Machine.Id, p.Username, alwaysOnMachines, alwaysOnLimit, p.Plan)
		return nil // allow user, it didn't reach the limit
	}

	p.Log.Debug("[%s] denying user '%s'. current alwaysOn count: %d (plan limit: %d, plan: %s)",
		p.Machine.Id, p.Username, alwaysOnMachines, alwaysOnLimit, p.Plan)
	return fmt.Errorf("total alwaysOn limit has been reached. Current count: %d Plan limit: %d",
		alwaysOnMachines, alwaysOnLimit)
}

func (p *PlanChecker) Timeout() error {
	// Check klient state before rushing to AWS.
	klientRef, err := klient.Connect(p.Kite, p.Machine.QueryString)
	if err == kite.ErrNoKitesAvailable {
		p.Provider.startTimer(p.Machine)
		return err
	}

	// return if it's something else
	if err != nil {
		return err
	}

	defer klientRef.Close()

	if err = klientRef.Ping(); err != nil {
		return err
	}

	// now the klient is connected and we can ping it, stop the timer and
	// remove it from the list of inactive machines if it's still there.
	p.Provider.stopTimer(p.Machine)

	// get the usage directly from the klient, which is the most predictable source
	usg, err := klientRef.Usage()
	if err != nil {
		return err
	}

	// replace with the real and authenticated username
	p.Machine.Builder["username"] = klientRef.Username
	p.Username = klientRef.Username

	// get the timeout from the plan in which the user belongs to
	planTimeout := p.Plan.Limits().Timeout

	p.Log.Debug("[%s] machine [%s] is inactive for %s (plan limit: %s, plan: %s).",
		p.Machine.Id, p.Machine.IpAddress, usg.InactiveDuration, planTimeout, p.Plan)

	// It still have plenty of time to work, do not stop it
	if usg.InactiveDuration <= planTimeout {
		return nil
	}

	p.Log.Info("[%s] machine [%s] has reached current plan limit of %s (plan: %s). Shutting down...",
		p.Machine.Id, p.Machine.IpAddress, usg.InactiveDuration, p.Plan)

	// lock so it doesn't interfere with others.
	p.Provider.Lock(p.Machine.Id)

	// mark our state as stopping so others know what we are doing
	stoppingReason := fmt.Sprintf("Stopping process started due inactivity of %.f minutes",
		planTimeout.Minutes())
	p.Provider.UpdateState(p.Machine.Id, stoppingReason, machinestate.Stopping)

	defer func() {
		// call it in defer, so even if "Stop" fails it should reset the state
		stopReason := fmt.Sprintf("Stopped due inactivity of %.f minutes", planTimeout.Minutes())
		p.Provider.UpdateState(p.Machine.Id, stopReason, machinestate.Stopped)

		p.Provider.Unlock(p.Machine.Id)
	}()

	// Hasta la vista, baby!
	return p.Provider.Stop(p.Machine)
}

func (p *PlanChecker) Total() error {
	allowedMachines := p.Plan.Limits().Total

	instances, err := p.userInstances()

	// no match, allow to create instance
	if err == aws.ErrNoInstances {
		p.Log.Debug("[%s] allowing user '%s'. current machine count: %d (plan limit: %d, plan: %s)",
			p.Machine.Id, p.Username, len(instances), allowedMachines, p.Plan)
		return nil
	}

	// if it's something else don't allow it until it's solved
	if err != nil {
		return err
	}

	go p.checkGhostMachines(instances)

	if len(instances) >= allowedMachines {
		p.Log.Debug("[%s] denying user '%s'. current machine count: %d (plan limit: %d, plan: %s)",
			p.Machine.Id, p.Username, len(instances), allowedMachines, p.Plan)
<<<<<<< HEAD
		return fmt.Errorf("total machine limit has been reached. Current count: %d Plan limit: %s",
=======
		return fmt.Errorf("total machine limit has been reached. Current count: %d Plan limit: %d",
>>>>>>> c58bc168
			len(instances), allowedMachines)
	}

	p.Log.Debug("[%s] allowing user '%s'. current machine count: %d (plan limit: %d, plan: %s)",
		p.Machine.Id, p.Username, len(instances), allowedMachines, p.Plan)

	return nil
}

func (p *PlanChecker) checkGhostMachines(instances []ec2.Instance) {
	for _, instance := range instances {
		for _, tag := range instance.Tags {
			if tag.Key != "koding-machineId" {
				continue
			}

			machineId := tag.Value

			// this is just for logging, so we don't care about handling
			// the error
			p.DB.Run("jMachines", func(c *mgo.Collection) error {
				n, err := c.FindId(bson.ObjectIdHex(machineId)).Count()
				if err != nil {
					return err
				}

				if n != 0 {
					return nil
				}

				p.Log.Warning("Detected a Ghost Machine in AWS! Instance id: %s", instance.InstanceId)
				return nil
			})
		}
	}
}

func (p *PlanChecker) Storage(wantStorage int) error {
	totalStorage := p.Plan.Limits().Storage

	// no need for errors because instances will be empty in case of an error
	instances, _ := p.userInstances()

	// i hate for loops too, but unfortunaly the responses are always in form
	// of slices
	currentStorage := 0
	for _, instance := range instances {
		for _, blockDevice := range instance.BlockDevices {
			volumes, err := p.Api.Client.Volumes([]string{blockDevice.VolumeId}, ec2.NewFilter())
			if err != nil {
				return err
			}

			for _, volume := range volumes.Volumes {
				volumeStorage, err := strconv.Atoi(volume.Size)
				if err != nil {
					return err
				}

				currentStorage += volumeStorage
			}
		}
	}

	p.Log.Debug("[%s] Checking storage. Current: %dGB. Want: %dGB (plan limit: %dGB, plan: %s)",
		p.Machine.Id, currentStorage, wantStorage, totalStorage, p.Plan)

	if currentStorage+wantStorage > totalStorage {
		return fmt.Errorf("total storage limit has been reached. Can use %dGB of %dGB (plan: %s)",
			totalStorage-currentStorage, totalStorage, p.Plan)
	}

	p.Log.Debug("[%s] Allowing user '%s'. Current: %dGB. Want: %dGB (plan limit: %dGB, plan: %s)",
		p.Machine.Id, p.Username, currentStorage, wantStorage, totalStorage, p.Plan)

	// allow to create storage
	return nil
}

func (p *PlanChecker) userInstances() ([]ec2.Instance, error) {
	filter := ec2.NewFilter()
	filter.Add("tag-value", p.Username)

	// Anything except "terminated" and "shutting-down"
	filter.Add("instance-state-name", "pending", "running", "stopping", "stopped")

	instances, err := p.Api.InstancesByFilter(filter)
	if err != nil {
		return nil, err
	}

	filtered := []ec2.Instance{}

	// we don't use filters because they are timing out for us due to high
	// instances count we have. However it seems the filter `tag-value` has an
	// index internally inside AWS so somewhot that one is not timing out.
	for _, instance := range instances {
		for _, tag := range instance.Tags {
			if tag.Key == "koding-user" && tag.Value == p.Username {
				for _, tag := range instance.Tags {
					if tag.Key == "koding-env" && tag.Value == p.Kite.Config.Environment {

						// now we have the instance that matches both the correct username
						// and environment
						filtered = append(filtered, instance)
					}
				}
			}
		}
	}

	// garbage collect it
	instances = nil
	return filtered, nil
}<|MERGE_RESOLUTION|>--- conflicted
+++ resolved
@@ -190,11 +190,7 @@
 	if len(instances) >= allowedMachines {
 		p.Log.Debug("[%s] denying user '%s'. current machine count: %d (plan limit: %d, plan: %s)",
 			p.Machine.Id, p.Username, len(instances), allowedMachines, p.Plan)
-<<<<<<< HEAD
-		return fmt.Errorf("total machine limit has been reached. Current count: %d Plan limit: %s",
-=======
 		return fmt.Errorf("total machine limit has been reached. Current count: %d Plan limit: %d",
->>>>>>> c58bc168
 			len(instances), allowedMachines)
 	}
 
