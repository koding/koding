--- conflicted
+++ resolved
@@ -5,6 +5,7 @@
 import (
 	"errors"
 	"fmt"
+	"koding/db/mongodb/modelhelper"
 	"koding/kodingkite"
 	"koding/tools/kite"
 	"koding/virt"
@@ -211,18 +212,31 @@
 
 func execFuncNew(r *kitelib.Request, vos *virt.VOS) (interface{}, error) {
 	var params struct {
-		Command string
+		Command  string
+		Password string
+		Async    bool
 	}
 
 	if r.Args.One().Unmarshal(&params) != nil || params.Command == "" {
 		return nil, &kite.ArgumentError{Expected: "{Command : [string]}"}
 	}
 
-<<<<<<< HEAD
-	return execFunc(false, params.Line, vos)
-=======
-	return execFunc(params.Command, vos)
->>>>>>> ff8d3d5d
+	asRoot := false
+	if params.Password != "" {
+		_, err := modelhelper.CheckAndGetUser(r.Username, params.Password)
+		if err != nil {
+			return nil, errors.New("Permissiond denied. Wrong password")
+		}
+
+		asRoot = true
+	}
+
+	if params.Async {
+		go execFunc(asRoot, params.Command, vos)
+		return true, nil
+	}
+
+	return execFunc(asRoot, params.Command, vos)
 }
 
 type progressParamsNew struct {
