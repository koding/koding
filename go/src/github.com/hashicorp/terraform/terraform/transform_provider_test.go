--- conflicted
+++ resolved
@@ -293,11 +293,8 @@
 module.child
   provider.aws (disabled)
   var.foo
-<<<<<<< HEAD
-=======
 provider.aws (close)
   module.child
->>>>>>> 1f98a32b
 provider.aws (disabled)
 var.foo
 `
@@ -309,11 +306,8 @@
   provider.aws
   var.foo
 provider.aws
-<<<<<<< HEAD
-=======
 provider.aws (close)
   aws_instance.foo
   module.child
->>>>>>> 1f98a32b
 var.foo
 `