package command

import (
	"flag"
	"fmt"
	"os"
	"strings"

	"github.com/hashicorp/terraform/terraform"
)

// GraphCommand is a Command implementation that takes a Terraform
// configuration and outputs the dependency tree in graphical form.
type GraphCommand struct {
	Meta
}

func (c *GraphCommand) Run(args []string) int {
	var moduleDepth int
	var verbose bool
	var drawCycles bool

	args = c.Meta.process(args, false)

	cmdFlags := flag.NewFlagSet("graph", flag.ContinueOnError)
	c.addModuleDepthFlag(cmdFlags, &moduleDepth)
	cmdFlags.BoolVar(&verbose, "verbose", false, "verbose")
	cmdFlags.BoolVar(&drawCycles, "draw-cycles", false, "draw-cycles")
	cmdFlags.Usage = func() { c.Ui.Error(c.Help()) }
	if err := cmdFlags.Parse(args); err != nil {
		return 1
	}

	var path string
	args = cmdFlags.Args()
	if len(args) > 1 {
		c.Ui.Error("The graph command expects one argument.\n")
		cmdFlags.Usage()
		return 1
	} else if len(args) == 1 {
		path = args[0]
	} else {
		var err error
		path, err = os.Getwd()
		if err != nil {
			c.Ui.Error(fmt.Sprintf("Error getting pwd: %s", err))
		}
	}

	ctx, _, err := c.Context(contextOpts{
		Path:      path,
		StatePath: "",
	})
	if err != nil {
		c.Ui.Error(fmt.Sprintf("Error loading Terraform: %s", err))
		return 1
	}

	// Skip validation during graph generation - we want to see the graph even if
	// it is invalid for some reason.
	g, err := ctx.Graph(&terraform.ContextGraphOpts{
		Verbose:  verbose,
		Validate: false,
	})
	if err != nil {
		c.Ui.Error(fmt.Sprintf("Error creating graph: %s", err))
		return 1
	}

	graphStr, err := terraform.GraphDot(g, &terraform.GraphDotOpts{
		DrawCycles: drawCycles,
		MaxDepth:   moduleDepth,
		Verbose:    verbose,
	})
	if err != nil {
		c.Ui.Error(fmt.Sprintf("Error converting graph: %s", err))
		return 1
	}

	c.Ui.Output(graphStr)

	return 0
}

func (c *GraphCommand) Help() string {
	helpText := `
Usage: terraform graph [options] [DIR]

  Outputs the visual dependency graph of Terraform resources according to
  configuration files in DIR (or the current directory if omitted).

  The graph is outputted in DOT format. The typical program that can
  read this format is GraphViz, but many web services are also available
  to read this format.

Options:

  -draw-cycles         Highlight any cycles in the graph with colored edges.
                       This helps when diagnosing cycle errors.

  -module-depth=n      The maximum depth to expand modules. By default this is
                       zero, which will not expand modules at all.

  -verbose             Generate a verbose, "worst-case" graph, with all nodes
                       for potential operations in place.
<<<<<<< HEAD
=======

  -no-color           If specified, output won't contain any color.

>>>>>>> 1f98a32b
`
	return strings.TrimSpace(helpText)
}

func (c *GraphCommand) Synopsis() string {
	return "Create a visual graph of Terraform resources"
}<|MERGE_RESOLUTION|>--- conflicted
+++ resolved
@@ -103,12 +103,9 @@
 
   -verbose             Generate a verbose, "worst-case" graph, with all nodes
                        for potential operations in place.
-<<<<<<< HEAD
-=======
 
   -no-color           If specified, output won't contain any color.
 
->>>>>>> 1f98a32b
 `
 	return strings.TrimSpace(helpText)
 }
