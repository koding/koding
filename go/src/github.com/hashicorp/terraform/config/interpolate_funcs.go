--- conflicted
+++ resolved
@@ -19,29 +19,15 @@
 
 func init() {
 	Funcs = map[string]ast.Function{
-<<<<<<< HEAD
-=======
 		"concat":     interpolationFuncConcat(),
 		"element":    interpolationFuncElement(),
->>>>>>> 1f98a32b
 		"file":       interpolationFuncFile(),
 		"format":     interpolationFuncFormat(),
 		"formatlist": interpolationFuncFormatList(),
 		"join":       interpolationFuncJoin(),
-<<<<<<< HEAD
-		"element":    interpolationFuncElement(),
-		"replace":    interpolationFuncReplace(),
-		"split":      interpolationFuncSplit(),
-		"length":     interpolationFuncLength(),
-
-		// Concat is a little useless now since we supported embeddded
-		// interpolations but we keep it around for backwards compat reasons.
-		"concat": interpolationFuncConcat(),
-=======
 		"length":     interpolationFuncLength(),
 		"replace":    interpolationFuncReplace(),
 		"split":      interpolationFuncSplit(),
->>>>>>> 1f98a32b
 	}
 }
 
