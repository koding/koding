package schema

import (
	"bytes"
	"fmt"
	"os"
	"reflect"
	"strconv"
	"testing"

	"github.com/hashicorp/terraform/config"
	"github.com/hashicorp/terraform/config/lang/ast"
	"github.com/hashicorp/terraform/helper/hashcode"
	"github.com/hashicorp/terraform/terraform"
)

func TestEnvDefaultFunc(t *testing.T) {
	key := "TF_TEST_ENV_DEFAULT_FUNC"
	defer os.Unsetenv(key)

	f := EnvDefaultFunc(key, "42")
	if err := os.Setenv(key, "foo"); err != nil {
		t.Fatalf("err: %s", err)
	}

	actual, err := f()
	if err != nil {
		t.Fatalf("err: %s", err)
	}
	if actual != "foo" {
		t.Fatalf("bad: %#v", actual)
	}

	if err := os.Unsetenv(key); err != nil {
		t.Fatalf("err: %s", err)
	}

	actual, err = f()
	if err != nil {
		t.Fatalf("err: %s", err)
	}
	if actual != "42" {
		t.Fatalf("bad: %#v", actual)
	}
}

func TestMultiEnvDefaultFunc(t *testing.T) {
	keys := []string{
		"TF_TEST_MULTI_ENV_DEFAULT_FUNC1",
		"TF_TEST_MULTI_ENV_DEFAULT_FUNC2",
	}
	defer func() {
		for _, k := range keys {
			os.Unsetenv(k)
		}
	}()

	// Test that the first key is returned first
	f := MultiEnvDefaultFunc(keys, "42")
	if err := os.Setenv(keys[0], "foo"); err != nil {
		t.Fatalf("err: %s", err)
	}

	actual, err := f()
	if err != nil {
		t.Fatalf("err: %s", err)
	}
	if actual != "foo" {
		t.Fatalf("bad: %#v", actual)
	}

	if err := os.Unsetenv(keys[0]); err != nil {
		t.Fatalf("err: %s", err)
	}

	// Test that the second key is returned if the first one is empty
	f = MultiEnvDefaultFunc(keys, "42")
	if err := os.Setenv(keys[1], "foo"); err != nil {
		t.Fatalf("err: %s", err)
	}

	actual, err = f()
	if err != nil {
		t.Fatalf("err: %s", err)
	}
	if actual != "foo" {
		t.Fatalf("bad: %#v", actual)
	}

	if err := os.Unsetenv(keys[1]); err != nil {
		t.Fatalf("err: %s", err)
	}

	// Test that the default value is returned when no keys are set
	actual, err = f()
	if err != nil {
		t.Fatalf("err: %s", err)
	}
	if actual != "42" {
		t.Fatalf("bad: %#v", actual)
	}
}

func TestValueType_Zero(t *testing.T) {
	cases := []struct {
		Type  ValueType
		Value interface{}
	}{
		{TypeBool, false},
		{TypeInt, 0},
		{TypeFloat, 0.0},
		{TypeString, ""},
		{TypeList, []interface{}{}},
		{TypeMap, map[string]interface{}{}},
		{TypeSet, new(Set)},
	}

	for i, tc := range cases {
		actual := tc.Type.Zero()
		if !reflect.DeepEqual(actual, tc.Value) {
			t.Fatalf("%d: %#v != %#v", i, actual, tc.Value)
		}
	}
}

func TestSchemaMap_Diff(t *testing.T) {
	cases := []struct {
		Schema          map[string]*Schema
		State           *terraform.InstanceState
		Config          map[string]interface{}
		ConfigVariables map[string]string
		Diff            *terraform.InstanceDiff
		Err             bool
	}{
		/*
		 * String decode
		 */

		// #0
		{
			Schema: map[string]*Schema{
				"availability_zone": &Schema{
					Type:     TypeString,
					Optional: true,
					Computed: true,
					ForceNew: true,
				},
			},

			State: nil,

			Config: map[string]interface{}{
				"availability_zone": "foo",
			},

			Diff: &terraform.InstanceDiff{
				Attributes: map[string]*terraform.ResourceAttrDiff{
					"availability_zone": &terraform.ResourceAttrDiff{
						Old:         "",
						New:         "foo",
						RequiresNew: true,
					},
				},
			},

			Err: false,
		},

		// #1
		{
			Schema: map[string]*Schema{
				"availability_zone": &Schema{
					Type:     TypeString,
					Optional: true,
					Computed: true,
					ForceNew: true,
				},
			},

			State: nil,

			Config: map[string]interface{}{},

			Diff: &terraform.InstanceDiff{
				Attributes: map[string]*terraform.ResourceAttrDiff{
					"availability_zone": &terraform.ResourceAttrDiff{
						Old:         "",
						NewComputed: true,
						RequiresNew: true,
					},
				},
			},

			Err: false,
		},

		// #2
		{
			Schema: map[string]*Schema{
				"availability_zone": &Schema{
					Type:     TypeString,
					Optional: true,
					Computed: true,
					ForceNew: true,
				},
			},

			State: &terraform.InstanceState{
				ID: "foo",
			},

			Config: map[string]interface{}{},

			Diff: nil,

			Err: false,
		},

		// #3 Computed, but set in config
		{
			Schema: map[string]*Schema{
				"availability_zone": &Schema{
					Type:     TypeString,
					Optional: true,
					Computed: true,
				},
			},

			State: &terraform.InstanceState{
				Attributes: map[string]string{
					"availability_zone": "foo",
				},
			},

			Config: map[string]interface{}{
				"availability_zone": "bar",
			},

			Diff: &terraform.InstanceDiff{
				Attributes: map[string]*terraform.ResourceAttrDiff{
					"availability_zone": &terraform.ResourceAttrDiff{
						Old: "foo",
						New: "bar",
					},
				},
			},

			Err: false,
		},

		// #4 Default
		{
			Schema: map[string]*Schema{
				"availability_zone": &Schema{
					Type:     TypeString,
					Optional: true,
					Default:  "foo",
				},
			},

			State: nil,

			Config: nil,

			Diff: &terraform.InstanceDiff{
				Attributes: map[string]*terraform.ResourceAttrDiff{
					"availability_zone": &terraform.ResourceAttrDiff{
						Old: "",
						New: "foo",
					},
				},
			},

			Err: false,
		},

		// #5 DefaultFunc, value
		{
			Schema: map[string]*Schema{
				"availability_zone": &Schema{
					Type:     TypeString,
					Optional: true,
					DefaultFunc: func() (interface{}, error) {
						return "foo", nil
					},
				},
			},

			State: nil,

			Config: nil,

			Diff: &terraform.InstanceDiff{
				Attributes: map[string]*terraform.ResourceAttrDiff{
					"availability_zone": &terraform.ResourceAttrDiff{
						Old: "",
						New: "foo",
					},
				},
			},

			Err: false,
		},

		// #6 DefaultFunc, configuration set
		{
			Schema: map[string]*Schema{
				"availability_zone": &Schema{
					Type:     TypeString,
					Optional: true,
					DefaultFunc: func() (interface{}, error) {
						return "foo", nil
					},
				},
			},

			State: nil,

			Config: map[string]interface{}{
				"availability_zone": "bar",
			},

			Diff: &terraform.InstanceDiff{
				Attributes: map[string]*terraform.ResourceAttrDiff{
					"availability_zone": &terraform.ResourceAttrDiff{
						Old: "",
						New: "bar",
					},
				},
			},

			Err: false,
		},

		// #7 String with StateFunc
		{
			Schema: map[string]*Schema{
				"availability_zone": &Schema{
					Type:     TypeString,
					Optional: true,
					Computed: true,
					StateFunc: func(a interface{}) string {
						return a.(string) + "!"
					},
				},
			},

			State: nil,

			Config: map[string]interface{}{
				"availability_zone": "foo",
			},

			Diff: &terraform.InstanceDiff{
				Attributes: map[string]*terraform.ResourceAttrDiff{
					"availability_zone": &terraform.ResourceAttrDiff{
						Old:      "",
						New:      "foo!",
						NewExtra: "foo",
					},
				},
			},

			Err: false,
		},

		// #8 Variable (just checking)
		{
			Schema: map[string]*Schema{
				"availability_zone": &Schema{
					Type:     TypeString,
					Optional: true,
				},
			},

			State: nil,

			Config: map[string]interface{}{
				"availability_zone": "${var.foo}",
			},

			ConfigVariables: map[string]string{
				"var.foo": "bar",
			},

			Diff: &terraform.InstanceDiff{
				Attributes: map[string]*terraform.ResourceAttrDiff{
					"availability_zone": &terraform.ResourceAttrDiff{
						Old: "",
						New: "bar",
					},
				},
			},

			Err: false,
		},

		// #9 Variable computed
		{
			Schema: map[string]*Schema{
				"availability_zone": &Schema{
					Type:     TypeString,
					Optional: true,
				},
			},

			State: nil,

			Config: map[string]interface{}{
				"availability_zone": "${var.foo}",
			},

			ConfigVariables: map[string]string{
				"var.foo": config.UnknownVariableValue,
			},

			Diff: &terraform.InstanceDiff{
				Attributes: map[string]*terraform.ResourceAttrDiff{
					"availability_zone": &terraform.ResourceAttrDiff{
						Old: "",
						New: "${var.foo}",
					},
				},
			},

			Err: false,
		},

		/*
		 * Int decode
		 */

		// #10
		{
			Schema: map[string]*Schema{
				"port": &Schema{
					Type:     TypeInt,
					Optional: true,
					Computed: true,
					ForceNew: true,
				},
			},

			State: nil,

			Config: map[string]interface{}{
				"port": 27,
			},

			Diff: &terraform.InstanceDiff{
				Attributes: map[string]*terraform.ResourceAttrDiff{
					"port": &terraform.ResourceAttrDiff{
						Old:         "",
						New:         "27",
						RequiresNew: true,
					},
				},
			},

			Err: false,
		},

		/*
		 * Bool decode
		 */

		// #11
		{
			Schema: map[string]*Schema{
				"port": &Schema{
					Type:     TypeBool,
					Optional: true,
					Computed: true,
					ForceNew: true,
				},
			},

			State: nil,

			Config: map[string]interface{}{
				"port": false,
			},

			Diff: &terraform.InstanceDiff{
				Attributes: map[string]*terraform.ResourceAttrDiff{
					"port": &terraform.ResourceAttrDiff{
						Old:         "",
						New:         "0",
						RequiresNew: true,
					},
				},
			},

			Err: false,
		},

		/*
		 * Bool
		 */

		// #12
		{
			Schema: map[string]*Schema{
				"delete": &Schema{
					Type:     TypeBool,
					Optional: true,
					Default:  false,
				},
			},

			State: &terraform.InstanceState{
				Attributes: map[string]string{
					"delete": "false",
				},
			},

			Config: nil,

			Diff: nil,

			Err: false,
		},

		/*
		 * List decode
		 */

		// #13
		{
			Schema: map[string]*Schema{
				"ports": &Schema{
					Type:     TypeList,
					Required: true,
					Elem:     &Schema{Type: TypeInt},
				},
			},

			State: nil,

			Config: map[string]interface{}{
				"ports": []interface{}{1, 2, 5},
			},

			Diff: &terraform.InstanceDiff{
				Attributes: map[string]*terraform.ResourceAttrDiff{
					"ports.#": &terraform.ResourceAttrDiff{
						Old: "0",
						New: "3",
					},
					"ports.0": &terraform.ResourceAttrDiff{
						Old: "",
						New: "1",
					},
					"ports.1": &terraform.ResourceAttrDiff{
						Old: "",
						New: "2",
					},
					"ports.2": &terraform.ResourceAttrDiff{
						Old: "",
						New: "5",
					},
				},
			},

			Err: false,
		},

		// #14
		{
			Schema: map[string]*Schema{
				"ports": &Schema{
					Type:     TypeList,
					Required: true,
					Elem:     &Schema{Type: TypeInt},
				},
			},

			State: nil,

			Config: map[string]interface{}{
				"ports": []interface{}{1, "${var.foo}"},
			},

			ConfigVariables: map[string]string{
				"var.foo": "2" + config.InterpSplitDelim + "5",
			},

			Diff: &terraform.InstanceDiff{
				Attributes: map[string]*terraform.ResourceAttrDiff{
					"ports.#": &terraform.ResourceAttrDiff{
						Old: "0",
						New: "3",
					},
					"ports.0": &terraform.ResourceAttrDiff{
						Old: "",
						New: "1",
					},
					"ports.1": &terraform.ResourceAttrDiff{
						Old: "",
						New: "2",
					},
					"ports.2": &terraform.ResourceAttrDiff{
						Old: "",
						New: "5",
					},
				},
			},

			Err: false,
		},

		// #15
		{
			Schema: map[string]*Schema{
				"ports": &Schema{
					Type:     TypeList,
					Required: true,
					Elem:     &Schema{Type: TypeInt},
				},
			},

			State: nil,

			Config: map[string]interface{}{
				"ports": []interface{}{1, "${var.foo}"},
			},

			ConfigVariables: map[string]string{
				"var.foo": config.UnknownVariableValue +
					config.InterpSplitDelim + "5",
			},

			Diff: &terraform.InstanceDiff{
				Attributes: map[string]*terraform.ResourceAttrDiff{
					"ports.#": &terraform.ResourceAttrDiff{
						Old:         "0",
						New:         "",
						NewComputed: true,
					},
				},
			},

			Err: false,
		},

		// #16
		{
			Schema: map[string]*Schema{
				"ports": &Schema{
					Type:     TypeList,
					Required: true,
					Elem:     &Schema{Type: TypeInt},
				},
			},

			State: &terraform.InstanceState{
				Attributes: map[string]string{
					"ports.#": "3",
					"ports.0": "1",
					"ports.1": "2",
					"ports.2": "5",
				},
			},

			Config: map[string]interface{}{
				"ports": []interface{}{1, 2, 5},
			},

			Diff: nil,

			Err: false,
		},

		// #17
		{
			Schema: map[string]*Schema{
				"ports": &Schema{
					Type:     TypeList,
					Required: true,
					Elem:     &Schema{Type: TypeInt},
				},
			},

			State: &terraform.InstanceState{
				Attributes: map[string]string{
					"ports.#": "2",
					"ports.0": "1",
					"ports.1": "2",
				},
			},

			Config: map[string]interface{}{
				"ports": []interface{}{1, 2, 5},
			},

			Diff: &terraform.InstanceDiff{
				Attributes: map[string]*terraform.ResourceAttrDiff{
					"ports.#": &terraform.ResourceAttrDiff{
						Old: "2",
						New: "3",
					},
					"ports.2": &terraform.ResourceAttrDiff{
						Old: "",
						New: "5",
					},
				},
			},

			Err: false,
		},

		// #18
		{
			Schema: map[string]*Schema{
				"ports": &Schema{
					Type:     TypeList,
					Required: true,
					Elem:     &Schema{Type: TypeInt},
					ForceNew: true,
				},
			},

			State: nil,

			Config: map[string]interface{}{
				"ports": []interface{}{1, 2, 5},
			},

			Diff: &terraform.InstanceDiff{
				Attributes: map[string]*terraform.ResourceAttrDiff{
					"ports.#": &terraform.ResourceAttrDiff{
						Old:         "0",
						New:         "3",
						RequiresNew: true,
					},
					"ports.0": &terraform.ResourceAttrDiff{
						Old:         "",
						New:         "1",
						RequiresNew: true,
					},
					"ports.1": &terraform.ResourceAttrDiff{
						Old:         "",
						New:         "2",
						RequiresNew: true,
					},
					"ports.2": &terraform.ResourceAttrDiff{
						Old:         "",
						New:         "5",
						RequiresNew: true,
					},
				},
			},

			Err: false,
		},

		// #19
		{
			Schema: map[string]*Schema{
				"ports": &Schema{
					Type:     TypeList,
					Optional: true,
					Computed: true,
					Elem:     &Schema{Type: TypeInt},
				},
			},

			State: nil,

			Config: map[string]interface{}{},

			Diff: &terraform.InstanceDiff{
				Attributes: map[string]*terraform.ResourceAttrDiff{
					"ports.#": &terraform.ResourceAttrDiff{
						Old:         "",
						NewComputed: true,
					},
				},
			},

			Err: false,
		},

		/*
		 * Set
		 */

		// #20
		{
			Schema: map[string]*Schema{
				"ports": &Schema{
					Type:     TypeSet,
					Required: true,
					Elem:     &Schema{Type: TypeInt},
					Set: func(a interface{}) int {
						return a.(int)
					},
				},
			},

			State: nil,

			Config: map[string]interface{}{
				"ports": []interface{}{5, 2, 1},
			},

			Diff: &terraform.InstanceDiff{
				Attributes: map[string]*terraform.ResourceAttrDiff{
					"ports.#": &terraform.ResourceAttrDiff{
						Old: "0",
						New: "3",
					},
					"ports.1": &terraform.ResourceAttrDiff{
						Old: "",
						New: "1",
					},
					"ports.2": &terraform.ResourceAttrDiff{
						Old: "",
						New: "2",
					},
					"ports.5": &terraform.ResourceAttrDiff{
						Old: "",
						New: "5",
					},
				},
			},

			Err: false,
		},

		// #21
		{
			Schema: map[string]*Schema{
				"ports": &Schema{
					Type:     TypeSet,
					Computed: true,
					Required: true,
					Elem:     &Schema{Type: TypeInt},
					Set: func(a interface{}) int {
						return a.(int)
					},
				},
			},

			State: &terraform.InstanceState{
				Attributes: map[string]string{
					"ports.#": "0",
				},
			},

			Config: nil,

			Diff: nil,

			Err: false,
		},

		// #22
		{
			Schema: map[string]*Schema{
				"ports": &Schema{
					Type:     TypeSet,
					Optional: true,
					Computed: true,
					Elem:     &Schema{Type: TypeInt},
					Set: func(a interface{}) int {
						return a.(int)
					},
				},
			},

			State: nil,

			Config: nil,

			Diff: &terraform.InstanceDiff{
				Attributes: map[string]*terraform.ResourceAttrDiff{
					"ports.#": &terraform.ResourceAttrDiff{
						Old:         "",
						NewComputed: true,
					},
				},
			},

			Err: false,
		},

		// #23
		{
			Schema: map[string]*Schema{
				"ports": &Schema{
					Type:     TypeSet,
					Required: true,
					Elem:     &Schema{Type: TypeInt},
					Set: func(a interface{}) int {
						return a.(int)
					},
				},
			},

			State: nil,

			Config: map[string]interface{}{
				"ports": []interface{}{"${var.foo}", 1},
			},

			ConfigVariables: map[string]string{
				"var.foo": "2" + config.InterpSplitDelim + "5",
			},

			Diff: &terraform.InstanceDiff{
				Attributes: map[string]*terraform.ResourceAttrDiff{
					"ports.#": &terraform.ResourceAttrDiff{
						Old: "0",
						New: "3",
					},
					"ports.1": &terraform.ResourceAttrDiff{
						Old: "",
						New: "1",
					},
					"ports.2": &terraform.ResourceAttrDiff{
						Old: "",
						New: "2",
					},
					"ports.5": &terraform.ResourceAttrDiff{
						Old: "",
						New: "5",
					},
				},
			},

			Err: false,
		},

		// #24
		{
			Schema: map[string]*Schema{
				"ports": &Schema{
					Type:     TypeSet,
					Required: true,
					Elem:     &Schema{Type: TypeInt},
					Set: func(a interface{}) int {
						return a.(int)
					},
				},
			},

			State: nil,

			Config: map[string]interface{}{
				"ports": []interface{}{1, "${var.foo}"},
			},

			ConfigVariables: map[string]string{
				"var.foo": config.UnknownVariableValue +
					config.InterpSplitDelim + "5",
			},

			Diff: &terraform.InstanceDiff{
				Attributes: map[string]*terraform.ResourceAttrDiff{
					"ports.#": &terraform.ResourceAttrDiff{
						Old:         "",
						New:         "",
						NewComputed: true,
					},
				},
			},

			Err: false,
		},

		// #25
		{
			Schema: map[string]*Schema{
				"ports": &Schema{
					Type:     TypeSet,
					Required: true,
					Elem:     &Schema{Type: TypeInt},
					Set: func(a interface{}) int {
						return a.(int)
					},
				},
			},

			State: &terraform.InstanceState{
				Attributes: map[string]string{
					"ports.#": "2",
					"ports.1": "1",
					"ports.2": "2",
				},
			},

			Config: map[string]interface{}{
				"ports": []interface{}{5, 2, 1},
			},

			Diff: &terraform.InstanceDiff{
				Attributes: map[string]*terraform.ResourceAttrDiff{
					"ports.#": &terraform.ResourceAttrDiff{
						Old: "2",
						New: "3",
					},
					"ports.1": &terraform.ResourceAttrDiff{
						Old: "1",
						New: "1",
					},
					"ports.2": &terraform.ResourceAttrDiff{
						Old: "2",
						New: "2",
					},
					"ports.5": &terraform.ResourceAttrDiff{
						Old: "",
						New: "5",
					},
				},
			},

			Err: false,
		},

		// #26
		{
			Schema: map[string]*Schema{
				"ports": &Schema{
					Type:     TypeSet,
					Required: true,
					Elem:     &Schema{Type: TypeInt},
					Set: func(a interface{}) int {
						return a.(int)
					},
				},
			},

			State: &terraform.InstanceState{
				Attributes: map[string]string{
					"ports.#": "2",
					"ports.1": "1",
					"ports.2": "2",
				},
			},

			Config: map[string]interface{}{},

			Diff: &terraform.InstanceDiff{
				Attributes: map[string]*terraform.ResourceAttrDiff{
					"ports.#": &terraform.ResourceAttrDiff{
						Old: "2",
						New: "0",
					},
				},
			},

			Err: false,
		},

		// #27
		{
			Schema: map[string]*Schema{
				"ports": &Schema{
					Type:     TypeSet,
					Optional: true,
					Computed: true,
					Elem:     &Schema{Type: TypeInt},
					Set: func(a interface{}) int {
						return a.(int)
					},
				},
			},

			State: &terraform.InstanceState{
				Attributes: map[string]string{
					"availability_zone": "bar",
					"ports.#":           "1",
					"ports.80":          "80",
				},
			},

			Config: map[string]interface{}{},

			Diff: nil,

			Err: false,
		},

		// #28
		{
			Schema: map[string]*Schema{
				"ingress": &Schema{
					Type:     TypeSet,
					Required: true,
					Elem: &Resource{
						Schema: map[string]*Schema{
							"ports": &Schema{
								Type:     TypeList,
								Optional: true,
								Elem:     &Schema{Type: TypeInt},
							},
						},
					},
					Set: func(v interface{}) int {
						m := v.(map[string]interface{})
						ps := m["ports"].([]interface{})
						result := 0
						for _, p := range ps {
							result += p.(int)
						}
						return result
					},
				},
			},

			State: &terraform.InstanceState{
				Attributes: map[string]string{
					"ingress.#":           "2",
					"ingress.80.ports.#":  "1",
					"ingress.80.ports.0":  "80",
					"ingress.443.ports.#": "1",
					"ingress.443.ports.0": "443",
				},
			},

			Config: map[string]interface{}{
				"ingress": []map[string]interface{}{
					map[string]interface{}{
						"ports": []interface{}{443},
					},
					map[string]interface{}{
						"ports": []interface{}{80},
					},
				},
			},

			Diff: nil,

			Err: false,
		},

		/*
		 * List of structure decode
		 */

		// #29
		{
			Schema: map[string]*Schema{
				"ingress": &Schema{
					Type:     TypeList,
					Required: true,
					Elem: &Resource{
						Schema: map[string]*Schema{
							"from": &Schema{
								Type:     TypeInt,
								Required: true,
							},
						},
					},
				},
			},

			State: nil,

			Config: map[string]interface{}{
				"ingress": []interface{}{
					map[string]interface{}{
						"from": 8080,
					},
				},
			},

			Diff: &terraform.InstanceDiff{
				Attributes: map[string]*terraform.ResourceAttrDiff{
					"ingress.#": &terraform.ResourceAttrDiff{
						Old: "0",
						New: "1",
					},
					"ingress.0.from": &terraform.ResourceAttrDiff{
						Old: "",
						New: "8080",
					},
				},
			},

			Err: false,
		},

		/*
		 * ComputedWhen
		 */

		// #30
		{
			Schema: map[string]*Schema{
				"availability_zone": &Schema{
					Type:         TypeString,
					Computed:     true,
					ComputedWhen: []string{"port"},
				},

				"port": &Schema{
					Type:     TypeInt,
					Optional: true,
				},
			},

			State: &terraform.InstanceState{
				Attributes: map[string]string{
					"availability_zone": "foo",
					"port":              "80",
				},
			},

			Config: map[string]interface{}{
				"port": 80,
			},

			Diff: nil,

			Err: false,
		},

		// #31
		{
			Schema: map[string]*Schema{
				"availability_zone": &Schema{
					Type:         TypeString,
					Computed:     true,
					ComputedWhen: []string{"port"},
				},

				"port": &Schema{
					Type:     TypeInt,
					Optional: true,
				},
			},

			State: &terraform.InstanceState{
				Attributes: map[string]string{
					"port": "80",
				},
			},

			Config: map[string]interface{}{
				"port": 80,
			},

			Diff: &terraform.InstanceDiff{
				Attributes: map[string]*terraform.ResourceAttrDiff{
					"availability_zone": &terraform.ResourceAttrDiff{
						NewComputed: true,
					},
				},
			},

			Err: false,
		},

		/* TODO
		{
			Schema: map[string]*Schema{
				"availability_zone": &Schema{
					Type:         TypeString,
					Computed:     true,
					ComputedWhen: []string{"port"},
				},

				"port": &Schema{
					Type:     TypeInt,
					Optional: true,
				},
			},

			State: &terraform.InstanceState{
				Attributes: map[string]string{
					"availability_zone": "foo",
					"port":              "80",
				},
			},

			Config: map[string]interface{}{
				"port": 8080,
			},

			Diff: &terraform.ResourceDiff{
				Attributes: map[string]*terraform.ResourceAttrDiff{
					"availability_zone": &terraform.ResourceAttrDiff{
						Old:         "foo",
						NewComputed: true,
					},
					"port": &terraform.ResourceAttrDiff{
						Old: "80",
						New: "8080",
					},
				},
			},

			Err: false,
		},
		*/

		/*
		 * Maps
		 */

		// #32
		{
			Schema: map[string]*Schema{
				"config_vars": &Schema{
					Type: TypeMap,
				},
			},

			State: nil,

			Config: map[string]interface{}{
				"config_vars": []interface{}{
					map[string]interface{}{
						"bar": "baz",
					},
				},
			},

			Diff: &terraform.InstanceDiff{
				Attributes: map[string]*terraform.ResourceAttrDiff{
					"config_vars.#": &terraform.ResourceAttrDiff{
						Old: "0",
						New: "1",
					},

					"config_vars.bar": &terraform.ResourceAttrDiff{
						Old: "",
						New: "baz",
					},
				},
			},

			Err: false,
		},

		// #33
		{
			Schema: map[string]*Schema{
				"config_vars": &Schema{
					Type: TypeMap,
				},
			},

			State: &terraform.InstanceState{
				Attributes: map[string]string{
					"config_vars.foo": "bar",
				},
			},

			Config: map[string]interface{}{
				"config_vars": []interface{}{
					map[string]interface{}{
						"bar": "baz",
					},
				},
			},

			Diff: &terraform.InstanceDiff{
				Attributes: map[string]*terraform.ResourceAttrDiff{
					"config_vars.foo": &terraform.ResourceAttrDiff{
						Old:        "bar",
						NewRemoved: true,
					},
					"config_vars.bar": &terraform.ResourceAttrDiff{
						Old: "",
						New: "baz",
					},
				},
			},

			Err: false,
		},

		// #34
		{
			Schema: map[string]*Schema{
				"vars": &Schema{
					Type:     TypeMap,
					Optional: true,
					Computed: true,
				},
			},

			State: &terraform.InstanceState{
				Attributes: map[string]string{
					"vars.foo": "bar",
				},
			},

			Config: map[string]interface{}{
				"vars": []interface{}{
					map[string]interface{}{
						"bar": "baz",
					},
				},
			},

			Diff: &terraform.InstanceDiff{
				Attributes: map[string]*terraform.ResourceAttrDiff{
					"vars.foo": &terraform.ResourceAttrDiff{
						Old:        "bar",
						New:        "",
						NewRemoved: true,
					},
					"vars.bar": &terraform.ResourceAttrDiff{
						Old: "",
						New: "baz",
					},
				},
			},

			Err: false,
		},

		// #35
		{
			Schema: map[string]*Schema{
				"vars": &Schema{
					Type:     TypeMap,
					Computed: true,
				},
			},

			State: &terraform.InstanceState{
				Attributes: map[string]string{
					"vars.foo": "bar",
				},
			},

			Config: nil,

			Diff: nil,

			Err: false,
		},

		// #36
		{
			Schema: map[string]*Schema{
				"config_vars": &Schema{
					Type: TypeList,
					Elem: &Schema{Type: TypeMap},
				},
			},

			State: &terraform.InstanceState{
				Attributes: map[string]string{
					"config_vars.#":     "1",
					"config_vars.0.foo": "bar",
				},
			},

			Config: map[string]interface{}{
				"config_vars": []interface{}{
					map[string]interface{}{
						"bar": "baz",
					},
				},
			},

			Diff: &terraform.InstanceDiff{
				Attributes: map[string]*terraform.ResourceAttrDiff{
					"config_vars.0.foo": &terraform.ResourceAttrDiff{
						Old:        "bar",
						NewRemoved: true,
					},
					"config_vars.0.bar": &terraform.ResourceAttrDiff{
						Old: "",
						New: "baz",
					},
				},
			},

			Err: false,
		},

		// #37
		{
			Schema: map[string]*Schema{
				"config_vars": &Schema{
					Type: TypeList,
					Elem: &Schema{Type: TypeMap},
				},
			},

			State: &terraform.InstanceState{
				Attributes: map[string]string{
					"config_vars.#":     "1",
					"config_vars.0.foo": "bar",
					"config_vars.0.bar": "baz",
				},
			},

			Config: map[string]interface{}{},

			Diff: &terraform.InstanceDiff{
				Attributes: map[string]*terraform.ResourceAttrDiff{
					"config_vars.#": &terraform.ResourceAttrDiff{
						Old: "1",
						New: "0",
					},
					"config_vars.0.#": &terraform.ResourceAttrDiff{
						Old: "2",
						New: "0",
					},
					"config_vars.0.foo": &terraform.ResourceAttrDiff{
						Old:        "bar",
						NewRemoved: true,
					},
					"config_vars.0.bar": &terraform.ResourceAttrDiff{
						Old:        "baz",
						NewRemoved: true,
					},
				},
			},

			Err: false,
		},

		/*
		 * ForceNews
		 */

		// #38
		{
			Schema: map[string]*Schema{
				"availability_zone": &Schema{
					Type:     TypeString,
					Optional: true,
					ForceNew: true,
				},

				"address": &Schema{
					Type:     TypeString,
					Optional: true,
					Computed: true,
				},
			},

			State: &terraform.InstanceState{
				Attributes: map[string]string{
					"availability_zone": "bar",
					"address":           "foo",
				},
			},

			Config: map[string]interface{}{
				"availability_zone": "foo",
			},

			Diff: &terraform.InstanceDiff{
				Attributes: map[string]*terraform.ResourceAttrDiff{
					"availability_zone": &terraform.ResourceAttrDiff{
						Old:         "bar",
						New:         "foo",
						RequiresNew: true,
					},

					"address": &terraform.ResourceAttrDiff{
						Old:         "foo",
						New:         "",
						NewComputed: true,
					},
				},
			},

			Err: false,
		},

		// #39 Set
		{
			Schema: map[string]*Schema{
				"availability_zone": &Schema{
					Type:     TypeString,
					Optional: true,
					ForceNew: true,
				},

				"ports": &Schema{
					Type:     TypeSet,
					Optional: true,
					Computed: true,
					Elem:     &Schema{Type: TypeInt},
					Set: func(a interface{}) int {
						return a.(int)
					},
				},
			},

			State: &terraform.InstanceState{
				Attributes: map[string]string{
					"availability_zone": "bar",
					"ports.#":           "1",
					"ports.80":          "80",
				},
			},

			Config: map[string]interface{}{
				"availability_zone": "foo",
			},

			Diff: &terraform.InstanceDiff{
				Attributes: map[string]*terraform.ResourceAttrDiff{
					"availability_zone": &terraform.ResourceAttrDiff{
						Old:         "bar",
						New:         "foo",
						RequiresNew: true,
					},

					"ports.#": &terraform.ResourceAttrDiff{
						Old:         "1",
						New:         "",
						NewComputed: true,
					},
				},
			},

			Err: false,
		},

		// #40 Set
		{
			Schema: map[string]*Schema{
				"instances": &Schema{
					Type:     TypeSet,
					Elem:     &Schema{Type: TypeString},
					Optional: true,
					Computed: true,
					Set: func(v interface{}) int {
						return len(v.(string))
					},
				},
			},

			State: &terraform.InstanceState{
				Attributes: map[string]string{
					"instances.#": "0",
				},
			},

			Config: map[string]interface{}{
				"instances": []interface{}{"${var.foo}"},
			},

			ConfigVariables: map[string]string{
				"var.foo": config.UnknownVariableValue,
			},

			Diff: &terraform.InstanceDiff{
				Attributes: map[string]*terraform.ResourceAttrDiff{
					"instances.#": &terraform.ResourceAttrDiff{
						NewComputed: true,
					},
				},
			},

			Err: false,
		},

		// #41 Set
		{
			Schema: map[string]*Schema{
				"route": &Schema{
					Type:     TypeSet,
					Optional: true,
					Elem: &Resource{
						Schema: map[string]*Schema{
							"index": &Schema{
								Type:     TypeInt,
								Required: true,
							},

							"gateway": &Schema{
								Type:     TypeString,
								Optional: true,
							},
						},
					},
					Set: func(v interface{}) int {
						m := v.(map[string]interface{})
						return m["index"].(int)
					},
				},
			},

			State: nil,

			Config: map[string]interface{}{
				"route": []map[string]interface{}{
					map[string]interface{}{
						"index":   "1",
						"gateway": "${var.foo}",
					},
				},
			},

			ConfigVariables: map[string]string{
				"var.foo": config.UnknownVariableValue,
			},

			Diff: &terraform.InstanceDiff{
				Attributes: map[string]*terraform.ResourceAttrDiff{
					"route.#": &terraform.ResourceAttrDiff{
						Old: "0",
						New: "1",
					},
					"route.~1.index": &terraform.ResourceAttrDiff{
						Old: "",
						New: "1",
					},
					"route.~1.gateway": &terraform.ResourceAttrDiff{
						Old: "",
						New: "${var.foo}",
					},
				},
			},

			Err: false,
		},

		// #42 Set
		{
			Schema: map[string]*Schema{
				"route": &Schema{
					Type:     TypeSet,
					Optional: true,
					Elem: &Resource{
						Schema: map[string]*Schema{
							"index": &Schema{
								Type:     TypeInt,
								Required: true,
							},

							"gateway": &Schema{
								Type:     TypeSet,
								Optional: true,
								Elem:     &Schema{Type: TypeInt},
								Set: func(a interface{}) int {
									return a.(int)
								},
							},
						},
					},
					Set: func(v interface{}) int {
						m := v.(map[string]interface{})
						return m["index"].(int)
					},
				},
			},

			State: nil,

			Config: map[string]interface{}{
				"route": []map[string]interface{}{
					map[string]interface{}{
						"index": "1",
						"gateway": []interface{}{
							"${var.foo}",
						},
					},
				},
			},

			ConfigVariables: map[string]string{
				"var.foo": config.UnknownVariableValue,
			},

			Diff: &terraform.InstanceDiff{
				Attributes: map[string]*terraform.ResourceAttrDiff{
					"route.#": &terraform.ResourceAttrDiff{
						Old: "0",
						New: "1",
					},
					"route.~1.index": &terraform.ResourceAttrDiff{
						Old: "",
						New: "1",
					},
					"route.~1.gateway.#": &terraform.ResourceAttrDiff{
						NewComputed: true,
					},
				},
			},

			Err: false,
		},

		// #43 - Computed maps
		{
			Schema: map[string]*Schema{
				"vars": &Schema{
					Type:     TypeMap,
					Computed: true,
				},
			},

			State: nil,

			Config: nil,

			Diff: &terraform.InstanceDiff{
				Attributes: map[string]*terraform.ResourceAttrDiff{
					"vars.#": &terraform.ResourceAttrDiff{
						Old:         "",
						NewComputed: true,
					},
				},
			},

			Err: false,
		},

		// #44 - Computed maps
		{
			Schema: map[string]*Schema{
				"vars": &Schema{
					Type:     TypeMap,
					Computed: true,
				},
			},

			State: &terraform.InstanceState{
				Attributes: map[string]string{
					"vars.#": "0",
				},
			},

			Config: map[string]interface{}{
				"vars": map[string]interface{}{
					"bar": "${var.foo}",
				},
			},

			ConfigVariables: map[string]string{
				"var.foo": config.UnknownVariableValue,
			},

			Diff: &terraform.InstanceDiff{
				Attributes: map[string]*terraform.ResourceAttrDiff{
					"vars.#": &terraform.ResourceAttrDiff{
						Old:         "",
						NewComputed: true,
					},
				},
			},

			Err: false,
		},

		// #45 - Empty
		{
			Schema: map[string]*Schema{},

			State: &terraform.InstanceState{},

			Config: map[string]interface{}{},

			Diff: nil,

			Err: false,
		},

		// #46 - Float
		{
			Schema: map[string]*Schema{
				"some_threshold": &Schema{
					Type: TypeFloat,
				},
			},

			State: &terraform.InstanceState{
				Attributes: map[string]string{
					"some_threshold": "567.8",
				},
			},

			Config: map[string]interface{}{
				"some_threshold": 12.34,
			},

			Diff: &terraform.InstanceDiff{
				Attributes: map[string]*terraform.ResourceAttrDiff{
					"some_threshold": &terraform.ResourceAttrDiff{
						Old: "567.8",
						New: "12.34",
					},
				},
			},

			Err: false,
		},

		// #47 - https://github.com/hashicorp/terraform/issues/824
		{
			Schema: map[string]*Schema{
				"block_device": &Schema{
					Type:     TypeSet,
					Optional: true,
					Computed: true,
					Elem: &Resource{
						Schema: map[string]*Schema{
							"device_name": &Schema{
								Type:     TypeString,
								Required: true,
							},
							"delete_on_termination": &Schema{
								Type:     TypeBool,
								Optional: true,
								Default:  true,
							},
						},
					},
					Set: func(v interface{}) int {
						var buf bytes.Buffer
						m := v.(map[string]interface{})
						buf.WriteString(fmt.Sprintf("%s-", m["device_name"].(string)))
						buf.WriteString(fmt.Sprintf("%t-", m["delete_on_termination"].(bool)))
						return hashcode.String(buf.String())
					},
				},
			},

			State: &terraform.InstanceState{
				Attributes: map[string]string{
					"block_device.#":                                "2",
					"block_device.616397234.delete_on_termination":  "true",
					"block_device.616397234.device_name":            "/dev/sda1",
					"block_device.2801811477.delete_on_termination": "true",
					"block_device.2801811477.device_name":           "/dev/sdx",
				},
			},

			Config: map[string]interface{}{
				"block_device": []map[string]interface{}{
					map[string]interface{}{
						"device_name": "/dev/sda1",
					},
					map[string]interface{}{
						"device_name": "/dev/sdx",
					},
				},
			},
			Diff: nil,
			Err:  false,
		},

		// #48 - Zero value in state shouldn't result in diff
		{
			Schema: map[string]*Schema{
				"port": &Schema{
					Type:     TypeBool,
					Optional: true,
					ForceNew: true,
				},
			},

			State: &terraform.InstanceState{
				Attributes: map[string]string{
					"port": "false",
				},
			},

			Config: map[string]interface{}{},

			Diff: nil,

			Err: false,
		},

		// #49 Set - Same as #48 but for sets
		{
			Schema: map[string]*Schema{
				"route": &Schema{
					Type:     TypeSet,
					Optional: true,
					Elem: &Resource{
						Schema: map[string]*Schema{
							"index": &Schema{
								Type:     TypeInt,
								Required: true,
							},

							"gateway": &Schema{
								Type:     TypeSet,
								Optional: true,
								Elem:     &Schema{Type: TypeInt},
								Set: func(a interface{}) int {
									return a.(int)
								},
							},
						},
					},
					Set: func(v interface{}) int {
						m := v.(map[string]interface{})
						return m["index"].(int)
					},
				},
			},

			State: &terraform.InstanceState{
				Attributes: map[string]string{
					"route.#": "0",
				},
			},

			Config: map[string]interface{}{},

			Diff: nil,

			Err: false,
		},

		// #50 - A set computed element shouldn't cause a diff
		{
			Schema: map[string]*Schema{
				"active": &Schema{
					Type:     TypeBool,
					Computed: true,
					ForceNew: true,
				},
			},

			State: &terraform.InstanceState{
				Attributes: map[string]string{
					"active": "true",
				},
			},

			Config: map[string]interface{}{},

			Diff: nil,

			Err: false,
		},

		// #51 - An empty set should show up in the diff
		{
			Schema: map[string]*Schema{
				"instances": &Schema{
					Type:     TypeSet,
					Elem:     &Schema{Type: TypeString},
					Optional: true,
					ForceNew: true,
					Set: func(v interface{}) int {
						return len(v.(string))
					},
				},
			},

			State: &terraform.InstanceState{
				Attributes: map[string]string{
					"instances.#": "1",
					"instances.3": "foo",
				},
			},

			Config: map[string]interface{}{},

			Diff: &terraform.InstanceDiff{
				Attributes: map[string]*terraform.ResourceAttrDiff{
					"instances.#": &terraform.ResourceAttrDiff{
						Old:         "1",
						New:         "0",
						RequiresNew: true,
					},
				},
			},

			Err: false,
		},

		// #52 - Map with empty value
		{
			Schema: map[string]*Schema{
				"vars": &Schema{
					Type: TypeMap,
				},
			},

			State: nil,

			Config: map[string]interface{}{
				"vars": map[string]interface{}{
					"foo": "",
				},
			},

			Diff: &terraform.InstanceDiff{
				Attributes: map[string]*terraform.ResourceAttrDiff{
					"vars.#": &terraform.ResourceAttrDiff{
						Old: "0",
						New: "1",
					},
					"vars.foo": &terraform.ResourceAttrDiff{
						Old: "",
						New: "",
					},
				},
			},

			Err: false,
		},

		// #53 - Unset bool, not in state
		{
			Schema: map[string]*Schema{
				"force": &Schema{
					Type:     TypeBool,
					Optional: true,
					ForceNew: true,
				},
			},

			State: nil,

			Config: map[string]interface{}{},

			Diff: nil,

			Err: false,
		},

		// #54 - Unset set, not in state
		{
			Schema: map[string]*Schema{
				"metadata_keys": &Schema{
					Type:     TypeSet,
					Optional: true,
					ForceNew: true,
					Elem:     &Schema{Type: TypeInt},
					Set:      func(interface{}) int { return 0 },
				},
			},

			State: nil,

			Config: map[string]interface{}{},

			Diff: nil,

			Err: false,
		},

		// #55 - Unset list in state, should not show up computed
		{
			Schema: map[string]*Schema{
				"metadata_keys": &Schema{
					Type:     TypeList,
					Optional: true,
					Computed: true,
					ForceNew: true,
					Elem:     &Schema{Type: TypeInt},
				},
			},

			State: &terraform.InstanceState{
				Attributes: map[string]string{
					"metadata_keys.#": "0",
				},
			},

			Config: map[string]interface{}{},

			Diff: nil,

			Err: false,
		},

		// #56 - Set element computed substring
		{
			Schema: map[string]*Schema{
				"ports": &Schema{
					Type:     TypeSet,
					Required: true,
					Elem:     &Schema{Type: TypeInt},
					Set: func(a interface{}) int {
						return a.(int)
					},
				},
			},

			State: nil,

			Config: map[string]interface{}{
				"ports": []interface{}{1, "${var.foo}32"},
			},

			ConfigVariables: map[string]string{
				"var.foo": config.UnknownVariableValue,
			},

			Diff: &terraform.InstanceDiff{
				Attributes: map[string]*terraform.ResourceAttrDiff{
					"ports.#": &terraform.ResourceAttrDiff{
						Old:         "",
						New:         "",
						NewComputed: true,
					},
				},
			},

			Err: false,
		},

		// #57 - Computed map without config that's known to be empty does not
		//       generate diff
		{
			Schema: map[string]*Schema{
				"tags": &Schema{
					Type:     TypeMap,
					Computed: true,
				},
			},

			Config: nil,

			State: &terraform.InstanceState{
				Attributes: map[string]string{
					"tags.#": "0",
				},
			},

			Diff: nil,

			Err: false,
		},

		// #58 Set with hyphen keys
		{
			Schema: map[string]*Schema{
				"route": &Schema{
					Type:     TypeSet,
					Optional: true,
					Elem: &Resource{
						Schema: map[string]*Schema{
							"index": &Schema{
								Type:     TypeInt,
								Required: true,
							},

							"gateway-name": &Schema{
								Type:     TypeString,
								Optional: true,
							},
						},
					},
					Set: func(v interface{}) int {
						m := v.(map[string]interface{})
						return m["index"].(int)
					},
				},
			},

			State: nil,

			Config: map[string]interface{}{
				"route": []map[string]interface{}{
					map[string]interface{}{
						"index":        "1",
						"gateway-name": "hello",
					},
				},
			},

			Diff: &terraform.InstanceDiff{
				Attributes: map[string]*terraform.ResourceAttrDiff{
					"route.#": &terraform.ResourceAttrDiff{
						Old: "0",
						New: "1",
					},
					"route.1.index": &terraform.ResourceAttrDiff{
						Old: "",
						New: "1",
					},
					"route.1.gateway-name": &terraform.ResourceAttrDiff{
						Old: "",
						New: "hello",
					},
				},
			},

			Err: false,
		},

		// #59: StateFunc in nested set (#1759)
		{
			Schema: map[string]*Schema{
				"service_account": &Schema{
					Type:     TypeList,
					Optional: true,
					ForceNew: true,
					Elem: &Resource{
						Schema: map[string]*Schema{
							"scopes": &Schema{
								Type:     TypeSet,
								Required: true,
								ForceNew: true,
								Elem: &Schema{
									Type: TypeString,
									StateFunc: func(v interface{}) string {
										return v.(string) + "!"
									},
								},
								Set: func(v interface{}) int {
									i, err := strconv.Atoi(v.(string))
									if err != nil {
										t.Fatalf("err: %s", err)
									}
									return i
								},
							},
						},
					},
				},
			},

			State: nil,

			Config: map[string]interface{}{
				"service_account": []map[string]interface{}{
					{
						"scopes": []interface{}{"123"},
					},
				},
			},

			Diff: &terraform.InstanceDiff{
				Attributes: map[string]*terraform.ResourceAttrDiff{
					"service_account.#": &terraform.ResourceAttrDiff{
						Old:         "0",
						New:         "1",
						RequiresNew: true,
					},
					"service_account.0.scopes.#": &terraform.ResourceAttrDiff{
						Old:         "0",
						New:         "1",
						RequiresNew: true,
					},
					"service_account.0.scopes.123": &terraform.ResourceAttrDiff{
						Old:         "",
						New:         "123!",
						NewExtra:    "123",
						RequiresNew: true,
					},
				},
			},

			Err: false,
		},
	}

	for i, tc := range cases {
		c, err := config.NewRawConfig(tc.Config)
		if err != nil {
			t.Fatalf("#%d err: %s", i, err)
		}

		if len(tc.ConfigVariables) > 0 {
			vars := make(map[string]ast.Variable)
			for k, v := range tc.ConfigVariables {
				vars[k] = ast.Variable{Value: v, Type: ast.TypeString}
			}

			if err := c.Interpolate(vars); err != nil {
				t.Fatalf("#%d err: %s", i, err)
			}
		}

		d, err := schemaMap(tc.Schema).Diff(
			tc.State, terraform.NewResourceConfig(c))
		if (err != nil) != tc.Err {
			t.Fatalf("#%d err: %s", i, err)
		}

		if !reflect.DeepEqual(tc.Diff, d) {
			t.Fatalf("#%d:\n\nexpected: %#v\n\ngot:\n\n%#v", i, tc.Diff, d)
		}
	}
}

func TestSchemaMap_Input(t *testing.T) {
	cases := map[string]struct {
		Schema map[string]*Schema
		Config map[string]interface{}
		Input  map[string]string
		Result map[string]interface{}
		Err    bool
	}{
		/*
		 * String decode
		 */

		"uses input on optional field with no config": {
			Schema: map[string]*Schema{
				"availability_zone": &Schema{
					Type:     TypeString,
					Optional: true,
				},
			},

			Input: map[string]string{
				"availability_zone": "foo",
			},

			Result: map[string]interface{}{
				"availability_zone": "foo",
			},

			Err: false,
		},

		"input ignored when config has a value": {
			Schema: map[string]*Schema{
				"availability_zone": &Schema{
					Type:     TypeString,
					Optional: true,
				},
			},

			Config: map[string]interface{}{
				"availability_zone": "bar",
			},

			Input: map[string]string{
				"availability_zone": "foo",
			},

			Result: map[string]interface{}{},

			Err: false,
		},

		"input ignored when schema has a default": {
			Schema: map[string]*Schema{
				"availability_zone": &Schema{
					Type:     TypeString,
					Default:  "foo",
					Optional: true,
				},
			},

			Input: map[string]string{
				"availability_zone": "bar",
			},

			Result: map[string]interface{}{},

			Err: false,
		},

		"input ignored when default function returns a value": {
			Schema: map[string]*Schema{
				"availability_zone": &Schema{
					Type: TypeString,
					DefaultFunc: func() (interface{}, error) {
						return "foo", nil
					},
					Optional: true,
				},
			},

			Input: map[string]string{
				"availability_zone": "bar",
			},

			Result: map[string]interface{}{},

			Err: false,
		},

		"input ignored when default function returns an empty string": {
			Schema: map[string]*Schema{
				"availability_zone": &Schema{
					Type:     TypeString,
					Default:  "",
					Optional: true,
				},
			},

			Input: map[string]string{
				"availability_zone": "bar",
			},

			Result: map[string]interface{}{},

			Err: false,
		},

		"input used when default function returns nil": {
			Schema: map[string]*Schema{
				"availability_zone": &Schema{
					Type: TypeString,
					DefaultFunc: func() (interface{}, error) {
						return nil, nil
					},
					Optional: true,
				},
			},

			Input: map[string]string{
				"availability_zone": "bar",
			},

			Result: map[string]interface{}{
				"availability_zone": "bar",
			},

			Err: false,
		},
	}

	for i, tc := range cases {
		if tc.Config == nil {
			tc.Config = make(map[string]interface{})
		}

		c, err := config.NewRawConfig(tc.Config)
		if err != nil {
			t.Fatalf("err: %s", err)
		}

		input := new(terraform.MockUIInput)
		input.InputReturnMap = tc.Input

		rc := terraform.NewResourceConfig(c)
		rc.Config = make(map[string]interface{})

		actual, err := schemaMap(tc.Schema).Input(input, rc)
		if (err != nil) != tc.Err {
			t.Fatalf("#%v err: %s", i, err)
		}

		if !reflect.DeepEqual(tc.Result, actual.Config) {
			t.Fatalf("#%v: bad:\n\ngot: %#v\nexpected: %#v", i, actual.Config, tc.Result)
		}
	}
}

func TestSchemaMap_InternalValidate(t *testing.T) {
	cases := []struct {
		In  map[string]*Schema
		Err bool
	}{
		{
			nil,
			false,
		},

		// No optional and no required
		{
			map[string]*Schema{
				"foo": &Schema{
					Type:     TypeInt,
					Optional: true,
					Required: true,
				},
			},
			true,
		},

		// No optional and no required
		{
			map[string]*Schema{
				"foo": &Schema{
					Type: TypeInt,
				},
			},
			true,
		},

		// Missing Type
		{
			map[string]*Schema{
				"foo": &Schema{
					Required: true,
				},
			},
			true,
		},

		// Required but computed
		{
			map[string]*Schema{
				"foo": &Schema{
					Type:     TypeInt,
					Required: true,
					Computed: true,
				},
			},
			true,
		},

		// Looks good
		{
			map[string]*Schema{
				"foo": &Schema{
					Type:     TypeString,
					Required: true,
				},
			},
			false,
		},

		// Computed but has default
		{
			map[string]*Schema{
				"foo": &Schema{
					Type:     TypeInt,
					Optional: true,
					Computed: true,
					Default:  "foo",
				},
			},
			true,
		},

		// Required but has default
		{
			map[string]*Schema{
				"foo": &Schema{
					Type:     TypeInt,
					Optional: true,
					Required: true,
					Default:  "foo",
				},
			},
			true,
		},

		// List element not set
		{
			map[string]*Schema{
				"foo": &Schema{
					Type: TypeList,
				},
			},
			true,
		},

		// List default
		{
			map[string]*Schema{
				"foo": &Schema{
					Type:    TypeList,
					Elem:    &Schema{Type: TypeInt},
					Default: "foo",
				},
			},
			true,
		},

		// List element computed
		{
			map[string]*Schema{
				"foo": &Schema{
					Type:     TypeList,
					Optional: true,
					Elem: &Schema{
						Type:     TypeInt,
						Computed: true,
					},
				},
			},
			true,
		},

		// List element with Set set
		{
			map[string]*Schema{
				"foo": &Schema{
					Type:     TypeList,
					Elem:     &Schema{Type: TypeInt},
					Set:      func(interface{}) int { return 0 },
					Optional: true,
				},
			},
			true,
		},

		// Set element with no Set set
		{
			map[string]*Schema{
				"foo": &Schema{
					Type:     TypeSet,
					Elem:     &Schema{Type: TypeInt},
					Optional: true,
				},
			},
			true,
		},

		// Required but computed
		{
			map[string]*Schema{
				"foo": &Schema{
					Type:         TypeInt,
					Required:     true,
					ComputedWhen: []string{"foo"},
				},
			},
			true,
		},

		// Conflicting attributes cannot be required
		{
			map[string]*Schema{
				"blacklist": &Schema{
					Type:     TypeBool,
					Required: true,
				},
				"whitelist": &Schema{
					Type:          TypeBool,
					Optional:      true,
					ConflictsWith: []string{"blacklist"},
				},
			},
			true,
		},

		// Attribute with conflicts cannot be required
		{
			map[string]*Schema{
				"whitelist": &Schema{
					Type:          TypeBool,
					Required:      true,
					ConflictsWith: []string{"blacklist"},
				},
			},
			true,
		},

		// ConflictsWith cannot be used w/ Computed
		{
			map[string]*Schema{
				"blacklist": &Schema{
					Type:     TypeBool,
					Computed: true,
				},
				"whitelist": &Schema{
					Type:          TypeBool,
					Optional:      true,
					ConflictsWith: []string{"blacklist"},
				},
			},
			true,
		},

		// ConflictsWith cannot be used w/ ComputedWhen
		{
			map[string]*Schema{
				"blacklist": &Schema{
					Type:         TypeBool,
					ComputedWhen: []string{"foor"},
				},
				"whitelist": &Schema{
					Type:          TypeBool,
					Required:      true,
					ConflictsWith: []string{"blacklist"},
				},
			},
			true,
		},

		// Sub-resource invalid
		{
			map[string]*Schema{
				"foo": &Schema{
					Type:     TypeList,
					Optional: true,
					Elem: &Resource{
						Schema: map[string]*Schema{
							"foo": new(Schema),
						},
					},
				},
			},
			true,
		},

		// Sub-resource valid
		{
			map[string]*Schema{
				"foo": &Schema{
					Type:     TypeList,
					Optional: true,
					Elem: &Resource{
						Schema: map[string]*Schema{
							"foo": &Schema{
								Type:     TypeInt,
								Optional: true,
							},
						},
					},
				},
			},
			false,
		},

		// ValidateFunc on non-primitive
		{
			map[string]*Schema{
				"foo": &Schema{
					Type:     TypeMap,
					Required: true,
					ValidateFunc: func(v interface{}) (ws []string, es []error) {
						return
					},
				},
			},
			true,
		},
	}

	for i, tc := range cases {
		err := schemaMap(tc.In).InternalValidate(schemaMap{})
		if (err != nil) != tc.Err {
			if tc.Err {
				t.Fatalf("%d: Expected error did not occur:\n\n%#v", i, tc.In)
			}
			t.Fatalf("%d: Unexpected error occured:\n\n%#v", i, tc.In)
		}
	}

}

func TestSchemaMap_Validate(t *testing.T) {
	cases := map[string]struct {
		Schema   map[string]*Schema
		Config   map[string]interface{}
		Vars     map[string]string
		Err      bool
		Errors   []error
		Warnings []string
	}{
		"Good": {
			Schema: map[string]*Schema{
				"availability_zone": &Schema{
					Type:     TypeString,
					Optional: true,
					Computed: true,
					ForceNew: true,
				},
			},

			Config: map[string]interface{}{
				"availability_zone": "foo",
			},
		},

		"Good, because the var is not set and that error will come elsewhere": {
			Schema: map[string]*Schema{
				"size": &Schema{
					Type:     TypeInt,
					Required: true,
				},
			},

			Config: map[string]interface{}{
				"size": "${var.foo}",
			},

			Vars: map[string]string{
				"var.foo": config.UnknownVariableValue,
			},
		},

		"Required field not set": {
			Schema: map[string]*Schema{
				"availability_zone": &Schema{
					Type:     TypeString,
					Required: true,
				},
			},

			Config: map[string]interface{}{},

			Err: true,
		},

		"Invalid basic type": {
			Schema: map[string]*Schema{
				"port": &Schema{
					Type:     TypeInt,
					Required: true,
				},
			},

			Config: map[string]interface{}{
				"port": "I am invalid",
			},

			Err: true,
		},

		"Invalid complex type": {
			Schema: map[string]*Schema{
				"user_data": &Schema{
					Type:     TypeString,
					Optional: true,
				},
			},

			Config: map[string]interface{}{
				"user_data": []interface{}{
					map[string]interface{}{
						"foo": "bar",
					},
				},
			},

			Err: true,
		},

		"Bad type, interpolated": {
			Schema: map[string]*Schema{
				"size": &Schema{
					Type:     TypeInt,
					Required: true,
				},
			},

			Config: map[string]interface{}{
				"size": "${var.foo}",
			},

			Vars: map[string]string{
				"var.foo": "nope",
			},

			Err: true,
		},

		"Required but has DefaultFunc": {
			Schema: map[string]*Schema{
				"availability_zone": &Schema{
					Type:     TypeString,
					Required: true,
					DefaultFunc: func() (interface{}, error) {
						return "foo", nil
					},
				},
			},

			Config: nil,
		},

		"Required but has DefaultFunc return nil": {
			Schema: map[string]*Schema{
				"availability_zone": &Schema{
					Type:     TypeString,
					Required: true,
					DefaultFunc: func() (interface{}, error) {
						return nil, nil
					},
				},
			},

			Config: nil,

			Err: true,
		},

		"Optional sub-resource": {
			Schema: map[string]*Schema{
				"ingress": &Schema{
					Type: TypeList,
					Elem: &Resource{
						Schema: map[string]*Schema{
							"from": &Schema{
								Type:     TypeInt,
								Required: true,
							},
						},
					},
				},
			},

			Config: map[string]interface{}{},

			Err: false,
		},

		"Not a list": {
			Schema: map[string]*Schema{
				"ingress": &Schema{
					Type: TypeList,
					Elem: &Resource{
						Schema: map[string]*Schema{
							"from": &Schema{
								Type:     TypeInt,
								Required: true,
							},
						},
					},
				},
			},

			Config: map[string]interface{}{
				"ingress": "foo",
			},

			Err: true,
		},

		"Required sub-resource field": {
			Schema: map[string]*Schema{
				"ingress": &Schema{
					Type: TypeList,
					Elem: &Resource{
						Schema: map[string]*Schema{
							"from": &Schema{
								Type:     TypeInt,
								Required: true,
							},
						},
					},
				},
			},

			Config: map[string]interface{}{
				"ingress": []interface{}{
					map[string]interface{}{},
				},
			},

			Err: true,
		},

		"Good sub-resource": {
			Schema: map[string]*Schema{
				"ingress": &Schema{
					Type:     TypeList,
					Optional: true,
					Elem: &Resource{
						Schema: map[string]*Schema{
							"from": &Schema{
								Type:     TypeInt,
								Required: true,
							},
						},
					},
				},
			},

			Config: map[string]interface{}{
				"ingress": []interface{}{
					map[string]interface{}{
						"from": 80,
					},
				},
			},

			Err: false,
		},

		"Invalid/unknown field": {
			Schema: map[string]*Schema{
				"availability_zone": &Schema{
					Type:     TypeString,
					Optional: true,
					Computed: true,
					ForceNew: true,
				},
			},

			Config: map[string]interface{}{
				"foo": "bar",
			},

			Err: true,
		},

		"Invalid/unknown field with computed value": {
			Schema: map[string]*Schema{
				"availability_zone": &Schema{
					Type:     TypeString,
					Optional: true,
					Computed: true,
					ForceNew: true,
				},
			},

			Config: map[string]interface{}{
				"foo": "${var.foo}",
			},

			Vars: map[string]string{
				"var.foo": config.UnknownVariableValue,
			},

			Err: true,
		},

		"Computed field set": {
			Schema: map[string]*Schema{
				"availability_zone": &Schema{
					Type:     TypeString,
					Computed: true,
				},
			},

			Config: map[string]interface{}{
				"availability_zone": "bar",
			},

			Err: true,
		},

		"Not a set": {
			Schema: map[string]*Schema{
				"ports": &Schema{
					Type:     TypeSet,
					Required: true,
					Elem:     &Schema{Type: TypeInt},
					Set: func(a interface{}) int {
						return a.(int)
					},
				},
			},

			Config: map[string]interface{}{
				"ports": "foo",
			},

			Err: true,
		},

		"Maps": {
			Schema: map[string]*Schema{
				"user_data": &Schema{
					Type:     TypeMap,
					Optional: true,
				},
			},

			Config: map[string]interface{}{
				"user_data": "foo",
			},

			Err: true,
		},

		"Good map: data surrounded by extra slice": {
			Schema: map[string]*Schema{
				"user_data": &Schema{
					Type:     TypeMap,
					Optional: true,
				},
			},

			Config: map[string]interface{}{
				"user_data": []interface{}{
					map[string]interface{}{
						"foo": "bar",
					},
				},
			},
		},

		"Good map": {
			Schema: map[string]*Schema{
				"user_data": &Schema{
					Type:     TypeMap,
					Optional: true,
				},
			},

			Config: map[string]interface{}{
				"user_data": map[string]interface{}{
					"foo": "bar",
				},
			},
		},

		"Bad map: just a slice": {
			Schema: map[string]*Schema{
				"user_data": &Schema{
					Type:     TypeMap,
					Optional: true,
				},
			},

			Config: map[string]interface{}{
				"user_data": []interface{}{
					"foo",
				},
			},

			Err: true,
		},

		"Good set: config has slice with single interpolated value": {
			Schema: map[string]*Schema{
				"security_groups": &Schema{
					Type:     TypeSet,
					Optional: true,
					Computed: true,
					ForceNew: true,
					Elem:     &Schema{Type: TypeString},
					Set: func(v interface{}) int {
						return len(v.(string))
					},
				},
			},

			Config: map[string]interface{}{
				"security_groups": []interface{}{"${var.foo}"},
			},

			Err: false,
		},

		"Bad set: config has single interpolated value": {
			Schema: map[string]*Schema{
				"security_groups": &Schema{
					Type:     TypeSet,
					Optional: true,
					Computed: true,
					ForceNew: true,
					Elem:     &Schema{Type: TypeString},
				},
			},

			Config: map[string]interface{}{
				"security_groups": "${var.foo}",
			},

			Err: true,
		},

		"Bad, subresource should not allow unknown elements": {
			Schema: map[string]*Schema{
				"ingress": &Schema{
					Type:     TypeList,
					Optional: true,
					Elem: &Resource{
						Schema: map[string]*Schema{
							"port": &Schema{
								Type:     TypeInt,
								Required: true,
							},
						},
					},
				},
			},

			Config: map[string]interface{}{
				"ingress": []interface{}{
					map[string]interface{}{
						"port":  80,
						"other": "yes",
					},
				},
			},

			Err: true,
		},

		"Bad, subresource should not allow invalid types": {
			Schema: map[string]*Schema{
				"ingress": &Schema{
					Type:     TypeList,
					Optional: true,
					Elem: &Resource{
						Schema: map[string]*Schema{
							"port": &Schema{
								Type:     TypeInt,
								Required: true,
							},
						},
					},
				},
			},

			Config: map[string]interface{}{
				"ingress": []interface{}{
					map[string]interface{}{
						"port": "bad",
					},
				},
			},

			Err: true,
		},

		"Deprecated attribute usage generates warning, but not error": {
			Schema: map[string]*Schema{
				"old_news": &Schema{
					Type:       TypeString,
					Optional:   true,
					Deprecated: "please use 'new_news' instead",
				},
			},

			Config: map[string]interface{}{
				"old_news": "extra extra!",
			},

			Err: false,

			Warnings: []string{
				"\"old_news\": [DEPRECATED] please use 'new_news' instead",
			},
		},

		"Deprecated generates no warnings if attr not used": {
			Schema: map[string]*Schema{
				"old_news": &Schema{
					Type:       TypeString,
					Optional:   true,
					Deprecated: "please use 'new_news' instead",
				},
			},

			Err: false,

			Warnings: nil,
		},

		"Removed attribute usage generates error": {
			Schema: map[string]*Schema{
				"long_gone": &Schema{
					Type:     TypeString,
					Optional: true,
					Removed:  "no longer supported by Cloud API",
				},
			},

			Config: map[string]interface{}{
				"long_gone": "still here!",
			},

			Err: true,
			Errors: []error{
				fmt.Errorf("\"long_gone\": [REMOVED] no longer supported by Cloud API"),
			},
		},

		"Removed generates no errors if attr not used": {
			Schema: map[string]*Schema{
				"long_gone": &Schema{
					Type:     TypeString,
					Optional: true,
					Removed:  "no longer supported by Cloud API",
				},
			},

			Err: false,
		},

		"Conflicting attributes generate error": {
			Schema: map[string]*Schema{
				"whitelist": &Schema{
					Type:     TypeString,
					Optional: true,
				},
				"blacklist": &Schema{
					Type:          TypeString,
					Optional:      true,
					ConflictsWith: []string{"whitelist"},
				},
			},

			Config: map[string]interface{}{
				"whitelist": "white-val",
				"blacklist": "black-val",
			},

			Err: true,
			Errors: []error{
				fmt.Errorf("\"blacklist\": conflicts with whitelist (\"white-val\")"),
			},
		},

		"Required attribute & undefined conflicting optional are good": {
			Schema: map[string]*Schema{
				"required_att": &Schema{
					Type:     TypeString,
					Required: true,
				},
				"optional_att": &Schema{
					Type:          TypeString,
					Optional:      true,
					ConflictsWith: []string{"required_att"},
				},
			},

			Config: map[string]interface{}{
				"required_att": "required-val",
			},

			Err: false,
		},

		"Required conflicting attribute & defined optional generate error": {
			Schema: map[string]*Schema{
				"required_att": &Schema{
					Type:     TypeString,
					Required: true,
				},
				"optional_att": &Schema{
					Type:          TypeString,
					Optional:      true,
					ConflictsWith: []string{"required_att"},
				},
			},

			Config: map[string]interface{}{
				"required_att": "required-val",
				"optional_att": "optional-val",
			},

			Err: true,
			Errors: []error{
<<<<<<< HEAD
				fmt.Errorf("\"optional_att\": conflicts with required_att (\"required-val\")"),
=======
				fmt.Errorf(`"optional_att": conflicts with required_att ("required-val")`),
			},
		},

		"Good with ValidateFunc": {
			Schema: map[string]*Schema{
				"validate_me": &Schema{
					Type:     TypeString,
					Required: true,
					ValidateFunc: func(v interface{}) (ws []string, es []error) {
						return
					},
				},
			},
			Config: map[string]interface{}{
				"validate_me": "valid",
			},
			Err: false,
		},

		"Bad with ValidateFunc": {
			Schema: map[string]*Schema{
				"validate_me": &Schema{
					Type:     TypeString,
					Required: true,
					ValidateFunc: func(v interface{}) (ws []string, es []error) {
						es = append(es, fmt.Errorf("something is not right here"))
						return
					},
				},
			},
			Config: map[string]interface{}{
				"validate_me": "invalid",
			},
			Err: true,
			Errors: []error{
				fmt.Errorf(`something is not right here`),
			},
		},

		"ValidateFunc not called when type does not match": {
			Schema: map[string]*Schema{
				"number": &Schema{
					Type:     TypeInt,
					Required: true,
					ValidateFunc: func(v interface{}) (ws []string, es []error) {
						t.Fatalf("Should not have gotten validate call")
						return
					},
				},
			},
			Config: map[string]interface{}{
				"number": "NaN",
			},
			Err: true,
		},
		"ValidateFunc gets decoded type": {
			Schema: map[string]*Schema{
				"maybe": &Schema{
					Type:     TypeBool,
					Required: true,
					ValidateFunc: func(v interface{}) (ws []string, es []error) {
						if _, ok := v.(bool); !ok {
							t.Fatalf("Expected bool, got: %#v", v)
						}
						return
					},
				},
			},
			Config: map[string]interface{}{
				"maybe": "true",
>>>>>>> 1f98a32b
			},
		},
	}

	for tn, tc := range cases {
		c, err := config.NewRawConfig(tc.Config)
		if err != nil {
			t.Fatalf("err: %s", err)
		}
		if tc.Vars != nil {
			vars := make(map[string]ast.Variable)
			for k, v := range tc.Vars {
				vars[k] = ast.Variable{Value: v, Type: ast.TypeString}
			}

			if err := c.Interpolate(vars); err != nil {
				t.Fatalf("err: %s", err)
			}
		}

		ws, es := schemaMap(tc.Schema).Validate(terraform.NewResourceConfig(c))
		if (len(es) > 0) != tc.Err {
			if len(es) == 0 {
				t.Errorf("%q: no errors", tn)
			}

			for _, e := range es {
				t.Errorf("%q: err: %s", tn, e)
			}

			t.FailNow()
		}

		if !reflect.DeepEqual(ws, tc.Warnings) {
			t.Fatalf("%q: warnings:\n\nexpected: %#v\ngot:%#v", tn, tc.Warnings, ws)
		}

		if tc.Errors != nil {
			if !reflect.DeepEqual(es, tc.Errors) {
				t.Fatalf("%q: errors:\n\nexpected: %q\ngot: %q", tn, tc.Errors, es)
			}
		}
	}
}<|MERGE_RESOLUTION|>--- conflicted
+++ resolved
@@ -3413,9 +3413,6 @@
 
 			Err: true,
 			Errors: []error{
-<<<<<<< HEAD
-				fmt.Errorf("\"optional_att\": conflicts with required_att (\"required-val\")"),
-=======
 				fmt.Errorf(`"optional_att": conflicts with required_att ("required-val")`),
 			},
 		},
@@ -3487,7 +3484,6 @@
 			},
 			Config: map[string]interface{}{
 				"maybe": "true",
->>>>>>> 1f98a32b
 			},
 		},
 	}
