--- conflicted
+++ resolved
@@ -58,19 +58,12 @@
 * `tags` - (Optional) A mapping of tags to assign to the zone.
 * `vpc_id` - (Optional) The VPC to associate with a private hosted zone. Specifying `vpc_id` will create a private hosted zone.
 * `vpc_region` - (Optional) The VPC's region. Defaults to the region of the AWS provider.
-<<<<<<< HEAD
-=======
 * `delegation_set_id` - (Optional) The ID of the reusable delgation set whose NS records you want to assign to the hosted zone.
->>>>>>> 1f98a32b
 
 ## Attributes Reference
 
 The following attributes are exported:
 
 * `zone_id` - The Hosted Zone ID. This can be referenced by zone records.
-<<<<<<< HEAD
-* `name_servers` - A list of name servers in a default delegation set.
-=======
 * `name_servers` - A list of name servers in associated (or default) delegation set.
->>>>>>> 1f98a32b
   Find more about delegation sets in [AWS docs](http://docs.aws.amazon.com/Route53/latest/APIReference/actions-on-reusable-delegation-sets.html).