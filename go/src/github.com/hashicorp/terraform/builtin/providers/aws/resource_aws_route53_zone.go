--- conflicted
+++ resolved
@@ -32,11 +32,7 @@
 			"comment": &schema.Schema{
 				Type:     schema.TypeString,
 				Optional: true,
-<<<<<<< HEAD
-				Default: "Managed by Terraform",
-=======
 				Default:  "Managed by Terraform",
->>>>>>> 1f98a32b
 			},
 
 			"vpc_id": &schema.Schema{
@@ -57,15 +53,12 @@
 				Computed: true,
 			},
 
-<<<<<<< HEAD
-=======
 			"delegation_set_id": &schema.Schema{
 				Type:     schema.TypeString,
 				Optional: true,
 				ForceNew: true,
 			},
 
->>>>>>> 1f98a32b
 			"name_servers": &schema.Schema{
 				Type:     schema.TypeList,
 				Elem:     &schema.Schema{Type: schema.TypeString},
@@ -95,13 +88,10 @@
 		}
 		d.Set("vpc_region", req.VPC.VPCRegion)
 	}
-<<<<<<< HEAD
-=======
 
 	if v, ok := d.GetOk("delegation_set_id"); ok {
 		req.DelegationSetID = aws.String(v.(string))
 	}
->>>>>>> 1f98a32b
 
 	log.Printf("[DEBUG] Creating Route53 hosted zone: %s", *req.Name)
 	var err error
@@ -177,13 +167,10 @@
 		}
 	}
 
-<<<<<<< HEAD
-=======
 	if zone.DelegationSet != nil && zone.DelegationSet.ID != nil {
 		d.Set("delegation_set_id", cleanDelegationSetId(*zone.DelegationSet.ID))
 	}
 
->>>>>>> 1f98a32b
 	// get tags
 	req := &route53.ListTagsForResourceInput{
 		ResourceID:   aws.String(d.Id()),
