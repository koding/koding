package aws

import (
	"fmt"
	"log"
<<<<<<< HEAD
=======
	"regexp"
>>>>>>> 1f98a32b
	"strings"
	"time"

	"github.com/aws/aws-sdk-go/aws"
	"github.com/aws/aws-sdk-go/aws/awserr"
	"github.com/aws/aws-sdk-go/service/iam"
	"github.com/aws/aws-sdk-go/service/rds"

	"github.com/hashicorp/terraform/helper/resource"
	"github.com/hashicorp/terraform/helper/schema"
)

func resourceAwsDbInstance() *schema.Resource {
	return &schema.Resource{
		Create: resourceAwsDbInstanceCreate,
		Read:   resourceAwsDbInstanceRead,
		Update: resourceAwsDbInstanceUpdate,
		Delete: resourceAwsDbInstanceDelete,

		Schema: map[string]*schema.Schema{
			"name": &schema.Schema{
				Type:     schema.TypeString,
				Optional: true,
				Computed: true,
				ForceNew: true,
			},

			"username": &schema.Schema{
				Type:     schema.TypeString,
				Required: true,
				ForceNew: true,
			},

			"password": &schema.Schema{
				Type:     schema.TypeString,
				Required: true,
			},

			"engine": &schema.Schema{
				Type:     schema.TypeString,
				Required: true,
				ForceNew: true,
			},

			"engine_version": &schema.Schema{
				Type:     schema.TypeString,
				Required: true,
			},

			"storage_encrypted": &schema.Schema{
				Type:     schema.TypeBool,
				Optional: true,
				ForceNew: true,
			},

			"allocated_storage": &schema.Schema{
				Type:     schema.TypeInt,
				Required: true,
			},

			"storage_type": &schema.Schema{
				Type:     schema.TypeString,
				Optional: true,
				Computed: true,
			},

			"identifier": &schema.Schema{
				Type:     schema.TypeString,
				Required: true,
				ForceNew: true,
			},

			"instance_class": &schema.Schema{
				Type:     schema.TypeString,
				Required: true,
			},

			"availability_zone": &schema.Schema{
				Type:     schema.TypeString,
				Optional: true,
				Computed: true,
				ForceNew: true,
			},

			"backup_retention_period": &schema.Schema{
				Type:     schema.TypeInt,
				Optional: true,
				Computed: true,
			},

			"backup_window": &schema.Schema{
				Type:     schema.TypeString,
				Optional: true,
				Computed: true,
			},

			"iops": &schema.Schema{
				Type:     schema.TypeInt,
				Optional: true,
			},

			"license_model": &schema.Schema{
				Type:     schema.TypeString,
				Optional: true,
				Computed: true,
			},

			"maintenance_window": &schema.Schema{
				Type:     schema.TypeString,
				Optional: true,
				Computed: true,
			},

			"multi_az": &schema.Schema{
				Type:     schema.TypeBool,
				Optional: true,
				Computed: true,
			},

			"port": &schema.Schema{
				Type:     schema.TypeInt,
				Optional: true,
				Computed: true,
				ForceNew: true,
			},

			"publicly_accessible": &schema.Schema{
				Type:     schema.TypeBool,
				Optional: true,
				ForceNew: true,
			},

			"vpc_security_group_ids": &schema.Schema{
				Type:     schema.TypeSet,
				Optional: true,
				Computed: true,
				Elem:     &schema.Schema{Type: schema.TypeString},
				Set:      schema.HashString,
			},

			"security_group_names": &schema.Schema{
				Type:     schema.TypeSet,
				Optional: true,
				Elem:     &schema.Schema{Type: schema.TypeString},
				Set:      schema.HashString,
			},

			"final_snapshot_identifier": &schema.Schema{
				Type:     schema.TypeString,
				Optional: true,
				ValidateFunc: func(v interface{}) (ws []string, es []error) {
					fsi := v.(string)
					if !regexp.MustCompile(`^[0-9A-Za-z-]+$`).MatchString(fsi) {
						es = append(es, fmt.Errorf(
							"only alphanumeric characters and hyphens allowed"))
					}
					if regexp.MustCompile(`--`).MatchString(fsi) {
						es = append(es, fmt.Errorf("cannot contain two consecutive hyphens"))
					}
					if regexp.MustCompile(`-$`).MatchString(fsi) {
						es = append(es, fmt.Errorf("cannot end in a hyphen"))
					}
					return
				},
			},

			"db_subnet_group_name": &schema.Schema{
				Type:     schema.TypeString,
				Optional: true,
				ForceNew: true,
				Computed: true,
			},

			"parameter_group_name": &schema.Schema{
				Type:     schema.TypeString,
				Optional: true,
				Computed: true,
			},

			"address": &schema.Schema{
				Type:     schema.TypeString,
				Computed: true,
			},

			"endpoint": &schema.Schema{
				Type:     schema.TypeString,
				Computed: true,
			},

			"status": &schema.Schema{
				Type:     schema.TypeString,
				Computed: true,
			},

			// apply_immediately is used to determine when the update modifications
			// take place.
			// See http://docs.aws.amazon.com/AmazonRDS/latest/UserGuide/Overview.DBInstance.Modifying.html
			"apply_immediately": &schema.Schema{
				Type:     schema.TypeBool,
				Optional: true,
				Computed: true,
			},

			"replicate_source_db": &schema.Schema{
				Type:     schema.TypeString,
				Optional: true,
			},

			"replicas": &schema.Schema{
				Type:     schema.TypeList,
				Computed: true,
				Elem:     &schema.Schema{Type: schema.TypeString},
			},

			"tags": tagsSchema(),
		},
	}
}

func resourceAwsDbInstanceCreate(d *schema.ResourceData, meta interface{}) error {
	conn := meta.(*AWSClient).rdsconn
	tags := tagsFromMapRDS(d.Get("tags").(map[string]interface{}))

	if v, ok := d.GetOk("replicate_source_db"); ok {
		opts := rds.CreateDBInstanceReadReplicaInput{
			SourceDBInstanceIdentifier: aws.String(v.(string)),
			DBInstanceClass:            aws.String(d.Get("instance_class").(string)),
			DBInstanceIdentifier:       aws.String(d.Get("identifier").(string)),
			Tags:                       tags,
		}
		if attr, ok := d.GetOk("iops"); ok {
			opts.IOPS = aws.Long(int64(attr.(int)))
		}

		if attr, ok := d.GetOk("port"); ok {
			opts.Port = aws.Long(int64(attr.(int)))
		}

		if attr, ok := d.GetOk("availability_zone"); ok {
			opts.AvailabilityZone = aws.String(attr.(string))
		}

		if attr, ok := d.GetOk("publicly_accessible"); ok {
			opts.PubliclyAccessible = aws.Boolean(attr.(bool))
		}
		_, err := conn.CreateDBInstanceReadReplica(&opts)
		if err != nil {
			return fmt.Errorf("Error creating DB Instance: %s", err)
		}
	} else {
		opts := rds.CreateDBInstanceInput{
			AllocatedStorage:     aws.Long(int64(d.Get("allocated_storage").(int))),
			DBName:               aws.String(d.Get("name").(string)),
			DBInstanceClass:      aws.String(d.Get("instance_class").(string)),
			DBInstanceIdentifier: aws.String(d.Get("identifier").(string)),
			MasterUsername:       aws.String(d.Get("username").(string)),
			MasterUserPassword:   aws.String(d.Get("password").(string)),
			Engine:               aws.String(d.Get("engine").(string)),
			EngineVersion:        aws.String(d.Get("engine_version").(string)),
			StorageEncrypted:     aws.Boolean(d.Get("storage_encrypted").(bool)),
			Tags:                 tags,
		}

		attr := d.Get("backup_retention_period")
		opts.BackupRetentionPeriod = aws.Long(int64(attr.(int)))
		if attr, ok := d.GetOk("multi_az"); ok {
			opts.MultiAZ = aws.Boolean(attr.(bool))
		}

		if attr, ok := d.GetOk("maintenance_window"); ok {
			opts.PreferredMaintenanceWindow = aws.String(attr.(string))
		}

		if attr, ok := d.GetOk("backup_window"); ok {
			opts.PreferredBackupWindow = aws.String(attr.(string))
		}

		if attr, ok := d.GetOk("license_model"); ok {
			opts.LicenseModel = aws.String(attr.(string))
		}
		if attr, ok := d.GetOk("parameter_group_name"); ok {
			opts.DBParameterGroupName = aws.String(attr.(string))
		}

		if attr := d.Get("vpc_security_group_ids").(*schema.Set); attr.Len() > 0 {
			var s []*string
			for _, v := range attr.List() {
				s = append(s, aws.String(v.(string)))
			}
			opts.VPCSecurityGroupIDs = s
		}

		if attr := d.Get("security_group_names").(*schema.Set); attr.Len() > 0 {
			var s []*string
			for _, v := range attr.List() {
				s = append(s, aws.String(v.(string)))
			}
			opts.DBSecurityGroups = s
		}
		if attr, ok := d.GetOk("storage_type"); ok {
			opts.StorageType = aws.String(attr.(string))
		}

		if attr, ok := d.GetOk("db_subnet_group_name"); ok {
			opts.DBSubnetGroupName = aws.String(attr.(string))
		}

		if attr, ok := d.GetOk("iops"); ok {
			opts.IOPS = aws.Long(int64(attr.(int)))
		}

		if attr, ok := d.GetOk("port"); ok {
			opts.Port = aws.Long(int64(attr.(int)))
		}

		if attr, ok := d.GetOk("availability_zone"); ok {
			opts.AvailabilityZone = aws.String(attr.(string))
		}

		if attr, ok := d.GetOk("publicly_accessible"); ok {
			opts.PubliclyAccessible = aws.Boolean(attr.(bool))
		}

		log.Printf("[DEBUG] DB Instance create configuration: %#v", opts)
		var err error
		_, err = conn.CreateDBInstance(&opts)
		if err != nil {
			return fmt.Errorf("Error creating DB Instance: %s", err)
		}
	}

	d.SetId(d.Get("identifier").(string))

	log.Printf("[INFO] DB Instance ID: %s", d.Id())

	log.Println(
		"[INFO] Waiting for DB Instance to be available")

	stateConf := &resource.StateChangeConf{
		Pending:    []string{"creating", "backing-up", "modifying"},
		Target:     "available",
		Refresh:    resourceAwsDbInstanceStateRefreshFunc(d, meta),
		Timeout:    40 * time.Minute,
		MinTimeout: 10 * time.Second,
		Delay:      30 * time.Second, // Wait 30 secs before starting
	}

	// Wait, catching any errors
	_, err := stateConf.WaitForState()
	if err != nil {
		return err
	}

	return resourceAwsDbInstanceRead(d, meta)
}

func resourceAwsDbInstanceRead(d *schema.ResourceData, meta interface{}) error {
	v, err := resourceAwsDbInstanceRetrieve(d, meta)

	if err != nil {
		return err
	}
	if v == nil {
		d.SetId("")
		return nil
	}

	d.Set("name", v.DBName)
	d.Set("username", v.MasterUsername)
	d.Set("engine", v.Engine)
	d.Set("engine_version", v.EngineVersion)
	d.Set("allocated_storage", v.AllocatedStorage)
	d.Set("storage_type", v.StorageType)
	d.Set("instance_class", v.DBInstanceClass)
	d.Set("availability_zone", v.AvailabilityZone)
	d.Set("backup_retention_period", v.BackupRetentionPeriod)
	d.Set("backup_window", v.PreferredBackupWindow)
	d.Set("license_model", v.LicenseModel)
	d.Set("maintenance_window", v.PreferredMaintenanceWindow)
	d.Set("multi_az", v.MultiAZ)
	if v.DBSubnetGroup != nil {
		d.Set("db_subnet_group_name", v.DBSubnetGroup.DBSubnetGroupName)
	}

	if len(v.DBParameterGroups) > 0 {
		d.Set("parameter_group_name", v.DBParameterGroups[0].DBParameterGroupName)
	}

	if v.Endpoint != nil {
		d.Set("port", v.Endpoint.Port)
		d.Set("address", v.Endpoint.Address)

		if v.Endpoint.Address != nil && v.Endpoint.Port != nil {
			d.Set("endpoint",
				fmt.Sprintf("%s:%d", *v.Endpoint.Address, *v.Endpoint.Port))
		}
	}

	d.Set("status", v.DBInstanceStatus)
	d.Set("storage_encrypted", v.StorageEncrypted)

	// list tags for resource
	// set tags
	conn := meta.(*AWSClient).rdsconn
	arn, err := buildRDSARN(d, meta)
	if err != nil {
		name := "<empty>"
		if v.DBName != nil && *v.DBName != "" {
			name = *v.DBName
		}

		log.Printf("[DEBUG] Error building ARN for DB Instance, not setting Tags for DB %s", name)
	} else {
		resp, err := conn.ListTagsForResource(&rds.ListTagsForResourceInput{
			ResourceName: aws.String(arn),
		})

		if err != nil {
			log.Printf("[DEBUG] Error retreiving tags for ARN: %s", arn)
		}

		var dt []*rds.Tag
		if len(resp.TagList) > 0 {
			dt = resp.TagList
		}
		d.Set("tags", tagsToMapRDS(dt))
	}

	// Create an empty schema.Set to hold all vpc security group ids
	ids := &schema.Set{
		F: schema.HashString,
	}
	for _, v := range v.VPCSecurityGroups {
		ids.Add(*v.VPCSecurityGroupID)
	}
	d.Set("vpc_security_group_ids", ids)

	// Create an empty schema.Set to hold all security group names
	sgn := &schema.Set{
		F: schema.HashString,
	}
	for _, v := range v.DBSecurityGroups {
		sgn.Add(*v.DBSecurityGroupName)
	}
	d.Set("security_group_names", sgn)

	// replica things

	var replicas []string
	for _, v := range v.ReadReplicaDBInstanceIdentifiers {
		replicas = append(replicas, *v)
	}
	if err := d.Set("replicas", replicas); err != nil {
		return fmt.Errorf("[DEBUG] Error setting replicas attribute: %#v, error: %#v", replicas, err)
	}

	d.Set("replicate_source_db", v.ReadReplicaSourceDBInstanceIdentifier)

	return nil
}

func resourceAwsDbInstanceDelete(d *schema.ResourceData, meta interface{}) error {
	conn := meta.(*AWSClient).rdsconn

	log.Printf("[DEBUG] DB Instance destroy: %v", d.Id())

	opts := rds.DeleteDBInstanceInput{DBInstanceIdentifier: aws.String(d.Id())}

	finalSnapshot := d.Get("final_snapshot_identifier").(string)
	if finalSnapshot == "" {
		opts.SkipFinalSnapshot = aws.Boolean(true)
	} else {
		opts.FinalDBSnapshotIdentifier = aws.String(finalSnapshot)
	}

	log.Printf("[DEBUG] DB Instance destroy configuration: %v", opts)
	if _, err := conn.DeleteDBInstance(&opts); err != nil {
		return err
	}

	log.Println(
		"[INFO] Waiting for DB Instance to be destroyed")
	stateConf := &resource.StateChangeConf{
		Pending: []string{"creating", "backing-up",
			"modifying", "deleting", "available"},
		Target:     "",
		Refresh:    resourceAwsDbInstanceStateRefreshFunc(d, meta),
		Timeout:    40 * time.Minute,
		MinTimeout: 10 * time.Second,
		Delay:      30 * time.Second, // Wait 30 secs before starting
	}
	if _, err := stateConf.WaitForState(); err != nil {
		return err
	}

	return nil
}

func resourceAwsDbInstanceUpdate(d *schema.ResourceData, meta interface{}) error {
	conn := meta.(*AWSClient).rdsconn

	d.Partial(true)

	req := &rds.ModifyDBInstanceInput{
		ApplyImmediately:     aws.Boolean(d.Get("apply_immediately").(bool)),
		DBInstanceIdentifier: aws.String(d.Id()),
	}
	d.SetPartial("apply_immediately")

	requestUpdate := false
	if d.HasChange("allocated_storage") {
		d.SetPartial("allocated_storage")
		req.AllocatedStorage = aws.Long(int64(d.Get("allocated_storage").(int)))
		requestUpdate = true
	}
	if d.HasChange("backup_retention_period") {
		d.SetPartial("backup_retention_period")
		req.BackupRetentionPeriod = aws.Long(int64(d.Get("backup_retention_period").(int)))
		requestUpdate = true
	}
	if d.HasChange("instance_class") {
		d.SetPartial("instance_class")
		req.DBInstanceClass = aws.String(d.Get("instance_class").(string))
		requestUpdate = true
	}
	if d.HasChange("parameter_group_name") {
		d.SetPartial("parameter_group_name")
		req.DBParameterGroupName = aws.String(d.Get("parameter_group_name").(string))
		requestUpdate = true
	}
	if d.HasChange("engine_version") {
		d.SetPartial("engine_version")
		req.EngineVersion = aws.String(d.Get("engine_version").(string))
		requestUpdate = true
	}
	if d.HasChange("iops") {
		d.SetPartial("iops")
		req.IOPS = aws.Long(int64(d.Get("iops").(int)))
		requestUpdate = true
	}
	if d.HasChange("backup_window") {
		d.SetPartial("backup_window")
		req.PreferredBackupWindow = aws.String(d.Get("backup_window").(string))
		requestUpdate = true
	}
	if d.HasChange("maintenance_window") {
		d.SetPartial("maintenance_window")
		req.PreferredMaintenanceWindow = aws.String(d.Get("maintenance_window").(string))
		requestUpdate = true
	}
	if d.HasChange("password") {
		d.SetPartial("password")
		req.MasterUserPassword = aws.String(d.Get("password").(string))
		requestUpdate = true
	}
	if d.HasChange("multi_az") {
		d.SetPartial("multi_az")
		req.MultiAZ = aws.Boolean(d.Get("multi_az").(bool))
		requestUpdate = true
	}
	if d.HasChange("storage_type") {
		d.SetPartial("storage_type")
		req.StorageType = aws.String(d.Get("storage_type").(string))
		requestUpdate = true
	}

	if d.HasChange("vpc_security_group_ids") {
		if attr := d.Get("vpc_security_group_ids").(*schema.Set); attr.Len() > 0 {
			var s []*string
			for _, v := range attr.List() {
				s = append(s, aws.String(v.(string)))
			}
			req.VPCSecurityGroupIDs = s
		}
		requestUpdate = true
	}

	if d.HasChange("vpc_security_group_ids") {
		if attr := d.Get("security_group_names").(*schema.Set); attr.Len() > 0 {
			var s []*string
			for _, v := range attr.List() {
				s = append(s, aws.String(v.(string)))
			}
			req.DBSecurityGroups = s
		}
		requestUpdate = true
	}

	log.Printf("[DEBUG] Send DB Instance Modification request: %#v", requestUpdate)
	if requestUpdate {
		log.Printf("[DEBUG] DB Instance Modification request: %#v", req)
		_, err := conn.ModifyDBInstance(req)
		if err != nil {
			return fmt.Errorf("Error modifying DB Instance %s: %s", d.Id(), err)
		}
	}

	// seperate request to promote a database
	if d.HasChange("replicate_source_db") {
		if d.Get("replicate_source_db").(string) == "" {
			// promote
			opts := rds.PromoteReadReplicaInput{
				DBInstanceIdentifier: aws.String(d.Id()),
			}
			attr := d.Get("backup_retention_period")
			opts.BackupRetentionPeriod = aws.Long(int64(attr.(int)))
			if attr, ok := d.GetOk("backup_window"); ok {
				opts.PreferredBackupWindow = aws.String(attr.(string))
			}
			_, err := conn.PromoteReadReplica(&opts)
			if err != nil {
				return fmt.Errorf("Error promoting database: %#v", err)
			}
			d.Set("replicate_source_db", "")
		} else {
			return fmt.Errorf("cannot elect new source database for replication")
		}
	}

	if arn, err := buildRDSARN(d, meta); err == nil {
		if err := setTagsRDS(conn, d, arn); err != nil {
			return err
		} else {
			d.SetPartial("tags")
		}
	}
	d.Partial(false)
	return resourceAwsDbInstanceRead(d, meta)
}

func resourceAwsDbInstanceRetrieve(
	d *schema.ResourceData, meta interface{}) (*rds.DBInstance, error) {
	conn := meta.(*AWSClient).rdsconn

	opts := rds.DescribeDBInstancesInput{
		DBInstanceIdentifier: aws.String(d.Id()),
	}

	log.Printf("[DEBUG] DB Instance describe configuration: %#v", opts)

	resp, err := conn.DescribeDBInstances(&opts)

	if err != nil {
		dbinstanceerr, ok := err.(awserr.Error)
		if ok && dbinstanceerr.Code() == "DBInstanceNotFound" {
			return nil, nil
		}
		return nil, fmt.Errorf("Error retrieving DB Instances: %s", err)
	}

	if len(resp.DBInstances) != 1 ||
		*resp.DBInstances[0].DBInstanceIdentifier != d.Id() {
		if err != nil {
			return nil, nil
		}
	}

	return resp.DBInstances[0], nil
}

func resourceAwsDbInstanceStateRefreshFunc(
	d *schema.ResourceData, meta interface{}) resource.StateRefreshFunc {
	return func() (interface{}, string, error) {
		v, err := resourceAwsDbInstanceRetrieve(d, meta)

		if err != nil {
			log.Printf("Error on retrieving DB Instance when waiting: %s", err)
			return nil, "", err
		}

		if v == nil {
			return nil, "", nil
		}

		if v.DBInstanceStatus != nil {
			log.Printf("[DEBUG] DB Instance status for instance %s: %s", d.Id(), *v.DBInstanceStatus)
		}

		return v, *v.DBInstanceStatus, nil
	}
}

func buildRDSARN(d *schema.ResourceData, meta interface{}) (string, error) {
	iamconn := meta.(*AWSClient).iamconn
	region := meta.(*AWSClient).region
	// An zero value GetUserInput{} defers to the currently logged in user
	resp, err := iamconn.GetUser(&iam.GetUserInput{})
	if err != nil {
		return "", err
	}
	userARN := *resp.User.ARN
	accountID := strings.Split(userARN, ":")[4]
	arn := fmt.Sprintf("arn:aws:rds:%s:%s:db:%s", region, accountID, d.Id())
	return arn, nil
}<|MERGE_RESOLUTION|>--- conflicted
+++ resolved
@@ -3,10 +3,7 @@
 import (
 	"fmt"
 	"log"
-<<<<<<< HEAD
-=======
 	"regexp"
->>>>>>> 1f98a32b
 	"strings"
 	"time"
 
