--- conflicted
+++ resolved
@@ -710,16 +710,6 @@
 	}
 
 	log.Printf("[DEBUG] Describing AMI %q to get root block device name", ami)
-<<<<<<< HEAD
-	req := &ec2.DescribeImagesInput{ImageIDs: []*string{aws.String(ami)}}
-	if res, err := conn.DescribeImages(req); err == nil {
-		if len(res.Images) == 1 {
-			return res.Images[0].RootDeviceName, nil
-		} else if len(res.Images) == 0 {
-			return nil, nil
-		} else {
-			return nil, fmt.Errorf("Expected 1 AMI for ID: %s, got: %#v", ami, res.Images)
-=======
 	res, err := conn.DescribeImages(&ec2.DescribeImagesInput{
 		ImageIDs: []*string{aws.String(ami)},
 	})
@@ -939,7 +929,6 @@
 			DeviceIndex:              aws.Long(int64(0)),
 			SubnetID:                 aws.String(subnetID),
 			Groups:                   groups,
->>>>>>> 1f98a32b
 		}
 
 		if v, ok := d.GetOk("private_ip"); ok {
@@ -983,233 +972,6 @@
 	if err != nil {
 		return nil, err
 	}
-<<<<<<< HEAD
-}
-
-func readBlockDeviceMappingsFromConfig(
-	d *schema.ResourceData, conn *ec2.EC2) ([]*ec2.BlockDeviceMapping, error) {
-	blockDevices := make([]*ec2.BlockDeviceMapping, 0)
-
-	if v, ok := d.GetOk("ebs_block_device"); ok {
-		vL := v.(*schema.Set).List()
-		for _, v := range vL {
-			bd := v.(map[string]interface{})
-			ebs := &ec2.EBSBlockDevice{
-				DeleteOnTermination: aws.Boolean(bd["delete_on_termination"].(bool)),
-			}
-
-			if v, ok := bd["snapshot_id"].(string); ok && v != "" {
-				ebs.SnapshotID = aws.String(v)
-			}
-
-			if v, ok := bd["encrypted"].(bool); ok && v {
-				ebs.Encrypted = aws.Boolean(v)
-			}
-
-			if v, ok := bd["volume_size"].(int); ok && v != 0 {
-				ebs.VolumeSize = aws.Long(int64(v))
-			}
-
-			if v, ok := bd["volume_type"].(string); ok && v != "" {
-				ebs.VolumeType = aws.String(v)
-			}
-
-			if v, ok := bd["iops"].(int); ok && v > 0 {
-				ebs.IOPS = aws.Long(int64(v))
-			}
-
-			blockDevices = append(blockDevices, &ec2.BlockDeviceMapping{
-				DeviceName: aws.String(bd["device_name"].(string)),
-				EBS:        ebs,
-			})
-		}
-	}
-
-	if v, ok := d.GetOk("ephemeral_block_device"); ok {
-		vL := v.(*schema.Set).List()
-		for _, v := range vL {
-			bd := v.(map[string]interface{})
-			blockDevices = append(blockDevices, &ec2.BlockDeviceMapping{
-				DeviceName:  aws.String(bd["device_name"].(string)),
-				VirtualName: aws.String(bd["virtual_name"].(string)),
-			})
-		}
-	}
-
-	if v, ok := d.GetOk("root_block_device"); ok {
-		vL := v.(*schema.Set).List()
-		if len(vL) > 1 {
-			return nil, fmt.Errorf("Cannot specify more than one root_block_device.")
-		}
-		for _, v := range vL {
-			bd := v.(map[string]interface{})
-			ebs := &ec2.EBSBlockDevice{
-				DeleteOnTermination: aws.Boolean(bd["delete_on_termination"].(bool)),
-			}
-
-			if v, ok := bd["volume_size"].(int); ok && v != 0 {
-				ebs.VolumeSize = aws.Long(int64(v))
-			}
-
-			if v, ok := bd["volume_type"].(string); ok && v != "" {
-				ebs.VolumeType = aws.String(v)
-			}
-
-			if v, ok := bd["iops"].(int); ok && v > 0 {
-				ebs.IOPS = aws.Long(int64(v))
-			}
-
-			if dn, err := fetchRootDeviceName(d.Get("ami").(string), conn); err == nil {
-				if dn == nil {
-					return nil, fmt.Errorf(
-						"Expected 1 AMI for ID: %s, got none",
-						d.Get("ami").(string))
-				}
-
-				blockDevices = append(blockDevices, &ec2.BlockDeviceMapping{
-					DeviceName: dn,
-					EBS:        ebs,
-				})
-			} else {
-				return nil, err
-			}
-		}
-	}
-
-	return blockDevices, nil
-}
-
-type awsInstanceOpts struct {
-	BlockDeviceMappings   []*ec2.BlockDeviceMapping
-	DisableAPITermination *bool
-	EBSOptimized          *bool
-	IAMInstanceProfile    *ec2.IAMInstanceProfileSpecification
-	ImageID               *string
-	InstanceType          *string
-	KeyName               *string
-	NetworkInterfaces     []*ec2.InstanceNetworkInterfaceSpecification
-	Placement             *ec2.Placement
-	PrivateIPAddress      *string
-	SecurityGroupIDs      []*string
-	SecurityGroups        []*string
-	SpotPlacement         *ec2.SpotPlacement
-	SubnetID              *string
-	UserData64            *string
-}
-
-func buildAwsInstanceOpts(
-	d *schema.ResourceData, meta interface{}) (*awsInstanceOpts, error) {
-	conn := meta.(*AWSClient).ec2conn
-
-	opts := &awsInstanceOpts{
-		DisableAPITermination: aws.Boolean(d.Get("disable_api_termination").(bool)),
-		EBSOptimized:          aws.Boolean(d.Get("ebs_optimized").(bool)),
-		ImageID:               aws.String(d.Get("ami").(string)),
-		InstanceType:          aws.String(d.Get("instance_type").(string)),
-	}
-
-	opts.IAMInstanceProfile = &ec2.IAMInstanceProfileSpecification{
-		Name: aws.String(d.Get("iam_instance_profile").(string)),
-	}
-
-	opts.UserData64 = aws.String(
-		base64.StdEncoding.EncodeToString([]byte(d.Get("user_data").(string))))
-
-	// check for non-default Subnet, and cast it to a String
-	subnet, hasSubnet := d.GetOk("subnet_id")
-	subnetID := subnet.(string)
-
-	// Placement is used for aws_instance; SpotPlacement is used for
-	// aws_spot_instance_request. They represent the same data. :-|
-	opts.Placement = &ec2.Placement{
-		AvailabilityZone: aws.String(d.Get("availability_zone").(string)),
-		GroupName:        aws.String(d.Get("placement_group").(string)),
-	}
-
-	opts.SpotPlacement = &ec2.SpotPlacement{
-		AvailabilityZone: aws.String(d.Get("availability_zone").(string)),
-		GroupName:        aws.String(d.Get("placement_group").(string)),
-	}
-
-	if v := d.Get("tenancy").(string); v != "" {
-		opts.Placement.Tenancy = aws.String(v)
-	}
-
-	associatePublicIPAddress := d.Get("associate_public_ip_address").(bool)
-
-	var groups []*string
-	if v := d.Get("security_groups"); v != nil {
-		// Security group names.
-		// For a nondefault VPC, you must use security group IDs instead.
-		// See http://docs.aws.amazon.com/AWSEC2/latest/APIReference/API_RunInstances.html
-		sgs := v.(*schema.Set).List()
-		if len(sgs) > 0 && hasSubnet {
-			log.Printf("[WARN] Deprecated. Attempting to use 'security_groups' within a VPC instance. Use 'vpc_security_group_ids' instead.")
-		}
-		for _, v := range sgs {
-			str := v.(string)
-			groups = append(groups, aws.String(str))
-		}
-	}
-
-	if hasSubnet && associatePublicIPAddress {
-		// If we have a non-default VPC / Subnet specified, we can flag
-		// AssociatePublicIpAddress to get a Public IP assigned. By default these are not provided.
-		// You cannot specify both SubnetId and the NetworkInterface.0.* parameters though, otherwise
-		// you get: Network interfaces and an instance-level subnet ID may not be specified on the same request
-		// You also need to attach Security Groups to the NetworkInterface instead of the instance,
-		// to avoid: Network interfaces and an instance-level security groups may not be specified on
-		// the same request
-		ni := &ec2.InstanceNetworkInterfaceSpecification{
-			AssociatePublicIPAddress: aws.Boolean(associatePublicIPAddress),
-			DeviceIndex:              aws.Long(int64(0)),
-			SubnetID:                 aws.String(subnetID),
-			Groups:                   groups,
-		}
-
-		if v, ok := d.GetOk("private_ip"); ok {
-			ni.PrivateIPAddress = aws.String(v.(string))
-		}
-
-		if v := d.Get("vpc_security_group_ids").(*schema.Set); v.Len() > 0 {
-			for _, v := range v.List() {
-				ni.Groups = append(ni.Groups, aws.String(v.(string)))
-			}
-		}
-
-		opts.NetworkInterfaces = []*ec2.InstanceNetworkInterfaceSpecification{ni}
-	} else {
-		if subnetID != "" {
-			opts.SubnetID = aws.String(subnetID)
-		}
-
-		if v, ok := d.GetOk("private_ip"); ok {
-			opts.PrivateIPAddress = aws.String(v.(string))
-		}
-		if opts.SubnetID != nil &&
-			*opts.SubnetID != "" {
-			opts.SecurityGroupIDs = groups
-		} else {
-			opts.SecurityGroups = groups
-		}
-
-		if v := d.Get("vpc_security_group_ids").(*schema.Set); v.Len() > 0 {
-			for _, v := range v.List() {
-				opts.SecurityGroupIDs = append(opts.SecurityGroupIDs, aws.String(v.(string)))
-			}
-		}
-	}
-
-	if v, ok := d.GetOk("key_name"); ok {
-		opts.KeyName = aws.String(v.(string))
-	}
-
-	blockDevices, err := readBlockDeviceMappingsFromConfig(d, conn)
-	if err != nil {
-		return nil, err
-	}
-=======
->>>>>>> 1f98a32b
 	if len(blockDevices) > 0 {
 		opts.BlockDeviceMappings = blockDevices
 	}
