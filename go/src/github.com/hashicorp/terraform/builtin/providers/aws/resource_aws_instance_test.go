--- conflicted
+++ resolved
@@ -491,8 +491,6 @@
 	})
 }
 
-<<<<<<< HEAD
-=======
 func TestAccAWSInstance_rootBlockDeviceMismatch(t *testing.T) {
 	var v ec2.Instance
 
@@ -513,7 +511,6 @@
 	})
 }
 
->>>>>>> 1f98a32b
 func testAccCheckInstanceDestroy(s *terraform.State) error {
 	return testAccCheckInstanceDestroyWithProvider(s, testAccProvider)
 }
@@ -947,10 +944,7 @@
 	depends_on = ["aws_internet_gateway.gw"]
 }
 `
-<<<<<<< HEAD
-=======
-
->>>>>>> 1f98a32b
+
 const testAccInstanceConfigKeyPair = `
 provider "aws" {
 	region = "us-east-1"
@@ -966,8 +960,6 @@
   instance_type = "t1.micro"
   key_name = "${aws_key_pair.debugging.key_name}"
 }
-<<<<<<< HEAD
-=======
 `
 
 const testAccInstanceConfigRootBlockDeviceMismatch = `
@@ -989,5 +981,4 @@
 		volume_size = 13
 	}
 }
->>>>>>> 1f98a32b
 `