package main

import "github.com/hashicorp/terraform/terraform"

// The git commit that was compiled. This will be filled in by the compiler.
var GitCommit string

<<<<<<< HEAD
// The main version number that is being run at the moment.
const Version = "0.6.0"

// A pre-release marker for the version. If this is "" (empty string)
// then it means that it is a final release. Otherwise, this is a pre-release
// such as "dev" (in development), "beta", "rc1", etc.
const VersionPrerelease = "dev"
=======
const Version = terraform.Version
const VersionPrerelease = terraform.VersionPrerelease
>>>>>>> 1f98a32b
<|MERGE_RESOLUTION|>--- conflicted
+++ resolved
@@ -5,15 +5,5 @@
 // The git commit that was compiled. This will be filled in by the compiler.
 var GitCommit string
 
-<<<<<<< HEAD
-// The main version number that is being run at the moment.
-const Version = "0.6.0"
-
-// A pre-release marker for the version. If this is "" (empty string)
-// then it means that it is a final release. Otherwise, this is a pre-release
-// such as "dev" (in development), "beta", "rc1", etc.
-const VersionPrerelease = "dev"
-=======
 const Version = terraform.Version
-const VersionPrerelease = terraform.VersionPrerelease
->>>>>>> 1f98a32b
+const VersionPrerelease = terraform.VersionPrerelease