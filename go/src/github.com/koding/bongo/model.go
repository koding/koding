--- conflicted
+++ resolved
@@ -150,8 +150,8 @@
 	Skip  int
 }
 
-func NewPagination(limit int, skip int) Pagination {
-	return Pagination{
+func NewPagination(limit int, skip int) *Pagination {
+	return &Pagination{
 		Limit: limit,
 		Skip:  skip,
 	}
@@ -181,7 +181,9 @@
 	// init query
 	query := b.DB
 
-<<<<<<< HEAD
+	// add table name
+	query = query.Table(i.TableName())
+
 	// add sort options
 	query = addSort(query, q.Sort)
 
@@ -189,24 +191,8 @@
 
 	query = addLimit(query, q.Pagination.Limit)
 
-	// add table name
-	query = query.Table(i.TableName())
-
-=======
-	// add table name
-	query = query.Table(i.TableName())
-
-	// add sort options
-	query = addSort(query, q.Sort)
-
->>>>>>> 3005d7c3
 	// add selector
 	query = addWhere(query, q.Selector)
-
-	// if limit is minus or 0 ignore
-	if q.Limit > 0 {
-		query.Limit(q.Limit)
-	}
 
 	var err error
 	// TODO refactor this part
