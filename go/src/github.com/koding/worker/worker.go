package worker

import (
	"encoding/json"
	"errors"
	"fmt"
	"github.com/koding/logging"
	"labix.org/v2/mgo"

	"github.com/jinzhu/gorm"
	"github.com/koding/rabbitmq"
	"github.com/streadway/amqp"
)

type Listener struct {
	Consumer             *rabbitmq.Consumer
	MaintenancePublisher *rabbitmq.Producer
	SourceExchangeName   string
	WorkerName           string
	Log                  logging.Logger
}

func NewListener(workerName string, sourceExchangeName string, log logging.Logger) *Listener {
	return &Listener{
		WorkerName:         workerName,
		SourceExchangeName: sourceExchangeName,
		Log:                log,
	}
}

func (l *Listener) createConsumer(rmq *rabbitmq.RabbitMQ) *rabbitmq.Consumer {
	exchange := rabbitmq.Exchange{
		Name:    l.SourceExchangeName,
		Type:    "fanout",
		Durable: true,
	}

	queue := rabbitmq.Queue{
		Name:    fmt.Sprintf("%s:WorkerQueue", l.WorkerName),
		Durable: true,
	}

	binding := rabbitmq.BindingOptions{
		RoutingKey: "",
	}

	consumerOptions := rabbitmq.ConsumerOptions{
		Tag: fmt.Sprintf("%sWorkerConsumer", l.WorkerName),
	}

	Consumer, err := rmq.NewConsumer(exchange, queue, binding, consumerOptions)
	if err != nil {
		panic(err)
	}

	return Consumer
}
<<<<<<< HEAD

func (l *Listener) createMaintenancePublisher(rmq *rabbitmq.RabbitMQ) *rabbitmq.Producer {
	exchange := rabbitmq.Exchange{
		Name: "",
	}

	publishingOptions := rabbitmq.PublishingOptions{
		Tag:       fmt.Sprintf("%sWorkerConsumer", l.WorkerName),
		Immediate: false,
		// RoutingKey: "ApiMaintenanceQueue", // publish to ApiMaintenanceQueue
	}

=======

func (l *Listener) createMaintenancePublisher(rmq *rabbitmq.RabbitMQ) *rabbitmq.Producer {
	exchange := rabbitmq.Exchange{
		Name: "",
	}

	publishingOptions := rabbitmq.PublishingOptions{
		Tag:       fmt.Sprintf("%sWorkerConsumer", l.WorkerName),
		Immediate: false,
		// RoutingKey: "ApiMaintenanceQueue", // publish to ApiMaintenanceQueue
	}

>>>>>>> a5e81d1a
	producer, err := rmq.NewProducer(
		exchange,
		rabbitmq.Queue{
			Name:    "ApiMaintenanceQueue",
			Durable: true,
		},
		publishingOptions,
	)
	if err != nil {
		panic(err)
	}

	return producer
}

func (l *Listener) Listen(rmq *rabbitmq.RabbitMQ, handler Handler) {
	// set consumer
	l.Consumer = l.createConsumer(rmq)
	l.MaintenancePublisher = l.createMaintenancePublisher(rmq)

	if err := l.Consumer.QOS(10); err != nil {
		panic(err)
	}

	l.Consumer.Consume(l.Start(handler))
}

func (l *Listener) Close() {
	l.Consumer.Shutdown()
	l.MaintenancePublisher.Shutdown()
}

var HandlerNotFoundErr = errors.New("Handler Not Found")

type Handler interface {
	HandleEvent(string, []byte) error
<<<<<<< HEAD
=======
	ErrHandler
}

type ErrHandler interface {
>>>>>>> a5e81d1a
	// bool is whether publishing the message to maintenance qeueue or not
	DefaultErrHandler(amqp.Delivery, error) bool
}

func (l *Listener) Start(handler Handler) func(delivery amqp.Delivery) {
	l.Log.Info("Worker Started to Consume")
	return func(delivery amqp.Delivery) {
		err := handler.HandleEvent(delivery.Type, delivery.Body)
		switch err {
		case nil:
			delivery.Ack(false)
		case HandlerNotFoundErr:
			l.Log.Notice("unknown event type (%s) recieved, \n deleting message from RMQ", delivery.Type)
			delivery.Ack(false)
		case gorm.RecordNotFound:
			l.Log.Warning("Record not found in our db (%s) recieved, \n deleting message from RMQ", string(delivery.Body))
			delivery.Ack(false)
		case mgo.ErrNotFound:
			l.Log.Warning("Record not found in our mongo db (%s) recieved, deleting message from RMQ", string(delivery.Body))
			delivery.Ack(false)
		default:
			if handler.DefaultErrHandler(delivery, err) {
				data, err := json.Marshal(delivery)
				if err == nil {
					msg := amqp.Publishing{
						Body:  []byte(data),
						AppId: l.WorkerName,
					}
					l.MaintenancePublisher.Publish(msg)
				}
			}
		}
	}
}<|MERGE_RESOLUTION|>--- conflicted
+++ resolved
@@ -55,7 +55,6 @@
 
 	return Consumer
 }
-<<<<<<< HEAD
 
 func (l *Listener) createMaintenancePublisher(rmq *rabbitmq.RabbitMQ) *rabbitmq.Producer {
 	exchange := rabbitmq.Exchange{
@@ -68,20 +67,6 @@
 		// RoutingKey: "ApiMaintenanceQueue", // publish to ApiMaintenanceQueue
 	}
 
-=======
-
-func (l *Listener) createMaintenancePublisher(rmq *rabbitmq.RabbitMQ) *rabbitmq.Producer {
-	exchange := rabbitmq.Exchange{
-		Name: "",
-	}
-
-	publishingOptions := rabbitmq.PublishingOptions{
-		Tag:       fmt.Sprintf("%sWorkerConsumer", l.WorkerName),
-		Immediate: false,
-		// RoutingKey: "ApiMaintenanceQueue", // publish to ApiMaintenanceQueue
-	}
-
->>>>>>> a5e81d1a
 	producer, err := rmq.NewProducer(
 		exchange,
 		rabbitmq.Queue{
@@ -118,13 +103,10 @@
 
 type Handler interface {
 	HandleEvent(string, []byte) error
-<<<<<<< HEAD
-=======
 	ErrHandler
 }
 
 type ErrHandler interface {
->>>>>>> a5e81d1a
 	// bool is whether publishing the message to maintenance qeueue or not
 	DefaultErrHandler(amqp.Delivery, error) bool
 }
