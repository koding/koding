--- conflicted
+++ resolved
@@ -88,8 +88,6 @@
 	}
 }
 
-<<<<<<< HEAD
-=======
 func TestCLIRun_blank(t *testing.T) {
 	command := new(MockCommand)
 	cli := &CLI{
@@ -119,7 +117,6 @@
 	}
 }
 
->>>>>>> 1f98a32b
 func TestCLIRun_default(t *testing.T) {
 	commandBar := new(MockCommand)
 	commandBar.RunResult = 42
