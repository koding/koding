box: koding/base@0.0.18
no-response-timeout: 10
services:
  - wercker/postgresql@0.0.4
  - wercker/rabbitmq@1.0.1
  - wercker/redis@0.0.8
  - wercker/mongodb@1.0.1

build:
  steps:
    - add-ssh-key:
        keyname: DEPLOYMENT_KEY
    - script:
        name: setup git identity
        code: |
          git config --global user.email 'sysops@koding.com'
          git config --global user.name 'Koding Bot'
    - script:
        name: fetch pull requests
        code: |
          git config --add remote.origin.fetch '+refs/pull/*/head:refs/remotes/origin/pull/*'
          git fetch --force --quiet origin
    - script:
        name: build started
        code: |
          scripts/notify-cebeci.sh "build" "<$WERCKER_BUILD_URL|build> of $WERCKER_GIT_BRANCH is in progress" "building" 10
    - script:
        name: setup nvm
        code: |
          source $HOME/.nvm/nvm.sh
          nvm use 0.10.33
    - script:
        name: koding node modules
        code: |
          $WERCKER_ROOT/scripts/wercker/install-node-modules koding
    - script:
        name: notify cebeci
        code: |
          scripts/notify-cebeci.sh "build" "<$WERCKER_BUILD_URL|build> of $WERCKER_GIT_BRANCH - build preparation finished" "building" 30
    - script:
        name: set up koding deployment key
        code: |
          chmod 600 $KODING_DEPLOYMENT_KEY
    - mktemp:
        envvar: INSTANCE_DATA
    - mktemp:
        envvar: INSTANCE_IP
    - script:
        name: launch test instance
        code: |
          INSTANCE_OPTIONS=$(scripts/wercker/get-instance-options)
          scripts/wercker/launch-test-instance $INSTANCE_OPTIONS | tail -n1 > $INSTANCE_DATA
          cat $INSTANCE_DATA
    - script:
        name: configure build
        code: ./configure --config $CONFIG --projectRoot $WERCKER_SOURCE_DIR
    - script:
        name: build client
        code: |
          cd client
          make dist
          ../scripts/notify-cebeci.sh "build" "<$WERCKER_BUILD_URL|build> of $WERCKER_GIT_BRANCH - build client finished" "building" 35
    - script:
        name: build go binaries
        code: go/build.sh
    - script:
        name: build social api
        cwd: go/src/socialapi
        code: |
          make configure
          make install
          make build
    - script:
        name: build backend finished
        code: |
          scripts/notify-cebeci.sh "build" "<$WERCKER_BUILD_URL|build> of $WERCKER_GIT_BRANCH - build backend finished" "building" 40
    - script:
        name: testing backend started
        code: |
          scripts/notify-cebeci.sh "build" "<$WERCKER_BUILD_URL|build> of $WERCKER_GIT_BRANCH - test backend started" "building" 41
    - script:
        name: create postgresql tables
        cwd: go
        code: |
          src/socialapi/db/sql/definition/create-wercker.sh src/socialapi/db/sql
          bin/migrate -url "postgres://$WERCKER_POSTGRESQL_HOST:$WERCKER_POSTGRESQL_PORT/$WERCKER_POSTGRESQL_DATABASE?user=$WERCKER_POSTGRESQL_USERNAME&password=$WERCKER_POSTGRESQL_PASSWORD" -path "src/socialapi/db/sql/migrations" up
    - script:
        name: test social api
        code: |
          sudo -E scripts/wercker/init-socialapi.sh
          tail -n 100 /var/log/koding/social-api.log
          tail -n 100 /var/log/koding/social-populartopic.log
          tail -n 100 /var/log/koding/social-pinnedpost.log
          cd go/src/socialapi
          make testapi config=./config/test.toml
    - script: # todo generalize this part when we have more tests
        name: test koding mongo models
        code: |
          go test ./go/src/koding/db/mongodb/modelhelper/*go
    - script:
        name: testing backend finished
        code: |
          scripts/notify-cebeci.sh "build" "<$WERCKER_BUILD_URL|build> of $WERCKER_GIT_BRANCH - test backend finished" "building" 45
    - script:
        name: check connectivity
        code: |
          HOST=$(cat $INSTANCE_DATA | awk '{print $2}')
          if [ -z "$HOST" ]; then exit 1; fi
          echo $HOST > $INSTANCE_IP
          scripts/wercker/check-connectivity $HOST 8090 1m 5
          scripts/wercker/check-connectivity $HOST 4444 1m 7
    - script:
        name: testing client started
        code: |
          scripts/notify-cebeci.sh "build" "<$WERCKER_BUILD_URL|build> of $WERCKER_GIT_BRANCH - test client started" "building" 46
    - script:
        name: run register test suite
        code: |
          ssh -o 'StrictHostKeyChecking no' -i $KODING_DEPLOYMENT_KEY -l ubuntu $(cat $INSTANCE_IP) 'sudo /opt/koding/client/test/run.sh register'
    - script:
<<<<<<< HEAD
=======
        name: run login test suite
        code: |
          ssh -o 'StrictHostKeyChecking no' -i $KODING_DEPLOYMENT_KEY -l ubuntu $(cat $INSTANCE_IP) 'sudo /opt/koding/client/test/run.sh login'
    - script:
        name: run logout test suite
        code: |
          ssh -o 'StrictHostKeyChecking no' -i $KODING_DEPLOYMENT_KEY -l ubuntu $(cat $INSTANCE_IP) 'sudo /opt/koding/client/test/run.sh logout'
    - script:
        name: run activity post test suite
        code: |
          ssh -o 'StrictHostKeyChecking no' -i $KODING_DEPLOYMENT_KEY -l ubuntu $(cat $INSTANCE_IP) 'sudo /opt/koding/client/test/run.sh activity post'
    - script:
        name: run activity post with test suite
        code: |
          ssh -o 'StrictHostKeyChecking no' -i $KODING_DEPLOYMENT_KEY -l ubuntu $(cat $INSTANCE_IP) 'sudo /opt/koding/client/test/run.sh activity postwith'
    - script:
        name: run activity edit delete test suite
        code: |
          ssh -o 'StrictHostKeyChecking no' -i $KODING_DEPLOYMENT_KEY -l ubuntu $(cat $INSTANCE_IP) 'sudo /opt/koding/client/test/run.sh activity editdelete'
    - script:
        name: run activity like unlike suite
        code: |
          ssh -o 'StrictHostKeyChecking no' -i $KODING_DEPLOYMENT_KEY -l ubuntu $(cat $INSTANCE_IP) 'sudo /opt/koding/client/test/run.sh activity likeunlike'
    - script:
>>>>>>> 2cc422da
        name: run activity other test suite
        code: |
          ssh -o 'StrictHostKeyChecking no' -i $KODING_DEPLOYMENT_KEY -l ubuntu $(cat $INSTANCE_IP) 'sudo /opt/koding/client/test/run.sh activity others'
    - script:
        name: run account page test suite
        code: |
          ssh -o 'StrictHostKeyChecking no' -i $KODING_DEPLOYMENT_KEY -l ubuntu $(cat $INSTANCE_IP) 'sudo /opt/koding/client/test/run.sh account accountpage'
    - script:
        name: run account settings test suite
        code: |
          ssh -o 'StrictHostKeyChecking no' -i $KODING_DEPLOYMENT_KEY -l ubuntu $(cat $INSTANCE_IP) 'sudo /opt/koding/client/test/run.sh account accountsettings'
    - script:
        name: run pricing test suite
        code: |
          ssh -o 'StrictHostKeyChecking no' -i $KODING_DEPLOYMENT_KEY -l ubuntu $(cat $INSTANCE_IP) 'sudo /opt/koding/tests/test pricing payment'
    - script:
        name: run ide file test suite
        code: |
          ssh -o 'StrictHostKeyChecking no' -i $KODING_DEPLOYMENT_KEY -l ubuntu $(cat $INSTANCE_IP) 'sudo /opt/koding/client/test/run.sh ide file'
    - script:
        name: run ide terminal sessions test suite
        code: |
          ssh -o 'StrictHostKeyChecking no' -i $KODING_DEPLOYMENT_KEY -l ubuntu $(cat $INSTANCE_IP) 'sudo /opt/koding/client/test/run.sh ide terminal'
    - script:
        name: run ide layout test suite
        code: |
          ssh -o 'StrictHostKeyChecking no' -i $KODING_DEPLOYMENT_KEY -l ubuntu $(cat $INSTANCE_IP) 'sudo /opt/koding/client/test/run.sh ide layout'
    - script:
        name: run ide workspace test suite
        code: |
          ssh -o 'StrictHostKeyChecking no' -i $KODING_DEPLOYMENT_KEY -l ubuntu $(cat $INSTANCE_IP) 'sudo /opt/koding/client/test/run.sh ide workspace'
    - script:
        name: run ide general test suite
        code: |
          ssh -o 'StrictHostKeyChecking no' -i $KODING_DEPLOYMENT_KEY -l ubuntu $(cat $INSTANCE_IP) 'sudo /opt/koding/client/test/run.sh ide general'
    - script:
        name: run static page loggedout test suite
        code: |
          ssh -o 'StrictHostKeyChecking no' -i $KODING_DEPLOYMENT_KEY -l ubuntu $(cat $INSTANCE_IP) 'sudo /opt/koding/client/test/run.sh staticpages loggedout'
    - script:
        name: run environments vm test suite
        code: |
          ssh -o 'StrictHostKeyChecking no' -i $KODING_DEPLOYMENT_KEY -l ubuntu $(cat $INSTANCE_IP) 'sudo /opt/koding/client/test/run.sh environments vm'
    - script:
        name: run environments domain test suite
        code: |
          ssh -o 'StrictHostKeyChecking no' -i $KODING_DEPLOYMENT_KEY -l ubuntu $(cat $INSTANCE_IP) 'sudo /opt/koding/client/test/run.sh environments domain'
    - script:
        name: run environments paidaccount test suite
        code: |
          ssh -o 'StrictHostKeyChecking no' -i $KODING_DEPLOYMENT_KEY -l ubuntu $(cat $INSTANCE_IP) 'sudo /opt/koding/client/test/run.sh environments paidaccount'
    - script:
        name: testing client finished
        code: |
          scripts/notify-cebeci.sh "build" "<$WERCKER_BUILD_URL|build> of $WERCKER_GIT_BRANCH - test client finished" "building" 85
  after-steps:
    - script:
        name: cat socialapi
        code: |
          tail -n 100 /var/log/koding/social-api.log
          tail -n 100 /var/log/koding/social-populartopic.log
          tail -n 100 /var/log/koding/social-pinnedpost.log
    - script:
        name: terminate test instance
        code: |
          INSTANCE_ID=$(cat $INSTANCE_DATA | awk '{print $1}')
          if [ -n "$INSTANCE_ID" ]; then scripts/wercker/terminate-test-instance $INSTANCE_ID; fi

    - jessefulton/slack-notify:
        subdomain: koding
        token: $SLACK_TOKEN
        channel: announce
        username: wercker
        icon_url: https://avatars3.githubusercontent.com/u/1695193?s=140
    - script:
        name: build finished
        code: |
          scripts/notify-cebeci.sh "build" "<$WERCKER_BUILD_URL|build> of $WERCKER_GIT_BRANCH is $WERCKER_RESULT " $WERCKER_RESULT 100
deploy:
  steps:
    - script:
        name: deploy started
        code: |
          $WERCKER_ROOT/scripts/notify-cebeci.sh "deploy" "<$WERCKER_DEPLOY_URL|deploy> of $WERCKER_GIT_BRANCH started" "deploying" 5
    - create-file:
        name: write version file
        filename: $WERCKER_ROOT/VERSION
        content: ${WERCKER_GIT_COMMIT:0:8}
        overwrite: true
    - script:
        name: zip
        code: |
          cd $WERCKER_ROOT

          ./configure --config $CONFIG --projectRoot /opt/koding

          rm -rf .git .build node_modules client/node_modules client/builder/node_modules client/landing/node_modules client/.sprites
          rm -rf go/bin go/pkg
          zip -q --symlinks -r $ARCHIVE .

          $WERCKER_ROOT/scripts/notify-cebeci.sh "deploy" "created deploy file $ARCHIVE" "deploying" 45


    - koding/eb-deploy@0.0.8:
        access-key: $S3_KEY_ID
        secret-key: $S3_KEY_SECRET
        app-name: koding
        env-name: $EB_ENV_NAME
        version-label: $ARCHIVE
        region: $EB_ENV_REGION
        s3-bucket: $S3_EB_DEPLOY-$EB_ENV_REGION
        s3-key: $ARCHIVE
    - script:
        name: notify-cebeci with eb trigger
        code: |
          $WERCKER_ROOT/scripts/notify-cebeci.sh "deploy" "triggered $EB_ENV_NAME EB" "deploying" 95

  after-steps:
    - jessefulton/slack-notify:
        subdomain: koding
        token: $SLACK_TOKEN
        channel: announce
        username: wercker
        icon_url: https://avatars3.githubusercontent.com/u/1695193?s=140
    - script:
        name: notify-cebeci with result
        code: |
          $WERCKER_ROOT/scripts/notify-cebeci.sh "deploy" "wercker is done with the <$WERCKER_DEPLOY_URL|deploy> of $WERCKER_GIT_BRANCH result: $WERCKER_RESULT" $WERCKER_RESULT 100<|MERGE_RESOLUTION|>--- conflicted
+++ resolved
@@ -118,8 +118,6 @@
         code: |
           ssh -o 'StrictHostKeyChecking no' -i $KODING_DEPLOYMENT_KEY -l ubuntu $(cat $INSTANCE_IP) 'sudo /opt/koding/client/test/run.sh register'
     - script:
-<<<<<<< HEAD
-=======
         name: run login test suite
         code: |
           ssh -o 'StrictHostKeyChecking no' -i $KODING_DEPLOYMENT_KEY -l ubuntu $(cat $INSTANCE_IP) 'sudo /opt/koding/client/test/run.sh login'
@@ -144,7 +142,6 @@
         code: |
           ssh -o 'StrictHostKeyChecking no' -i $KODING_DEPLOYMENT_KEY -l ubuntu $(cat $INSTANCE_IP) 'sudo /opt/koding/client/test/run.sh activity likeunlike'
     - script:
->>>>>>> 2cc422da
         name: run activity other test suite
         code: |
           ssh -o 'StrictHostKeyChecking no' -i $KODING_DEPLOYMENT_KEY -l ubuntu $(cat $INSTANCE_IP) 'sudo /opt/koding/client/test/run.sh activity others'
