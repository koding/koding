--- conflicted
+++ resolved
@@ -24,12 +24,5 @@
     stdout  : process.stdout
     stderr  : process.stderr
     onExit  : (pid,name)->
-<<<<<<< HEAD
       if options.config is "config-prod"
-        https.get e = "https://koding.com/status/processIsDead/#{name}"
-    
-
-
-=======
-      https.get e = "https://koding.com/status/processIsDead/#{name}"
->>>>>>> 54fe47dc
+        https.get e = "https://koding.com/status/processIsDead/#{name}"