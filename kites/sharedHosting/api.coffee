config    = require './config'

log4js    = require 'log4js'
log       = log4js.getLogger("[#{config.name}]")

nodePath  = require 'path'
{exec}    = require 'child_process'
{spawn}   = require 'child_process'
fs        = require 'fs'
hat       = require 'hat'
ldap      = require 'ldapjs'
Kite      = require 'kite-amqp'
{bash}    = require 'koding-bash-user-glue'

createTmpDir = require './createtmpdir'

module.exports = new Kite 'sharedHosting'

  timeout:({timeout}, callback)->
    setTimeout (-> callback null, timeout), timeout

  interval:({interval}, callback)->
    setInterval (-> callback null, interval), interval

  executeCommand: require './executecommand'

  fetchSafeFileName:(options,callback)->
    {filePath}    = options
    original      = filePath+""
    originalDir   = nodePath.dirname original
    originalExt   = nodePath.extname original
    originalName  = nodePath.basename original,originalExt
    start = (i)->
      fs.stat filePath, (err,stat)->
        if stat?.isFile() or stat?.isDirectory()
          i++
          filePath = nodePath.join originalDir,originalName+"_"+i+originalExt
          start i
        else
          callback? null,filePath
    start 0

  uploadFile:(options,callback)->
    #
    # options =
    #    contents   : String # file text content
    #
    # console.log 'attempting to upload file', options
    {usersPath,fileUrl} = config
    {username,path,contents} = options
    log.debug "uploadFile is called",options.path
    createTmpDir username, (err, tmpDir)=>
      filename = hat()
      tmpPath = "#{tmpDir}/#{filename}"
      fs.writeFile tmpPath,contents,'utf8', (err)=>
        if err
          callback err
        else
          @executeCommand {username, command:"cp #{tmpPath} #{path}"}, (err,res)->
            unless err
              callback? null,path
            else
              callback? "[ERROR] can't upload file : #{err}"

  secureUser : (options,callback)->
    # put user to the secure env http://www.cloudlinux.com/docs/cagefs/

    # options =
    #   username : String #username of the unix user
    #
    {username} = options

    secureUser = exec "/usr/sbin/cagefsctl --enable #{username}", (err,stdout,stderr)->
      if err?
        log.error "[ERROR] can't put user #{username} to secure env: #{stderr}"
        callback? "[ERROR] can't put user #{username} to secure env: #{stderr}"
      else
        log.info "[OK] user #{username} was secured"
        callback? null,"[OK] user #{username} was secured"

  buildHome : (options,callback)->
    #
    # this methid will make home directory for user, set correct perms and copy all default files in it
    #

    # options =
    #   username: String #username of the unix user
    #   uid : Number # user's UID

    {username, uid} = options
    home = nodePath.join(config.usersPath,username)
    fs.mkdir home, 0o0755,(error)=>
      if error?
        log.error "[ERROR] can't make homedir for user #{username} in the #{config.usersPath}: #{error}"
      else
        # make default virtual host
        fs.chown home,uid,uid,(err)=>
          if err?
            log.error error = "[ERROR] can't change owner of home directory to UID/GID #{uid} for user #{username}: #{err}"
            callback error
          else
            @createVhost username:username,uid:uid,(err,res)->
              unless err
                log.info info = "[OK] default vhost and hosmedir for user #{username} is created"
                callback? null,info
              else
                log.error error = "[ERROR] couldn't create default vhost for #{username}: #{err}"
                callback? error

  createSystemUser : (options,callback)->
    #
    # This method will create operation system user with default group in LDAP
    # Note: you should not define default group for user. dafault group name has the same name with username
    #

    #
    # options =
    #   username : String #username of the unix user
    #   fullName : String #fullName - real name for unux user
    #   password : String #password of the unix

    #
    # return =
    #   backend : String # backend FQDN where user has created

    {username,fullName,password} = options

    # define user and group ldap schema

    user =
      objectClass: ['top','person','organizationalPerson','inetorgperson','posixAccount']
      cn : username
      loginShell: '/bin/bash'
      givenName: username
      sn : username
      uid: username
      gecos: fullName
      homeDirectory : '/Users/'+username
      userPassword: password

    group =
      objectClass: ['top','posixgroup','groupofuniquenames']
      cn: username

    # first of all we have to connect and bind to ldap
    ldapClient = ldap.createClient url:config.ldap.ldapUrl, maxConnections:1
    ldapClient.bind config.ldap.rootUser,config.ldap.rootPass,(err)=>
      if err?
        log.error error = "[ERROR] Can't bind to LDAP server #{config.ldap.ldapUrl}: #{err.message}"
        callback error
      else
        # search for  free UID
        ldapClient.search config.ldap.freeUID,attributes:'uidNumber',(err,res)=>
          callback err if err?
          res.on 'searchEntry', (entry)=>
            # increment current UID in the ldap database, we will use incremented for next new user
            id = entry.object.uidNumber
            user.uidNumber = user.gidNumber = group.gidNumber = id
            incrementedValue = parseInt(entry.object.uidNumber)+1
            change = new ldap.Change
              operation    :'replace'
              modification :
                uidNumber  : incrementedValue
               # now we can use free UID for our new user/group record
            #change_free_user_group = new ldap.Change
            #  operation     :'add'
            #  modification  :
            #    memberUid     : username

            ldapClient.add "uid=#{username},#{config.ldap.userDN}",user, (err)=>
              if err
                log.error error = "[ERROR] can't create ldap record for user #{username} in #{config.ldap.userDN} : #{err.message}"
                ldapClient.unbind (err)->
                  log.error err if err?
                callback error
              else
                log.info "[OK] User #{username} added to #{config.ldap.userDN}"
                # using username for groupname because it should be the same (same name and ID)
                ldapClient.add "cn=#{username},#{config.ldap.groupDN}",group,(err)=>
                  if err
                    log.error error =  "[ERROR] can't create ldap record for group #{username} in #{config.ldap.groupDN} : #{err.message}"
                    ldapClient.unbind (err)->
                      log.error err if err?
                    callback error
                  else
                    log.info "[OK] Group #{username} added to #{config.ldap.groupDN}"
                    ldapClient.modify config.ldap.freeUID,change,(err)=>
                      if err?
                        log.error error = "[ERROR] can't increment uidNumber for special record #{config.ldap.freeUID}: #{err.message}"
                        ldapClient.unbind (err)->
                          log.error err if err?
                        callback error
                      else
                        #ldapClient.modify config.ldap.freeGroup,change_free_user_group,(err)=>
                        #  if err?
                        #    log.error error = "[ERROR] can't add user to group #{config.ldap.freeGroup}: #{err.message}"
                        #    ldapClient.unbind (err)->
                        #      log.error err if err?
                        #    callback error
                        #  else
                        # now we can build home for user
                        ldapClient.unbind (err)->
                          log.error err if err?
                        @buildHome username:username,uid:parseInt(id), (error,result)->
                          if error?
                            callback error
                          else
                            callback null,"[OK] user and group #{username} has been added to LDAP"

  #createVhost : (options,callback)->

  #  {username,uid,domainName} = options

  #  domainName ?= "#{username}.#{config.defaultDomain}"
  #  targetPath = "/Users/#{username}/Sites/#{domainName}"

  #  userInputs = [targetPath, targetPath, uid, uid, targetPath, uid, uid]
  #  cmd        = "mkdir -p %s && cp -r #{config.defaultVhostFiles}/website %s && chown %s:%s -R %s/*"
  #  cmd       += " && echo 'curl https://koding.com/koding-announcement.txt' > /Users/#{username}/.bashrc && chown %s:%s /Users/#{username}/.bashrc"
  #  log.debug "executing CreateVhost:",cmd

  #  exec bash(cmd, userInputs), (err,stdout,stderr)->
  #    unless err
  #      callback null, "vhost created with default files:",domainName
  #    else
  #      log.error stderr
  #      callback stderr
  createVhost :do->

    spawnWrapper = (command, args , callback)->
      wrapper = spawn command,args
      wrapperErr = ""
      wrapper.stderr.on 'data',(data)->
        wrapperErr += data
      wrapperData = ""
      wrapper.stdout.on 'data',(data)->
        wrapperData += data

      wrapper.on 'exit',(code)->
        if code is not 0
          log.error err = "execute command #{command} for createVhost: #{wrapperErr}"
          callback err
        else
          log.debug wrapperData.toString("utf-8", 0, 12)
          log.info info = "createVhost: #{command} done!"
          callback null, info

    createVhost = (options,callback)->
      {username,uid,domainName} = options

      domainName ?= "#{username}.#{config.defaultDomain}"
      targetPath = "/Users/#{username}/Sites/#{domainName}"

      createDirs = ['-v','-p',targetPath]
      copyFiles  = ['-v','-r',"#{config.defaultVhostFiles}/website",targetPath]
      changeOwner = ['-v','-R',"#{uid}:#{uid}","#{targetPath}/website"]

      spawnWrapper '/bin/mkdir',createDirs, (err,res)=>
        if err?
          callback "[ERROR] couldn't create vhost #{err}"
        else
          spawnWrapper '/bin/cp',copyFiles,(err,res)=>
            if err?
              callback "[ERROR] Culdn't create vhost: #{err}"
            else
              spawnWrapper '/bin/chown',changeOwner,(err,res)->
                if err?
                  callback "[ERROR] Culdn't create vhost: #{err}"
                else
                  log.info info = "[OK] vhost #{domainName} has been created"
                  callback null, info

 # suspendUser : (options,callback)->
 #   #
 #   # This method will suspend OS user:
 #   #
 #   #     * kill all user's processes
 #   #     * lock OS account
 #   #     * compress user's homedir
 #   #     * move compressed archive to config.suspendDir
 #   #
 #   # options =
 #   #   userToSuspend    : String #userToSuspend of the unix user
 #   #

 #   {username, userToSuspend} = options
 #   homeDir = nodePath.join config.usersPath,userToSuspend

 #   # did i really have to write a line like this? C.T.
 #   return unless username in ['chris', 'devrim', 'gokmen']

 #   userInputs = [userToSuspend]
 #   cmd1 = bash "/usr/bin/pkill -u %s -s9", userInputs
 #   killProc = exec cmd1, (err,stdout,stderr)->
 #     if stderr # cant use err there becasue pkill return 1 if no processes was running under #{userToSuspend}
 #       # this should never happens...
 #       log.error "[ERROR] can't kill processes for  #{userToSuspend}: #{stderr}"
 #       callback? "[ERROR] can't kill processes for  #{userToSuspend}: #{stderr}"
 #     else
 #       log.debug "[OK] func:suspendUser: /usr/bin/pkill -u #{userToSuspend} -s9"
 #       userInputs = [userToSuspend, userToSuspend]
 #       cmd2 = bash "tar -v -C #{config.usersPath} -czf #{config.suspendDir}/%s.tar.gz %s", userInputs
 #       compress = exec cmd2,(err,stdout,stderr) ->
 #         if err?
 #           log.error "[ERROR] can't creaate archive #{config.suspendDir}/#{userToSuspend}.tar.gz: #{stderr}"
 #           callback? "[ERROR] can't creaate archive #{config.suspendDir}/#{userToSuspend}.tar.gz: #{stderr}"
 #         else
 #           log.debug "[OK] func:suspendUser: tar -v -C #{config.usersPath} -czf #{config.suspendDir}/#{userToSuspend}.tar.gz #{userToSuspend}"
 #           userInputs = [userToSuspend]
 #           cmd3 = bash "/usr/sbin/usermod -L %s", userInputs
 #           lock = exec cmd3, (err,stdout,stderr) ->
 #             if err?
 #               log.error "[ERROR] can't lock user #{userToSuspend}: #{stderr}"
 #               callback? "[ERROR] can't lock user #{userToSuspend}: #{stderr}"
 #             else
 #               # Measure thrice and cut once
 #               if homeDir is config.usersPath
 #                 log.error "[ERROR] can't remove this dir #{homeDir}"
 #                 callback? "[ERROR] can't remove this dir #{homeDir}"
 #               else
 #                 userInputs = [homeDir]
 #                 cmd4 = bash "/bin/rm -r %s", userInputs
 #                 rmHome = exec cmd4,(err,stdout,stderr)->
 #                   if err?
 #                     log.error "[ERROR] cant remove homedir #{homeDir} for user #{userToSuspend}"
 #                     callback? "[ERROR] cant remove homedir #{homeDir} for user #{userToSuspend}"
 #                   else
 #                     log.debug "[OK] func:suspendUser: /bin/rm -r #{homeDir}"
 #                     log.info "[OK] user was sucsessfully suspended"
 #                     callback? null,"[OK] user was sucsessfully suspended"

 # unSuspendUser : (options,callback)->
 #   #
 #   # This method will unsuspend OS user:
 #   #
 #   #     * unlock OS account
 #   #     * uncompress user's homedir
 #   #     * remove archive from config.suspendDir
 #   #
 #   # options =
 #   #   userToSuspend    : String #userToSuspend of the unix user
 #   #
 #   {userToSuspend, username} = options

 #   return unless username in ['chris', 'devrim', 'gokmen']

 #   homeDir = nodePath.join config.usersPath,userToSuspend

 #   cmd1 = bash "/usr/sbin/usermod -U %s", [userToSuspend]
 #   unlock = exec cmd1, (err,stdout,stderr)->
 #     if err?
 #       callback? "[ERROR] can't unlock user #{userToSuspend}: #{stderr}"
 #     else
 #       log.debug "[OK] func:unSuspendUser: /usr/sbin/usermod -U #{userToSuspend}"
 #       userInputs = [userToSuspend]
 #       cmd2 = bash "tar -C #{config.usersPath} -xzf #{config.suspendDir}/%s.tar.gz", userInputs
 #       uncompress = exec cmd2,(err,stdout,stderr)->
 #         if err?
 #           callback? "[ERROR] can't uncompress user's homedir #{config.suspendDir}/#{userToSuspend}.tar.gz: #{stderr}"
 #         else
 #           log.debug "[OK] func:unSuspendUser: tar -C #{config.usersPath} -xzf #{config.suspendDir}/#{userToSuspend}.tar.gz"
 #           userInputs = [userToSuspend]
 #           cmd3 = bash "rm #{config.suspendDir}/%s.tar.gz", userInputs
 #           rmarchive = exec cmd3, (err,stdout,stderr)->
 #             if err?
 #               e = "[ERROR] can't remove archive #{config.suspendDir}/#{userToSuspend}.tar.gz: #{stderr}"
 #               log.error e; callback? e
 #             else
 #               log.debug "[OK] func:unSuspendUser: rm #{config.suspendDir}/#{userToSuspend}.tar.gz"
 #               userInputs = [userToSuspend]
 #               cmd4 = bash "/usr/sbin/cagefsctl -w %s", userInputs
 #               remount = exec cmd4,(err,stdout,stderr)->
 #                 if err?
 #                   e = "[ERROR] can't remount user #{userToSuspend}: #{stderr}"
 #                   log.error e; callback? e
 #                 else
 #                   log.debug "[OK] func:unSuspendUser: /usr/sbin/cagefsctl -w #{userToSuspend}"
 #                   res = "[OK] user #{userToSuspend} was successfully unsuspended"
<<<<<<< HEAD

=======
 #                   log.info res; callback? null, res
>>>>>>> parent of f582e60... fix createVhost<|MERGE_RESOLUTION|>--- conflicted
+++ resolved
@@ -375,9 +375,4 @@
  #                   log.error e; callback? e
  #                 else
  #                   log.debug "[OK] func:unSuspendUser: /usr/sbin/cagefsctl -w #{userToSuspend}"
- #                   res = "[OK] user #{userToSuspend} was successfully unsuspended"
-<<<<<<< HEAD
-
-=======
- #                   log.info res; callback? null, res
->>>>>>> parent of f582e60... fix createVhost+ #                   res = "[OK] user #{userToSuspend} was successfully unsuspended"