--- conflicted
+++ resolved
@@ -15,9 +15,6 @@
   else
     callback? null,result
 
-<<<<<<< HEAD
-databasesKites = new Kite "databases"
-=======
 class AccessError extends Error
   constructor:(@message)->
 
@@ -30,8 +27,7 @@
 
 this.Error = KodingError
 
-databasesKites = new Kite
->>>>>>> e2af31bf
+databasesKites = new Kite 'databases'
 
   #**********************************************#
   #***************** MySQL **********************#
