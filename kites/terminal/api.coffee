config          = require './config'
Kite            = require 'kite'
_               = require 'underscore'
<<<<<<< HEAD
=======
dmp             = new (new require('diff_match_patch')).diff_match_patch() 
# {FakeTerminal,FakeController} = require './faketerminal'
>>>>>>> ed3edcf2

{Terminal}  = require("terminaljs").Terminal
# {htmlify}   = require("terminaljs")

console.log "my pid is:",process.pid

module.exports = new Kite 'terminaljs'

  _connect:-> console.log "connect:",arguments

  _disconnect:(options)-> console.log "kill received from opt#{options.username}" # controller.kill requesterId

  create  : (options,callback)  =>
    console.log "creating new terminal for #{options.username}"
    {username,rows,cols,callbacks} = options

    unless username and rows and cols and callbacks
      console.log "invalid options, usage : create({rows,cols,type,callbacks},callback)" 
    else
      # create a fake one, use this to detect network lags, errors etc.
      # return callback null, FakeController.createTerminal options

      #create a real one.
      terminal = new Terminal "su -l #{username}",rows,cols
      # terminal.lastScreen = ""
      nr = 0
<<<<<<< HEAD
      terminal.on "data", (screen)-> 
        #scr = ( screen.row(line) for line in [0..screen.rows]).join "\n"
        #scr = htmlify.convert screen
        patch = terminal.getHtml()
        # console.log(patch)
        # patch = dmp.patch_make terminal.lastScreen, scr        
        # terminal.lastScreen = scr
        callbacks.data patch, nr++
=======
      terminal.on "data",_.throttle (screen)-> 
        # scr = ( screen.row(line) for line in [0..screen.rows]).join "\n"
        scr = htmlify.convert screen
        patch = dmp.patch_make terminal.lastScreen, scr
        terminal.lastScreen = scr
        callbacks.data patch, nr++
      ,10
>>>>>>> ed3edcf2

      _lastMessageProcessed = 0
      _orderedMessages = {}

      consumeMessages = ->

        while _orderedMessages[_lastMessageProcessed]
          terminal.write _orderedMessages[_lastMessageProcessed].cmd
          delete _orderedMessages[_lastMessageProcessed]
          _lastMessageProcessed++
          # console.log _orderedMessages,_lastMessageProcessed

        ###
        for key,o of _orderedMessages
          do (key)->
            console.log {key,_lastMessageProcessed}
            #give 1 sec for missing messages to arrive, else skip.
            if key
              setTimeout ->
                # console.log "skipping ahead.. missing keys didn't arrive in one sec.",{key,_lastMessageProcessed}

                #
                if _lastMessageProcessed < key
                  _lastMessageProcessed = key
                  delete _orderedMessages[k] for k,oo in _orderedMessages when k < key

                # consumeMessages()
              ,1000
          break
          ###
      clientObject =
        id                 : terminal.id
        type               : "anyterm.js"
        isNew              : yes
        totalSessions      : 1
        write              : (data) ->
          # _orderedMessages[d[0]] = group:d[1],time:d[2],cmd:d[3] for d in data
          # _orderedMessages = _.sortBy _orderedMessages,((e)-> return e[0])
          # console.log {data}

          terminal.write d[3] for d in data
          # consumeMessages()

          # process = (msg)->
          #   baseTime = msg[0][1]
          #   sendKeystroke = (bufferedKeystroke)->
          #     setTimeout (-> terminal.write bufferedKeystroke[0]),bufferedKeystroke[1]-baseTime
          #   sendKeystroke(cmd) for cmd in msg
          #
          #
          # _orderedMessages[messageNum] = data
          # # console.log _orderedMessages,_lastMessageProcessed
          # do (messageNum) ->
          #   if messageNum is _lastMessageProcessed+1
          #     console.log "correct.."
          #     for msg in _orderedMessages[messageNum.._orderedMessages.length-1]
          #       do (msg,messageNum)->
          #         if Array.isArray(msg)
          #           process msg
          #           _lastMessageProcessed++
          #           if _lastMessageProcessed is _orderedMessages.length-1
          #             console.log "finished processing the queue."
          #         else
          #           unless _lastMessageProcessed is _orderedMessages.length-1
          #             console.log "seems like a msg didn't arrive..will wait..",_lastMessageProcessed,_orderedMessages.length
          #           else
          #             console.log "finished processing the queue (on 'else' why?)."
          #   else
          #     console.log "waiting for the missing screen:",messageNum
          #     setTimeout ->
          #       unless Array.isArray(_orderedMessages[messageNum])
          #         console.log ["[skipped a beat]",Date.now()],messageNum+1
          #         clientObject.write ["[skipped a beat]",Date.now()],messageNum+1
          #       else
          #         console.log "we waited for screenNr:#{messageNum} and it did arrive before 1sec."
          #     ,1000

        resize             : (rows, cols) -> terminal.setScreenSize rows, cols
        close              : ()->
          console.log "close is called"
          terminal.kill terminal.id
          delete terminal
        kill               : ()->
          console.log "kill is called"
          terminal.kill terminal.id
          delete terminal
        closeOtherSessions : ()->
          #just to be compatible with other terminaljs
        ping:()->
        test:(callback)->
          console.log e = "i'm really pinged,returning a callback now"
          callback e, Date.now()

    callback null, clientObject

  close  : (options,callback)  =>
    controller.kill options.id
    callback? null<|MERGE_RESOLUTION|>--- conflicted
+++ resolved
@@ -1,11 +1,6 @@
 config          = require './config'
 Kite            = require 'kite'
 _               = require 'underscore'
-<<<<<<< HEAD
-=======
-dmp             = new (new require('diff_match_patch')).diff_match_patch() 
-# {FakeTerminal,FakeController} = require './faketerminal'
->>>>>>> ed3edcf2
 
 {Terminal}  = require("terminaljs").Terminal
 # {htmlify}   = require("terminaljs")
@@ -32,7 +27,6 @@
       terminal = new Terminal "su -l #{username}",rows,cols
       # terminal.lastScreen = ""
       nr = 0
-<<<<<<< HEAD
       terminal.on "data", (screen)-> 
         #scr = ( screen.row(line) for line in [0..screen.rows]).join "\n"
         #scr = htmlify.convert screen
@@ -41,15 +35,6 @@
         # patch = dmp.patch_make terminal.lastScreen, scr        
         # terminal.lastScreen = scr
         callbacks.data patch, nr++
-=======
-      terminal.on "data",_.throttle (screen)-> 
-        # scr = ( screen.row(line) for line in [0..screen.rows]).join "\n"
-        scr = htmlify.convert screen
-        patch = dmp.patch_make terminal.lastScreen, scr
-        terminal.lastScreen = scr
-        callbacks.data patch, nr++
-      ,10
->>>>>>> ed3edcf2
 
       _lastMessageProcessed = 0
       _orderedMessages = {}
