--- conflicted
+++ resolved
@@ -74,14 +74,9 @@
     default.vm.network :forwarded_port, :guest => 27017, :host => 27017 # mongodb
     default.vm.network :forwarded_port, :guest =>  5672, :host =>  5672 # rabbitmq
     default.vm.network :forwarded_port, :guest => 15672, :host => 15672 # rabbitmq api
-<<<<<<< HEAD
     default.vm.network :forwarded_port, :guest => 8000, :host => 8000 # rockmongo
     default.vm.network :forwarded_port, :guest => 7474, :host => 7474 # neo4j
 
-=======
-    default.vm.network :forwarded_port, :guest =>  8000, :host =>  8000 # rockmongo
-    
->>>>>>> d3a484f0
     default.vm.hostname = "vagrant"
 
     default.vm.synced_folder ".", "/opt/koding"
