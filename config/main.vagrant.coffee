--- conflicted
+++ resolved
@@ -41,7 +41,7 @@
   runGoBroker   : yes
   runKontrol    : no
   runRerouting  : yes
-  runUserPresence: no
+  runUserPresence: yes
   runPersistence: no
   compileGo     : yes
   buildClient   : yes
@@ -227,11 +227,7 @@
   #     b = decipher.final('utf-8')
   #     return b
   recurly       :
-<<<<<<< HEAD
     apiKey      : '4a0b7965feb841238eadf94a46ef72ee' # koding-test.recurly.com
-=======
-    apiKey      : '0cb2777651034e6889fb0d091126481a' # koding-test.recurly.com
->>>>>>> 8e7cb5ab
   embedly       :
     apiKey      : embedlyApiKey
   opsview       :
