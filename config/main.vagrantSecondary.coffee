--- conflicted
+++ resolved
@@ -166,16 +166,13 @@
   #     return b
   recurly       :
     apiKey      : '0cb2777651034e6889fb0d091126481a'
-<<<<<<< HEAD
+  opsview       :
+    push        : no
+    host        : ''
   followFeed    :
     host        : 'localhost'
     port        : 5672
     componentUser: 'guest'
     password    : 'guest'
     vhost       : 'followfeed'
-=======
-  opsview       :
-    push        : no
-    host        : ''
 
->>>>>>> 8f324d06
