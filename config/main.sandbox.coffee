--- conflicted
+++ resolved
@@ -243,7 +243,7 @@
     webProtocol       : 'https:'
     authExchange      : authExchange
     authAllExchange   : authAllExchange
-    failoverUri       : 'stage-premiumbroker.koding.com'
+    failoverUri       : 'sandbox.koding.com'
   brokerKite          :
     name              : "brokerKite"
     serviceGenericName: "brokerKite"
@@ -259,17 +259,13 @@
     name              : "premiumBrokerKite"
     serviceGenericName: "brokerKite"
     ip                : ""
-<<<<<<< HEAD
-    port              : 443
-=======
     port              : 453
->>>>>>> badcc247
     certFile          : "/opt/ssl_certs/wildcard.koding.com.cert"
     keyFile           : "/opt/ssl_certs/wildcard.koding.com.key"
     webProtocol       : 'https:'
     authExchange      : authExchange
     authAllExchange   : authAllExchange
-    failoverUri       : 'stage-premiumbrokerkite.koding.com'
+    failoverUri       : 'sandbox.koding.com'
   kites:
     disconnectTimeout: 3e3
     vhost       : 'kite'
