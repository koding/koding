--- conflicted
+++ resolved
@@ -182,10 +182,7 @@
         newkontrol    :
           host        : 1
           port        : 1
-<<<<<<< HEAD
         fileFetchTimeout: 1
-        # authResourceName : DO NOT COMMIT THIS BACK IN NOR DELETE. IT KEEPS COMING BACK. devrim.
-=======
         externalProfiles  :
           github          :
             nicename      : 1
@@ -205,7 +202,6 @@
           # bitbucket     :
           #   nicename    : 1
       # authResourceName : DO NOT COMMIT THIS BACK IN NOR DELETE. IT KEEPS COMING BACK. devrim.
->>>>>>> 0dbeb886
     mq            :
       host        : 1
       port        : 1
