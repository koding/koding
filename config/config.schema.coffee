config =
  _selfConfig :
    defaultConfig : "dev"
  kite :
    applications :
      name              : 1
      pidPath           : 1
      logFile           : 1
      amqp            :
        host            : 1
        login           : 1
        password        : 1
        heartbeat       : 1
      apiUri            : 1
      usersPath         : 1
      vhostDir          : 1
      defaultDomain     : 1
      minAllowedUid     : 1
      debugApi          : 1
    databases    :
      name              : 1
      pidPath           : 1
      logFile           : 1
      port              : 1
      amqp                  :
        host                : 1
        login               : 1
        password            : 1
        heartbeat           : 1
      apiUri            : 1
      mysql             :
        usersPath       : 1
        backupDir       : 1
        databases       :
          mysql         : [{ host : 1, user : 1, password:1}]
      mongo             :
        databases       :
          mongodb       : [{ host : 1, user : 1, password:1}]
    sharedHosting :
      name                  : 1
      numberOfWorkers       : 1
      pidPath               : 1
      logFile               : 1
      amqp                  :
        host                : 1
        login               : 1
        password            : 1
        heartbeat           : 1
      apiUri                : 1
      usersPath             : 1
      vhostDir              : 1
      suspendDir            : 1
      defaultVhostFiles     : 1
      freeUsersGroup        : 1
      liteSpeedUser         : 1
      defaultDomain         : 1
      minAllowedUid         : 1
      debugApi              : 1
      processBaseDir        : 1
      cagefsctl             : 1
      baseMountDir          : 1
      maxAllowedRemotes     : 1
      usersMountsFile       : 1
      encryptKey            : 1
      ftpfs                 :
        curlftpfs           : 1
        opts                : 1
      sshfs                 :
        sshfscmd            : 1
        opts                : 1
        optsWithKey         : 1
      lsws                  :
        baseDir             : 1
        controllerPath      : 1
        lsMasterConfig      : 1
        configFilePath      : 1
        minRestartInterval  : 1
      ldap                  :
        ldapUrl             : 1
        rootUser            : 1
        rootPass            : 1
        groupDN             : 1
        userDN              : 1
        freeUID             : 1
        freeGroup           : 1
      FileSharing           :
        baseSharedDir       : 1
        baseDir             : 1
        setfacl             : 1
  main :
    haproxy       :
      webPort     : 1
    aws           :
      key         : 1
      secret      : 1
    uri           :
      address     : 1
    projectRoot   : 1
    version       : 1
    webserver     :
      login       : 1
      port        : []
      clusterSize : 1
      queueName   : 1
      watch       : 1
    sourceServer  :
      enabled     : 1
      port        : 1
    mongo         : 1
    runGoBroker   : 1
    watchGoBroker : 1
    compileGo     : 1
    buildClient   : 1
    runOsKite     : 0
    runLdapServer : 0
    runProxy      : 0
    misc          :
      claimGlobalNamesForUsers: 1
      updateAllSlugs : 1
      debugConnectionErrors: 1
    uploads       :
      enableStreamingUploads: 1
      distribution: 1
      s3          :
        awsAccountId        : 1
        awsAccessKeyId      : 1
        awsSecretAccessKey  : 1
        bucket              : 1
    loggr:
      push: 1
      url: 1
      apiKey: 1
    librato :
      push      : 1
      email     : 1
      token     : 1
      interval  : 1
    bitly :
      username  : 1
      apiKey    : 1
    authWorker    :
      login           : 1
      queueName       : 1
      authResourceName: 1
      numberOfWorkers : 1
      watch           : 1
    social        :
      login       : 1
      numberOfWorkers: 1
      watch       : 1
      queueName   : 1
    cacheWorker       :
      login           : 1
      watch           : 1
      queueName       : 1
      run             : 1
    feeder        :
      queueName   : 1
      exchangePrefix: 1
      numberOfWorkers: 1
    presence      :
      exchange    : 1
    client        :
      version     : 1
      watch       : 1
      includesPath: 1
      websitePath : 1
      js          : 1
      css         : 1
      indexMaster : 1
      index       : 1
      useStaticFileServer: 1
      staticFilesBaseUrl: 1
      runtimeOptions:
<<<<<<< HEAD
=======
        authResourceName: 1
>>>>>>> 4023b558
        resourceName: 1
        suppressLogs: 1
        version   : 1
        mainUri   : 1
        broker    :
          sockJS  : 1
        apiUri    : 1
        appsUri   : 1
        sourceUri : 1
    mq            :
      host        : 1
      login       : 1
      componentUser: 1
      password    : 1
      heartbeat   : 1
      vhost       : 1
    broker        :
      port        : 1
      certFile    : 1
      keyFile     : 1
    kites:
      disconnectTimeout: 1
      vhost       : 1
    email         :
      host        : 1
      protocol    : 1
      defaultFromAddress: 1
    emailWorker   :
      cronInstant : 1
      cronDaily   : 1
      run         : 1
      defaultRecepient : 1
    emailSender   :
      run         : 1
    guests        :
      poolSize        : 1
      batchSize       : 1
      cleanupCron     : 1
    pidFile       : 1


module.exports = config<|MERGE_RESOLUTION|>--- conflicted
+++ resolved
@@ -172,10 +172,7 @@
       useStaticFileServer: 1
       staticFilesBaseUrl: 1
       runtimeOptions:
-<<<<<<< HEAD
-=======
         authResourceName: 1
->>>>>>> 4023b558
         resourceName: 1
         suppressLogs: 1
         version   : 1
