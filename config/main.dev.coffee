traverse              = require 'traverse'
log                   = console.log
fs                    = require 'fs'
os                    = require 'os'

Configuration = (options={}) ->

  boot2dockerbox      = if os.type() is "Darwin" then "192.168.59.103" else "localhost"

  publicPort          = options.publicPort     or "8090"
  hostname            = options.hostname       or "lvh.me"
  protocol            = options.protocol       or "http:"
  publicHostname      = options.publicHostname or "http://#{options.hostname}"
  region              = options.region         or "dev"
  configName          = options.configName     or "dev"
  environment         = options.environment    or "dev"
  projectRoot         = options.projectRoot    or __dirname
  version             = options.version        or "2.0" # TBD
  branch              = options.branch         or "cake-rewrite"
  build               = options.build          or "1111"
  githubuser          = options.githubuser     or "koding"

  mongo               = "#{boot2dockerbox}:27017/koding"
  etcd                = "#{boot2dockerbox}:4001"

  redis               = { host:     "#{boot2dockerbox}"                           , port:               "6379"                                  , db:                 0                         }
  rabbitmq            = { host:     "#{boot2dockerbox}"                           , port:               5672                                    , apiPort:            15672                       , login:           "guest"                              , password: "guest"                     , vhost:         "/"                                    }
  mq                  = { host:     "#{rabbitmq.host}"                            , port:               rabbitmq.port                           , apiAddress:         "#{rabbitmq.host}"          , apiPort:         "#{rabbitmq.apiPort}"                , login:    "#{rabbitmq.login}"         , componentUser: "#{rabbitmq.login}"                      , password:       "#{rabbitmq.password}"                   , heartbeat:       0           , vhost:        "#{rabbitmq.vhost}" }

  if options.ngrok
    scheme = 'https'
    host   = "koding-#{process.env.USER}.ngrok.com"
  else
    scheme = 'http'
    _port  = if publicPort is '80' then '' else publicPort
    host   = options.host or "#{options.hostname}:#{_port}"

  customDomain        = { public: "#{scheme}://#{host}", public_: host, local: "http://lvh.me", local_: "lvh.me", host: "http://lvh.me", port: 8090 }

  sendgrid            = { username: "koding"                                      , password:           "DEQl7_Dr"                            }
  email               = { host:     "#{customDomain.public_}"                     , defaultFromMail:    'hello@koding.com'                      , defaultFromName:    'Koding'                    , username:        "#{sendgrid.username}"               , password: "#{sendgrid.password}"      , forcedRecipient: "foome@koding.com"                       }
  kontrol             = { url:      "#{customDomain.public}/kontrol/kite"         , port:               3000                                    , useTLS:             no                          , certFile:        ""                                   , keyFile:  ""                          , publicKeyFile: "./certs/test_kontrol_rsa_public.pem"    , privateKeyFile: "./certs/test_kontrol_rsa_private.pem"}
  broker              = { name:     "broker"                                      , serviceGenericName: "broker"                                , ip:                 ""                          , webProtocol:     "http:"                              , host:     "#{customDomain.public}"    , port:          8008                                     , certFile:       ""                                       , keyFile:         ""          , authExchange: "auth"                , authAllExchange: "authAll" , failoverUri: "#{customDomain.public}" }
  regions             = { kodingme: "#{configName}"                               , vagrant:            "vagrant"                               , sj:                 "sj"                        , aws:             "aws"                                , premium:  "vagrant"                 }
  algolia             = { appId:    'DYVV81J2S1'                                  , apiKey:             '303eb858050b1067bcd704d6cbfb977c'      , indexSuffix:        ".#{ os.hostname() }"     }
  algoliaSecret       = { appId:    "#{algolia.appId}"                            , apiKey:             "#{algolia.apiKey}"                     , indexSuffix:        algolia.indexSuffix         , apiSecretKey:    '041427512bcdcd0c7bd4899ec8175f46' }
  mixpanel            = { token:    "a57181e216d9f713e19d5ce6d6fb6cb3"            , enabled:            no                                    }
  postgres            = { host:     "#{boot2dockerbox}"                           , port:               5432                                    , username:           "socialapplication"         , password:        "socialapplication"                  , dbname:   "social"                  }
  kontrolPostgres     = { host:     "#{boot2dockerbox}"                           , port:               5432                                    , username:           "kontrolapplication"        , password:        "kontrolapplication"                 , dbname:   "social"                  }
  kiteHome            = "#{projectRoot}/kite_home/koding"
  pubnub              = { publishkey: "pub-c-ed2a8027-1f8a-4070-b0ec-d4ad535435f6", subscribekey: "sub-c-00d2be66-8867-11e4-9b60-02ee2ddab7fe"  , secretkey: "sec-c-Mzg5ZTMzOTAtYjQxOC00YTc5LWJkNWEtZmI3NTk3ODA5YzAx"                                     , serverAuthKey: "689b3039-439e-4ca6-80c2-3b0b17e3f2f3b3736a37-554c-44a1-86d4-45099a98c11a"       , origin: "pubsub.pubnub.com"                              , enabled:  yes                         }
  gatekeeper          = { host:     "localhost"                                   , port:               7200                                    , pubnub: pubnub                                }

  # configuration for socialapi, order will be the same with
  # ./go/src/socialapi/config/configtypes.go
  socialapiProxy      =
    hostname          : "localhost"
    port              : "7000"

  socialapi =
    proxyUrl          : "http://#{socialapiProxy.hostname}:#{socialapiProxy.port}"
    configFilePath    : "#{projectRoot}/go/src/socialapi/config/dev.toml"
    postgres          : postgres
    mq                : mq
    redis             :  url: "#{redis.host}:#{redis.port}"
    mongo             : mongo
    environment       : environment
    region            : region
    hostname          : host
    protocol          : protocol
    email             : email
    sitemap           : { redisDB: 0 }
    algolia           : algoliaSecret
    mixpanel          : mixpanel
    limits            : { messageBodyMinLen: 1, postThrottleDuration: "15s", postThrottleCount: 30 }
    eventExchangeName : "BrokerMessageBus"
    disableCaching    : no
    debug             : no
    stripe            : { secretToken : "sk_test_2ix1eKPy8WtfWTLecG9mPOvN" }
    paypal            : { username: 'senthil+1_api1.koding.com', password: 'JFH6LXW97QN588RC', signature: 'AFcWxV21C7fd0v3bYYYRCpSSRl31AjnvzeXiWRC89GOtfhnGMSsO563z', returnUrl: "#{customDomain.public}/-/payments/paypal/return", cancelUrl: "#{customDomain.public}/-/payments/paypal/cancel", isSandbox: yes }
    gatekeeper        : gatekeeper
    customDomain      : customDomain

  userSitesDomain     = "dev.koding.io"
  socialQueueName     = "koding-social-#{configName}"
  logQueueName        = socialQueueName+'log'

  kloudPort           = 5500

  KONFIG              =
    configName                     : configName
    environment                    : environment
    regions                        : regions
    region                         : region
    hostname                       : host
    protocol                       : protocol
    publicPort                     : publicPort
    publicHostname                 : publicHostname
    version                        : version
    broker                         : broker
    uri                            : address: customDomain.public
    userSitesDomain                : userSitesDomain
    projectRoot                    : projectRoot
    socialapi                      : socialapi
    mongo                          : mongo
    kiteHome                       : kiteHome
    redis                          : "#{redis.host}:#{redis.port}"
    monitoringRedis                : "#{redis.host}:#{redis.port}"
    misc                           : {claimGlobalNamesForUsers: no , updateAllSlugs : no , debugConnectionErrors: yes}

    # -- WORKER CONFIGURATION -- #

    vmwatcher                      : {port          : "6400"              , awsKey    : "AKIAI6KPPX7WUT3XAYIQ"     , awsSecret         : "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", kloudSecretKey : "J7suqUXhqXeiLchTrBDvovoJZEBVPxncdHyHCYqnGfY4HirKCe"  , kloudAddr         : "http://localhost:#{kloudPort}/kite" }
    gowebserver                    : {port          : 6500}
    webserver                      : {port          : 8080                , useCacheHeader: no                     , kitePort          : 8860}
    authWorker                     : {login         : "#{rabbitmq.login}" , queueName : socialQueueName+'auth'     , authExchange      : "auth"                                  , authAllExchange : "authAll"                                      , port  : 9530 }
    mq                             : mq
    emailWorker                    : {cronInstant   : '*/10 * * * * *'    , cronDaily : '0 10 0 * * *'             , run               : no                                      , forcedRecipient: email.forcedRecipient                           , maxAge: 3      , port  : 9540 }
    elasticSearch                  : {host          : "#{boot2dockerbox}" , port      : 9200                       , enabled           : no                                      , queue           : "elasticSearchFeederQueue"}
    social                         : {port          : 3030                , login     : "#{rabbitmq.login}"        , queueName         : socialQueueName                         , kitePort        : 8760 }
    email                          : email
    newkites                       : {useTLS        : no                  , certFile  : ""                         , keyFile: "#{projectRoot}/kite_home/koding/kite.key"}
    log                            : {login         : "#{rabbitmq.login}" , queueName : logQueueName}
    boxproxy                       : {port          : 8090 }
    sourcemaps                     : {port          : 3526 }
    appsproxy                      : {port          : 3500 }
    rerouting                      : {port          : 9500 }
    kloud                          : {port          : kloudPort           , privateKeyFile : kontrol.privateKeyFile , publicKeyFile: kontrol.publicKeyFile                       , kontrolUrl: "#{customDomain.public}/kontrol/kite" , registerUrl : "#{customDomain.public}/kloud/kite"}
    emailConfirmationCheckerWorker : {enabled: no                         , login : "#{rabbitmq.login}"            , queueName: socialQueueName+'emailConfirmationCheckerWorker' , cronSchedule: '0 * * * * *'                                      , usageLimitInMinutes  : 60}

    kontrol                        : kontrol
    newkontrol                     : kontrol
    gatekeeper                     : gatekeeper

    # -- MISC SERVICES --#
    recurly                        : {apiKey        : "4a0b7965feb841238eadf94a46ef72ee"             , loggedRequests: "/^(subscriptions|transactions)/"}
    sendgrid                       : sendgrid
    opsview                        : {push          : no                                             , host          : ''                                           , bin: null                                                                             , conf: null}
    github                         : {clientId      : "f8e440b796d953ea01e5"                         , clientSecret  : "b72e2576926a5d67119d5b440107639c6499ed42"}
    odesk                          : {key           : "639ec9419bc6500a64a2d5c3c29c2cf8"             , secret        : "549b7635e1e4385e"                           , request_url: "https://www.odesk.com/api/auth/v1/oauth/token/request"                  , access_url: "https://www.odesk.com/api/auth/v1/oauth/token/access" , secret_url: "https://www.odesk.com/services/api/auth?oauth_token=" , version: "1.0"                                                    , signature: "HMAC-SHA1" , redirect_uri : "#{customDomain.host}:#{customDomain.port}/-/oauth/odesk/callback"}
    facebook                       : {clientId      : "475071279247628"                              , clientSecret  : "65cc36108bb1ac71920dbd4d561aca27"           , redirectUri  : "#{customDomain.host}:#{customDomain.port}/-/oauth/facebook/callback"}
    google                         : {client_id     : "1058622748167.apps.googleusercontent.com"     , client_secret : "vlF2m9wue6JEvsrcAaQ-y9wq"                   , redirect_uri : "#{customDomain.host}:#{customDomain.port}/-/oauth/google/callback"}
    twitter                        : {key           : "aFVoHwffzThRszhMo2IQQ"                        , secret        : "QsTgIITMwo2yBJtpcp9sUETSHqEZ2Fh7qEQtRtOi2E" , redirect_uri : "#{customDomain.host}:#{customDomain.port}/-/oauth/twitter/callback"   , request_url  : "https://twitter.com/oauth/request_token"           , access_url   : "https://twitter.com/oauth/access_token"            , secret_url: "https://twitter.com/oauth/authenticate?oauth_token=" , version: "1.0"         , signature: "HMAC-SHA1"}
    linkedin                       : {client_id     : "f4xbuwft59ui"                                 , client_secret : "fBWSPkARTnxdfomg"                           , redirect_uri : "#{customDomain.host}:#{customDomain.port}/-/oauth/linkedin/callback"}
    slack                          : {token         : "xoxp-2155583316-2155760004-2158149487-a72cf4" , channel       : "C024LG80K"}
    datadog                        : {api_key       : "6d3e00fb829d97cb6ee015f80063627c"             , app_key       : "c9be251621bc75acf4cd040e3edea17fff17a13a"}
    statsd                         : {use           : false                                          , ip            : "#{customDomain.public}"                       , port: 8125}
    graphite                       : {use           : false                                          , host          : "#{customDomain.public}"                       , port: 2003}
    sessionCookie                  : {maxAge        : 1000 * 60 * 60 * 24 * 14                       , secure        : no}
    logLevel                       : {neo4jfeeder   : "notice"                                       , oskite: "info"                                               , terminal: "info"                                                                      , kontrolproxy  : "notice"                                           , kontroldaemon : "notice"                                           , userpresence  : "notice"                                          , vmproxy: "notice"      , graphitefeeder: "notice"                                                           , sync: "notice" , topicModifier : "notice" , postModifier  : "notice" , router: "notice" , rerouting: "notice" , overview: "notice" , amqputil: "notice" , rabbitMQ: "notice" , ldapserver: "notice" , broker: "notice"}
    aws                            : {key           : "AKIAJSUVKX6PD254UGAA"                         , secret        : "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"}
    embedly                        : {apiKey        : "94991069fb354d4e8fdb825e52d4134a" }
    troubleshoot                   : {recipientEmail: "can@koding.com" }
    rollbar                        : "71c25e4dc728431b88f82bd3e7a600c9"
    recaptcha                      : '6LdLAPcSAAAAAJe857OKXNdYzN3C1D55DwGW0RgT'
    mixpanel                       : mixpanel.token
    segment                        : '4c570qjqo0'
    googleapiServiceAccount        : {clientId       :  "753589381435-irpve47dabrj9sjiqqdo2k9tr8l1jn5v.apps.googleusercontent.com", clientSecret : "1iNPDf8-F9bTKmX8OWXlkYra" , serviceAccountEmail    : "753589381435-irpve47dabrj9sjiqqdo2k9tr8l1jn5v@developer.gserviceaccount.com", serviceAccountKeyFile : "#{projectRoot}/keys/googleapi-privatekey.pem"}
    siftScience                    : 'a41deacd57929378'

    collaboration :
      timeout     : 1 * 60 * 1000

    # NOTE: when you add to runtime options above, be sure to modify
    # `RuntimeOptions` struct in `go/src/koding/tools/config/config.go`

    #--- CLIENT-SIDE BUILD CONFIGURATION ---#

    client                         : {watch: yes , version       : version , includesPath:'client' , indexMaster: "index-master.html" , index: "default.html" , useStaticFileServer: no , staticFilesBaseUrl: "#{customDomain.public}:#{customDomain.port}"}

  #-------- runtimeOptions: PROPERTIES SHARED WITH BROWSER --------#
  KONFIG.client.runtimeOptions =
    kites             : require './kites.coffee'           # browser passes this version information to kontrol , so it connects to correct version of the kite.
    algolia           : algolia
    logToExternal     : no                                 # rollbar                                            , mixpanel etc.
    suppressLogs      : no
    logToInternal     : no                                 # log worker
    authExchange      : "auth"
    environment       : environment                        # this is where browser knows what kite environment to query for
    version           : version
    resourceName      : socialQueueName
    userSitesDomain   : userSitesDomain
    logResourceName   : logQueueName
    socialApiUri      : "/xhr"
    apiUri            : null
    sourceMapsUri     : "/sourcemaps"
    mainUri           : null
    broker            : uri  : "/subscribe"
    appsUri           : "/appsproxy"
    uploadsUri        : 'https://koding-uploads.s3.amazonaws.com'
    uploadsUriForGroup: 'https://koding-groups.s3.amazonaws.com'
    fileFetchTimeout  : 1000 * 15
    userIdleMs        : 1000 * 60 * 5
    embedly           : {apiKey       : "94991069fb354d4e8fdb825e52d4134a"     }
    github            : {clientId     : "f8e440b796d953ea01e5" }
    newkontrol        : {url          : "#{kontrol.url}"}
    sessionCookie     : {maxAge       : 1000 * 60 * 60 * 24 * 14 , secure: no   }
    troubleshoot      : {idleTime     : 1000 * 60 * 60           , externalUrl  : "https://s3.amazonaws.com/koding-ping/healthcheck.json"}
    recaptcha         : '6LdLAPcSAAAAAG27qiKqlnowAM8FXfKSpW1wx_bU'
    stripe            : { token: 'pk_test_S0cUtuX2QkSa5iq0yBrPNnJF' }
    externalProfiles  :
      google          : {nicename: 'Google'  }
      linkedin        : {nicename: 'LinkedIn'}
      twitter         : {nicename: 'Twitter' }
      odesk           : {nicename: 'oDesk'   , urlLocation: 'info.profile_url' }
      facebook        : {nicename: 'Facebook', urlLocation: 'link'             }
      github          : {nicename: 'GitHub'  , urlLocation: 'html_url'         }
    entryPoint        : {slug:'koding'       , type:'group'}
    siftScience       : 'f270274999'
    paypal            : { formUrl: 'https://www.sandbox.paypal.com/incontext' }
    pubnub            : { subscribekey: pubnub.subscribekey , enabled: no     }
    collaboration     : KONFIG.collaboration


      # END: PROPERTIES SHARED WITH BROWSER #


  #--- RUNTIME CONFIGURATION: WORKERS AND KITES ---#
  GOBIN = "#{projectRoot}/go/bin"
  GOPATH= "#{projectRoot}/go"


  # THESE COMMANDS WILL EXECUTE IN PARALLEL.

  KONFIG.workers =
    gowebserver         :
      group             : "webserver"
      ports             :
         incoming       : "#{KONFIG.gowebserver.port}"
      supervisord       :
        command         : "#{GOBIN}/goldorf -run koding/go-webserver -c #{configName}"
      nginx             :
        locations       : ["~^/IDE/.*"]
      healthCheckURL    : "http://localhost:#{KONFIG.gowebserver.port}/healthCheck"
      versionURL        : "http://localhost:#{KONFIG.gowebserver.port}/version"

    kontrol             :
      group             : "environment"
      ports             :
        incoming        : "#{kontrol.port}"
      supervisord       :
        command         : "#{GOBIN}/kontrol -region #{region} -machines #{etcd} -environment #{environment} -mongourl #{KONFIG.mongo} -port #{kontrol.port} -privatekey #{kontrol.privateKeyFile} -publickey #{kontrol.publicKeyFile} -storage postgres -postgres-dbname #{kontrolPostgres.dbname} -postgres-host #{kontrolPostgres.host} -postgres-port #{kontrolPostgres.port} -postgres-username #{kontrolPostgres.username} -postgres-password #{kontrolPostgres.password}"
      nginx             :
        disableLocation : yes
      healthCheckURL    : "http://localhost:#{KONFIG.kontrol.port}/healthCheck"
      versionURL        : "http://localhost:#{KONFIG.kontrol.port}/version"

    kloud               :
      group             : "environment"
      ports             :
        incoming        : "#{KONFIG.kloud.port}"
      supervisord       :
        command         : "#{GOBIN}/kloud -networkusageendpoint http://localhost:#{KONFIG.vmwatcher.port} -planendpoint #{socialapi.proxyUrl}/payments/subscriptions  -hostedzone #{userSitesDomain} -region #{region} -environment #{environment} -port #{KONFIG.kloud.port} -publickey #{kontrol.publicKeyFile} -privatekey #{kontrol.privateKeyFile} -kontrolurl #{kontrol.url}  -registerurl #{KONFIG.kloud.registerUrl} -mongourl #{KONFIG.mongo} -prodmode=#{configName is "prod"}"
      nginx             :
        websocket       : yes
        locations       : ["~^/kloud/.*"]
      healthCheckURL    : "http://localhost:#{KONFIG.kloud.port}/healthCheck"
      versionURL        : "http://localhost:#{KONFIG.kloud.port}/version"

    ngrokProxy          :
      group             : "environment"
      supervisord       :
        command         : "coffee #{projectRoot}/ngrokProxy --user #{process.env.USER}"

    broker              :
      group             : "webserver"
      ports             :
        incoming        : "#{KONFIG.broker.port}"
      supervisord       :
        command         : "#{GOBIN}/goldorf -run koding/broker -c #{configName}"
      nginx             :
        websocket       : yes
        locations       : ["/websocket", "~^/subscribe/.*"]
      healthCheckURL    : "http://localhost:#{KONFIG.broker.port}/info"
      versionURL        : "http://localhost:#{KONFIG.broker.port}/version"

    rerouting           :
      group             : "webserver"
      supervisord       :
        command         : "#{GOBIN}/goldorf -run koding/rerouting -c #{configName}"
      healthCheckURL    : "http://localhost:#{KONFIG.rerouting.port}/healthCheck"
      versionURL        : "http://localhost:#{KONFIG.rerouting.port}/version"

    authworker          :
      group             : "webserver"
      supervisord       :
        command         : "./watch-node #{projectRoot}/workers/auth/index.js -c #{configName} -p #{KONFIG.authWorker.port} --disable-newrelic"
      healthCheckURL    : "http://localhost:#{KONFIG.authWorker.port}/healthCheck"
      versionURL        : "http://localhost:#{KONFIG.authWorker.port}/version"

    sourcemaps          :
      group             : "webserver"
      ports             :
        incoming        : "#{KONFIG.sourcemaps.port}"
      supervisord       :
        command         : "./watch-node #{projectRoot}/servers/sourcemaps/index.js -c #{configName} -p #{KONFIG.sourcemaps.port} --disable-newrelic"

    emailsender         :
      group             : "webserver"
      supervisord       :
        command         : "./watch-node #{projectRoot}/workers/emailsender/index.js  -c #{configName} -p #{KONFIG.emailWorker.port} --disable-newrelic"
      healthCheckURL    : "http://localhost:#{KONFIG.emailWorker.port}/healthCheck"
      versionURL        : "http://localhost:#{KONFIG.emailWorker.port}/version"

    appsproxy           :
      group             : "webserver"
      ports             :
        incoming        : "#{KONFIG.appsproxy.port}"
      supervisord       :
        command         : "./watch-node #{projectRoot}/servers/appsproxy/web.js -c #{configName} -p #{KONFIG.appsproxy.port} --disable-newrelic"

    webserver           :
      group             : "webserver"
      ports             :
        incoming        : "#{KONFIG.webserver.port}"
        outgoing        : "#{KONFIG.webserver.kitePort}"
      supervisord       :
        command         : "./watch-node #{projectRoot}/servers/index.js -c #{configName} -p #{KONFIG.webserver.port}                 --disable-newrelic --kite-port=#{KONFIG.webserver.kitePort} --kite-key=#{kiteHome}/kite.key"
      nginx             :
        locations       : ["/"]

    socialworker        :
      group             : "webserver"
      ports             :
        incoming        : "#{KONFIG.social.port}"
        outgoing        : "#{KONFIG.social.kitePort}"
      supervisord       :
        command         : "./watch-node #{projectRoot}/workers/social/index.js -c #{configName} -p #{KONFIG.social.port} -r #{region} --disable-newrelic --kite-port=#{KONFIG.social.kitePort} --kite-key=#{kiteHome}/kite.key"
      nginx             :
        locations       : ["/xhr"]
      healthCheckURL    : "http://localhost:#{KONFIG.social.port}/healthCheck"
      versionURL        : "http://localhost:#{KONFIG.social.port}/version"

    clientWatcher       :
      group             : "webserver"
      supervisord       :
        command         : "ulimit -n 1024 && coffee #{projectRoot}/build-client.coffee  --watch --sourceMapsUri /sourcemaps --verbose true"

    socialapi:
      group             : "socialapi"
      instances         : 3
      ports             :
        incoming        : "#{socialapiProxy.port}"
      supervisord       :
        command         : "cd #{projectRoot}/go/src/socialapi && make develop -j config=#{socialapi.configFilePath} && cd #{projectRoot}"
      healthCheckURL    : "http://localhost:#{socialapiProxy.port}/healthCheck"
      versionURL        : "http://localhost:#{socialapiProxy.port}/version"
      nginx             :
        locations       : [ "= /payments/stripe/webhook" ]

<<<<<<< HEAD
    gatekeeper          :
      group             : "socialapi"
      ports             :
        incoming        : "#{gatekeeper.port}"
      supervisord       :
        command         : "cd #{projectRoot}/go/src/socialapi && make gatekeeperdev config=#{socialapi.configFilePath} && cd #{projectRoot}"
      healthCheckURL    : "http://localhost:#{gatekeeper.port}/healthCheck"
      versionURL        : "http://localhost:#{gatekeeper.port}/version"
      nginx             :
        locations         : [ "~ /api/gatekeeper/(.*)" ]
        proxyPass         : "http://gatekeeper/$1$is_args$args"

    dispatcher          :
      group             : "socialapi"
      supervisord       :
        command         : "cd #{projectRoot}/go/src/socialapi && make dispatcherdev config=#{socialapi.configFilePath} && cd #{projectRoot}"

=======
    vmwatcher           :
      group             : "environment"
      instances         : 1
      ports             :
        incoming        : "#{KONFIG.vmwatcher.port}"
      supervisord       :
        command         : "#{GOBIN}/goldorf -run koding/vmwatcher -c #{configName}"
      healthCheckURL    : "http://localhost:#{KONFIG.vmwatcher.port}/healthCheckURL"
      versionURL        : "http://localhost:#{KONFIG.vmwatcher.port}/version"
>>>>>>> 9b4e357d

  #-------------------------------------------------------------------------#
  #---- SECTION: AUTO GENERATED CONFIGURATION FILES ------------------------#
  #---- DO NOT CHANGE ANYTHING BELOW. IT'S GENERATED FROM WHAT'S ABOVE  ----#
  #-------------------------------------------------------------------------#

  KONFIG.JSON = JSON.stringify KONFIG

  #---- SUPERVISOR CONFIG ----#

  generateRunFile = (KONFIG) ->

    killlist = ->
      str = "kill -KILL "
      str += "$#{key}pid " for key,val of KONFIG.workers

      return str

    envvars = (options={})->
      options.exclude or= []

      env = """
      export GOPATH=#{projectRoot}/go
      export GOBIN=#{projectRoot}/go/bin
      export KONFIG_JSON='#{KONFIG.JSON}'

      """
      env += "export #{key}='#{val}'\n" for key,val of KONFIG.ENV when key not in options.exclude
      return env

    workerList = (separator=" ")->
      (key for key,val of KONFIG.workers).join separator

    workersRunList = ->
      workers = ""
      for key,val of KONFIG.workers

        workers += """

        function worker_daemon_#{key} {

          #------------- worker: #{key} -------------#
          #{val.supervisord.command} &>#{projectRoot}/.logs/#{key}.log &
          #{key}pid=$!
          echo [#{key}] started with pid: $#{key}pid


        }

        function worker_#{key} {

          #------------- worker: #{key} -------------#
          #{val.supervisord.command}

        }

        """
      return workers

    installScript = """
        npm i --unsafe-perm --silent
        echo '#---> BUILDING CLIENT (@gokmen) <---#'
        cd #{projectRoot}
        chmod +x ./build-client.coffee
        ulimit -n 1024 && #{projectRoot}/build-client.coffee --watch false  --verbose
        git submodule init
        git submodule update

        # Disabled for now, if any of installed globally with sudo
        # this overrides them and broke developers machine ~
        # npm i gulp stylus coffee-script -g --silent




        echo '#---> BUILDING GO WORKERS (@farslan) <---#'
        #{projectRoot}/go/build.sh

        echo '#---> BUILDING SOCIALAPI (@cihangir) <---#'
        cd #{projectRoot}/go/src/socialapi
        make configure
        # make install
        cd #{projectRoot}
        cleanchatnotifications

        echo '#---> AUTHORIZING THIS COMPUTER WITH MATCHING KITE.KEY (@farslan) <---#'
        mkdir $HOME/.kite &>/dev/null
        echo copying #{KONFIG.newkites.keyFile} to $HOME/.kite/kite.key
        cp -f #{KONFIG.newkites.keyFile} $HOME/.kite/kite.key

        echo '#---> BUILDING BROKER-CLIENT @chris <---#'
        echo "building koding-broker-client."
        cd #{projectRoot}/node_modules_koding/koding-broker-client
        cake build
        cd #{projectRoot}


        echo
        echo
        echo 'ALL DONE. Enjoy! :)'
        echo
        echo
    """

    run = """
      #!/bin/bash

      # ------ THIS FILE IS AUTO-GENERATED ON EACH BUILD ----- #\n
      mkdir #{projectRoot}/.logs &>/dev/null

      SERVICES="mongo redis postgres rabbitmq"

      NGINX_CONF="#{projectRoot}/.dev.nginx.conf"
      NGINX_PID="#{projectRoot}/.dev.nginx.pid"

      #{envvars()}

      trap ctrl_c INT

      function ctrl_c () {
        echo "ctrl_c detected. killing all processes..."
        kill_all
      }

      function kill_all () {
        #{killlist()}

        echo "killing hung processes"
        # there is race condition, that killlist() can not kill all process
        sleep 3


        # both of them are  required
        ps aux | grep koding | grep -E 'node|go/bin' | awk '{ print $2 }' | xargs kill -9
        pkill -9 koding-
      }

      function nginxstop () {
        if [ -a $NGINX_PID ]; then
          echo "stopping nginx"
          nginx -c $NGINX_CONF -g "pid $NGINX_PID;" -s quit
        fi
      }

      function nginxrun () {
        nginxstop
        echo "starting nginx"
        nginx -c $NGINX_CONF -g "pid $NGINX_PID;"
      }

      function checkrunfile () {

        checkpackagejsonfile

        if [ "#{projectRoot}/run" -ot "#{projectRoot}/config/main.dev.coffee" ]; then
            echo your run file is older than your config file. doing ./configure.
            sleep 1
            ./configure

            echo -e "\n\nPlease do ./run again\n"
            exit 1;
        fi

        if [ "#{projectRoot}/run" -ot "#{projectRoot}/configure" ]; then
            echo your run file is older than your configure file. doing ./configure.
            sleep 1
            ./configure

            echo -e "\n\nPlease do ./run again\n"
            exit 1;
        fi
      }

      function checkpackagejsonfile () {
        if [ "#{projectRoot}/run" -ot "#{projectRoot}/package.json" ]; then
            echo your run file is older than your package json. doing npm i.
            sleep 1
            npm i

            echo -e "\n\nPlease do ./configure and  ./run again\n"
            exit 1;
        fi

        OLD_COOKIE=$(npm list tough-cookie -s | grep 0.9.15 | wc -l | awk \'{printf "%s", $1}\')
        if [  $OLD_COOKIE -ne 0 ]; then
            echo "You have tough-cookie@0.9.15 installed on your system, please remove node_modules directory and do npm i again";
            exit 1;
        fi
      }


      function testendpoints () {

        EP=("lvh.me:8090/" "lvh.me:8090/xhr" "lvh.me:8090/subscribe/info" "lvh.me:8090/kloud/kite" "lvh.me:8090/kontrol/kite" "lvh.me:8090/appsproxy" "lvh.me:8090/sourcemaps")

        while [ 1==1 ];
        do
        for i in "${EP[@]}"
          do

             curl $i -s -f -o /dev/null || echo "DOWN $i" # | mail -s "Website is down" admin@thesite.com

          done
        sleep 1
        done
      }



      function chaosmonkey () {

        while [ 1==1 ]; do
          for i in mongo redis postgres
            do
              echo stopping $i
              docker stop $i
              echo starting $i
              docker start $i
              sleep 10
            done
        done

        echo now do "run services" again to make sure everything is back to normal..
      }

      function printconfig () {
        if [ "$2" == "" ]; then
          cat << EOF
          #{envvars(exclude:["KONFIG_JSON"])}EOF
        elif [ "$2" == "--json" ]; then

          echo '#{KONFIG.JSON}'

        else
          echo ""
        fi

      }

      function run () {
        go run go/src/socialapi/tests/pg-update.go #{postgres.host} #{postgres.port}
        RESULT=$?

        if [ $RESULT -ne 0 ]; then
          exit 1
        fi

        check
        npm i --silent
        #{projectRoot}/go/build.sh
        cd #{projectRoot}/go/src/socialapi
        make configure
        cd #{projectRoot}

        migrate up

        #{("worker_daemon_"+key+"\n" for key,val of KONFIG.workers).join(" ")}

        tail -fq ./.logs/*.log

      }

      #{workersRunList()}


      function printHelp (){

        echo "Usage: "
        echo ""
        echo "  run                       : to start koding"
        echo "  run killall               : to kill every process started by run script"
        echo "  run install               : to compile/install client and "
        echo "  run buildclient           : to see of specified worker logs only"
        echo "  run logs                  : to see all workers logs"
        echo "  run log [worker]          : to see of specified worker logs only"
        echo "  run buildservices         : to initialize and start services"
        echo "  run buildservices sandbox : to initialize and start services on sandbox"
        echo "  run services              : to stop and restart services"
        echo "  run worker                : to list workers"
        echo "  run chaosmonkey           : to restart every service randomly to test resilience."
        echo "  run testendpoints         : to test every URL endpoint programmatically."
        echo "  run printconfig           : to print koding config environment variables (output in json via --json flag)"
        echo "  run worker [worker]       : to run a single worker"
        echo "  run supervisor [env]      : to show status of workers in that environment"
        echo "  run migrate [command]     : to apply/revert database changes (command: [create|up|down|version|reset|redo|to|goto])"
        echo "  run help                  : to show this list"
        echo ""

      }

      function migrate () {
        params=(create up down version reset redo to goto)
        param=$1

        case "${params[@]}" in  *"$param"*)
          ;;
        *)
          echo "Error: Command not found: $param"
          echo "Usage: run migrate COMMAND [arg]"
          echo ""
          echo "Commands:  "
          echo "  create [filename] : create new migration file in path"
          echo "  up                : apply all available migrations"
          echo "  down              : roll back all migrations"
          echo "  redo              : roll back the most recently applied migration, then run it again"
          echo "  reset             : run down and then up command"
          echo "  version           : show the current migration version"
          echo "  to   [n]          : (+n) apply the next n / (-n) roll back the previous n migrations"
          echo "  goto [n]          : go to specific migration"

          echo ""
          exit 1
        ;;
        esac

        if [ "$param" == "to" ]; then
          param="migrate"
        elif [ "$param" == "create" ] && [ -z "$2" ]; then
          echo "Please choose a migration file name. (ex. add_created_at_column_account)"
          echo "Usage: run migrate create [filename]"
          echo ""
          exit 1
        fi

        #{GOBIN}/migrate -url "postgres://#{postgres.host}:#{postgres.port}/#{postgres.dbname}?user=social_superuser&password=social_superuser" -path "#{projectRoot}/go/src/socialapi/db/sql/migrations" $param $2

        if [ "$param" == "create" ]; then
          echo "Please edit created script files and add them to your repository."
        fi

      }

      function check (){

        check_service_dependencies

        if [[ `uname` == 'Darwin' ]]; then
          if [ -z "$DOCKER_HOST" ]; then
            echo "You need to export DOCKER_HOST, run 'boot2docker up' and follow the instructions."
            exit 1
          fi
        fi

        mongo #{mongo} --eval "db.stats()" > /dev/null  # do a simple harmless command of some sort

        RESULT=$?   # returns 0 if mongo eval succeeds

        if [ $RESULT -ne 0 ]; then
            echo ""
            echo "Can't talk to mongodb at #{mongo}, is it not running? exiting."
            exit 1
        fi

        EXISTS=$(PGPASSWORD=kontrolapplication psql -tA -h #{boot2dockerbox} social -U kontrolapplication -c "Select 1 from pg_tables where tablename = 'kite' AND schemaname = 'kite';")
        if [[ $EXISTS != '1' ]]; then
          echo ""
          echo "You don't have the new Kontrol Postgres. Please call ./run buildservices."
          exit 1
        fi

      }

      function check_psql () {
        command -v psql          >/dev/null 2>&1 || { echo >&2 "I require psql but it's not installed. (brew install postgresql)  Aborting."; exit 1; }
      }

      function check_service_dependencies () {
        echo "checking required services: nginx, docker, mongo, graphicsmagick..."
        command -v go            >/dev/null 2>&1 || { echo >&2 "I require go but it's not installed.  Aborting."; exit 1; }
        command -v docker        >/dev/null 2>&1 || { echo >&2 "I require docker but it's not installed.  Aborting."; exit 1; }
        command -v nginx         >/dev/null 2>&1 || { echo >&2 "I require nginx but it's not installed. (brew install nginx maybe?)  Aborting."; exit 1; }
        command -v mongorestore  >/dev/null 2>&1 || { echo >&2 "I require mongorestore but it's not installed.  Aborting."; exit 1; }
        command -v node          >/dev/null 2>&1 || { echo >&2 "I require node but it's not installed.  Aborting."; exit 1; }
        command -v npm           >/dev/null 2>&1 || { echo >&2 "I require npm but it's not installed.  Aborting."; exit 1; }
        command -v gulp          >/dev/null 2>&1 || { echo >&2 "I require gulp but it's not installed. (npm i gulp -g)  Aborting."; exit 1; }
        # command -v stylus      >/dev/null 2>&1 || { echo >&2 "I require stylus  but it's not installed. (npm i stylus -g)  Aborting."; exit 1; }
        command -v coffee        >/dev/null 2>&1 || { echo >&2 "I require coffee-script but it's not installed. (npm i coffee-script -g)  Aborting."; exit 1; }
        check_psql

        if [[ `uname` == 'Darwin' ]]; then
          brew info graphicsmagick >/dev/null 2>&1 || { echo >&2 "I require graphicsmagick but it's not installed.  Aborting."; exit 1; }
          command -v boot2docker   >/dev/null 2>&1 || { echo >&2 "I require boot2docker but it's not installed.  Aborting."; exit 1; }
        elif [[ `uname` == 'Linux' ]]; then
          command -v gm >/dev/null 2>&1 || { echo >&2 "I require graphicsmagick but it's not installed.  Aborting."; exit 1; }


        fi
        check_gulp_version
      }

      function check_gulp_version () {
           VERSION=$(npm info gulp version 2> /dev/null)

           while IFS=".", read MAJOR MINOR REVISION; do
              if [[ $MAJOR -lt 3 ]]; then
                  MISMATCH=1
              elif [[ $MAJOR -eq 3 && $MINOR -lt 7 ]]; then
                  MISMATCH=1
              fi
          done < <(echo $VERSION)

          if [[ -n $MISMATCH ]]; then
              echo 'Installed gulp version must be >= 3.7.0'
              exit 1
          fi
      }

      function build_services () {

        if [[ `uname` == 'Darwin' ]]; then
          boot2docker up
        fi

        echo "Stopping services: $SERVICES"
        docker stop $SERVICES

        echo "Removing services: $SERVICES"
        docker rm   $SERVICES

        # Build Mongo service
        cd #{projectRoot}/install/docker-mongo
        docker build -t koding/mongo .

        # Build rabbitMQ service
        cd #{projectRoot}/install/docker-rabbitmq
        docker build -t koding/rabbitmq .

        # Build postgres
        cd #{projectRoot}/go/src/socialapi/db/sql

        # Include this to dockerfile before we continute with building
        mkdir -p kontrol
        cp #{projectRoot}/go/src/github.com/koding/kite/kontrol/*.sql kontrol/
        sed -i -e 's/somerandompassword/kontrolapplication/' kontrol/001-schema.sql

        docker build -t koding/postgres .

        docker run -d -p 27017:27017              --name=mongo    koding/mongo --dbpath /data/db --smallfiles --nojournal
        docker run -d -p 5672:5672 -p 15672:15672 --name=rabbitmq koding/rabbitmq

        docker run -d -p 6379:6379                --name=redis    redis
        docker run -d -p 5432:5432                --name=postgres koding/postgres

        echo '#---> UPDATING MONGO DATABASE ACCORDING TO LATEST CHANGES IN CODE (UPDATE PERMISSIONS @chris) <---#'
        cd #{projectRoot}
        node #{projectRoot}/scripts/permission-updater  -c #{socialapi.configFilePath} --hard >/dev/null

        echo '#---> UPDATING MONGO DB TO WORK WITH SOCIALAPI @cihangir <---#'
        mongo #{mongo} --eval='db.jAccounts.update({},{$unset:{socialApiId:0}},{multi:true}); db.jGroups.update({},{$unset:{socialApiChannelId:0}},{multi:true});'

        echo '#---> CREATING VANILLA KODING DB @gokmen <---#'

        cd #{projectRoot}/install/docker-mongo
        tar jxvf #{projectRoot}/install/docker-mongo/default-db-dump.tar.bz2
        mongorestore -h#{boot2dockerbox} -dkoding dump/koding
        rm -rf ./dump

        echo "#---> CLEARING ALGOLIA INDEXES: @chris <---#"
        cd #{projectRoot}
        ./scripts/clear-algolia-index.sh -i "accounts$KONFIG_SOCIALAPI_ALGOLIA_INDEXSUFFIX"
        ./scripts/clear-algolia-index.sh -i "topics$KONFIG_SOCIALAPI_ALGOLIA_INDEXSUFFIX"
        ./scripts/clear-algolia-index.sh -i "messages$KONFIG_SOCIALAPI_ALGOLIA_INDEXSUFFIX"

        migrate up
      }

      function services () {

        if [[ `uname` == 'Darwin' ]]; then
          boot2docker up
        fi
        EXISTS=$(docker inspect --format="{{ .State.Running }}" $SERVICES 2> /dev/null)
        if [ $? -eq 1 ]; then
          echo ""
          echo "Some of containers are missing, please do ./run buildservices"
          exit 1
        fi

        echo "Stopping services: $SERVICES"
        docker stop $SERVICES

        echo "Starting services: $SERVICES"
        docker start $SERVICES

        nginxrun
      }


      function importusers () {

        cd #{projectRoot}
        node #{projectRoot}/scripts/user-importer

        go run ./go/src/socialapi/workers/migrator/main.go -c #{socialapi.configFilePath}
      }

      function updateusers () {

        cd #{projectRoot}
        node #{projectRoot}/scripts/user-updater

      }

      function cleanchatnotifications () {
        cd #{GOBIN}
        ./notification -c #{socialapi.configFilePath} -h
      }

      function sandbox_buildservices () {
        SANDBOX_SERVICES=54.165.122.100
        SANDBOX_WEB_1=54.165.177.88
        SANDBOX_WEB_2=54.84.179.170

        echo "cd /opt/koding; ./run buildservices" | ssh root@$SANDBOX_SERVICES @/bin/bash

        echo "sudo supervisorctl restart all"      | ssh ec2-user@$SANDBOX_WEB_1 /bin/bash
        echo "sudo supervisorctl restart all"      | ssh ec2-user@$SANDBOX_WEB_2 /bin/bash
      }

      if [[ "$1" == "killall" ]]; then

        kill_all

      elif [ "$1" == "install" ]; then
        check_service_dependencies
        #{installScript}

      elif [ "$1" == "printconfig" ]; then

        printconfig $@

      elif [[ "$1" == "log" || "$1" == "logs" ]]; then

        trap - INT
        trap

        if [ "$2" == "" ]; then
          tail -fq ./.logs/*.log
        else
          tail -fq ./.logs/$2.log
        fi

      elif [ "$1" == "cleanup" ]; then

        ./cleanup $@

      elif [ "$1" == "buildclient" ]; then

        ./build-client.coffee --watch false  --verbose

      elif [ "$1" == "services" ]; then
        check_service_dependencies
        services

      elif [ "$1" == "buildservices" ]; then

        if [ "$2" == "sandbox" ]; then
          read -p "This will destroy sandbox databases (y/N)" -n 1 -r
          echo ""
          if [[ ! $REPLY =~ ^[Yy]$ ]]
          then
              exit 1
          fi

          sandbox_buildservices
          exit 0
        fi

        check_service_dependencies

        if [ "$2" != "force" ]; then
          read -p "This will destroy existing images, do you want to continue? (y/N)" -n 1 -r
          echo ""
          if [[ ! $REPLY =~ ^[Yy]$ ]]; then
            exit 1
          fi
        fi

        build_services
        importusers

      elif [ "$1" == "help" ]; then
        printHelp

      elif [ "$1" == "chaosmonkey" ]; then
        chaosmonkey

      elif [ "$1" == "testendpoints" ]; then
        testendpoints

      elif [ "$1" == "importusers" ]; then
        importusers

      elif [ "$1" == "updateusers" ]; then
        updateusers

      elif [ "$1" == "cleanchatnotifications" ]; then
        cleanchatnotifications

      elif [ "$1" == "worker" ]; then

        if [ "$2" == "" ]; then
          echo Available workers:
          echo "-------------------"
          echo '#{workerList "\n"}'
        else
          trap - INT
          trap
          eval "worker_$2"
        fi

      elif [ "$1" == "supervisor" ]; then

        SUPERVISOR_ENV=$2
        if [ $SUPERVISOR_ENV == "" ]; then
          SUPERVISOR_ENV="production"
        fi

        go run scripts/supervisor_status.go $SUPERVISOR_ENV
        open supervisor.html

      elif [ "$1" == "migrate" ]; then
        check_psql

        if [ -z "$2" ]; then
          echo "Please choose a migrate command [create|up|down|version|reset|redo|to|goto]"
          echo ""
        else
          cd "#{GOPATH}/src/socialapi"
          make install-migrate
          migrate $2 $3
        fi

      elif [ "$#" == "0" ]; then

        checkrunfile
        run

      else
        echo "Unknown command: $1"
        printHelp

      fi
      # ------ THIS FILE IS AUTO-GENERATED BY ./configure ----- #\n
      """
    return run

  KONFIG.ENV            = (require "../deployment/envvar.coffee").create KONFIG
  KONFIG.supervisorConf = (require "../deployment/supervisord.coffee").create KONFIG
  KONFIG.nginxConf      = (require "../deployment/nginx.coffee").create KONFIG, environment
  KONFIG.runFile        = generateRunFile        KONFIG

  fs.writeFileSync "./.dev.nginx.conf", KONFIG.nginxConf


  return KONFIG

module.exports = Configuration


# -*- mode: coffee -*-
# vi: set ft=coffee nowrap :<|MERGE_RESOLUTION|>--- conflicted
+++ resolved
@@ -348,7 +348,6 @@
       nginx             :
         locations       : [ "= /payments/stripe/webhook" ]
 
-<<<<<<< HEAD
     gatekeeper          :
       group             : "socialapi"
       ports             :
@@ -366,7 +365,6 @@
       supervisord       :
         command         : "cd #{projectRoot}/go/src/socialapi && make dispatcherdev config=#{socialapi.configFilePath} && cd #{projectRoot}"
 
-=======
     vmwatcher           :
       group             : "environment"
       instances         : 1
@@ -376,7 +374,6 @@
         command         : "#{GOBIN}/goldorf -run koding/vmwatcher -c #{configName}"
       healthCheckURL    : "http://localhost:#{KONFIG.vmwatcher.port}/healthCheckURL"
       versionURL        : "http://localhost:#{KONFIG.vmwatcher.port}/version"
->>>>>>> 9b4e357d
 
   #-------------------------------------------------------------------------#
   #---- SECTION: AUTO GENERATED CONFIGURATION FILES ------------------------#
