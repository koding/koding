--- conflicted
+++ resolved
@@ -165,9 +165,7 @@
       newkontrol:
         host    : 'newkontrol.sj.koding.com'
         port    : 80
-<<<<<<< HEAD
       fileFetchTimeout: 15 * 1000 # seconds
-=======
       externalProfiles  :
         github          :
           nicename      : 'GitHub'
@@ -186,7 +184,6 @@
           nicename      : 'Twitter'
         # bitbucket     :
         #   nicename    : 'BitBucket'
->>>>>>> 0dbeb886
   mq            :
     host        : '172.16.3.4'
     port        : 5672
