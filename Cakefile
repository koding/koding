option '-d', '--database [DB]', 'specify the db to connect to [local|vpn|wan]'
option '-D', '--debug', 'runs with node, go --debug'
option '-V', '--verbose', 'runs with go --verbose'
option '-P', '--pistachios', "as a post-processing step, it compiles any pistachios inline"
option '-b', '--runBroker', 'should it run the broker locally?'
option '-C', '--buildClient', 'override buildClient flag with yes'
option '-B', '--configureBroker', 'should it configure the broker?'
option '-c', '--configFile [CONFIG]', 'What config file to use.'
option '-u', '--username [USER]', 'User for with execution rights (probably your local username)'
option '-n', '--name [NAME]', 'The name of the new VPN user'
option '-e', '--email [EMail]', 'EMail address to send the new VPN config to'
option '-t', '--type [TYPE]', 'AWS machine type'
option '-v', '--version [VERSION]', 'Switch to a specific version'

{argv} = require 'optimist'
{spawn, exec} = require 'child_process'
# mix koding node modules into node_modules
# exec "ln -sf `pwd`/node_modules_koding/* `pwd`/node_modules",(a,b,c)->
#   # can't run the program if this fails,
#   if a or b or c
#     console.log "Couldn't mix node_modules_koding into node_modules, exiting. (failed command: ln -sf `pwd`/node_modules_koding/* `pwd`/node_modules)"
#     process.exit(0)

ProgressBar = require 'progress'
Builder     = require './Builder'
# log4js      = require "log4js"
# log         = log4js.getLogger("[Main]")

log =
  info  : console.log
  error : console.log
  debug : console.log
  warn  : console.log

prompt    = require 'prompt'
hat       = require "hat"
mkdirp    = require 'mkdirp'
commander = require 'commander'

processes          = new (require "processes") main : true
{daisy}            = require 'sinkrow'
fs                 = require "fs"
http               = require 'http'
url                = require 'url'
nodePath           = require 'path'
portchecker        = require 'portchecker'
Watcher            = require "koding-watcher"
KODING_CAKE = './node_modules/koding-cake/bin/cake'

# create required folders
mkdirp.sync "./.build"

addFlags = (options)->
  flags  = ""
  flags += " -d" if options.debug
  flags += " -v" if options.verbose

  return flags

compilePistachios = require 'pistachio-compiler'

compileGoBinaries = (configFile,callback)->

  ###
  #   TBD - CHECK FOR ERRORS
  ###

  compileGo = require('koding-config-manager').load("main.#{configFile}").compileGo
  if compileGo
    processes.spawn
      name: 'build'
      cmd : './go/build.sh'
      stdout : process.stdout
      stderr : process.stderr
      verbose : yes
      onExit :->
        callback null
  else
    callback null

task 'compileGo',({configFile})->
  compileGoBinaries configFile,->

task 'databasesKite',({configFile})->
  processes.fork
    name    : "databases"
    cmd     : __dirname+"/kites/databases/index -c #{configFile} --databases"
    restart : yes

task 'applicationsKite',({configFile})->
  processes.fork
    name    : "applications"
    cmd     : __dirname+"/kites/applications/index -c #{configFile} --applications"
    restart : yes

task 'webserver', ({configFile}) ->
  KONFIG = require('koding-config-manager').load("main.#{configFile}")
  {webserver,sourceServer} = KONFIG

  runServer = (config, port) ->
    processes.fork
      name            : 'server'
      cmd             : __dirname + "/server/index -c #{config} -p #{port}"
      restart         : yes
      restartInterval : 100

  if webserver.clusterSize > 1
    webPortStart = webserver.port
    webPortEnd   = webserver.port + webserver.clusterSize - 1
    webPort = [webPortStart..webPortEnd]
  else
    webPort = [webserver.port]

  webPort.forEach (port) ->
    runServer configFile, port

  if sourceServer?.enabled
    processes.fork
      name            : 'sourceserver'
      cmd             : __dirname + "/server/lib/source-server -c #{configFile} -p #{sourceServer.port}"
      restart         : yes
      restartInterval : 100

  if webserver.watch is yes
    watcher = new Watcher
      groups        :
        server      :
          folders   : ['./server']
          onChange  : ->
            processes.kill "server"

task 'socialWorker', ({configFile}) ->
  KONFIG = require('koding-config-manager').load("main.#{configFile}")
  {social} = KONFIG

  for i in [1..social.numberOfWorkers]
    processes.fork
      name  : "socialWorker-#{i}"
      cmd   : __dirname + "/workers/social/index -c #{configFile}"
      restart : yes
      restartInterval : 100
      # onMessage: (msg) ->
      #   if msg.exiting
      #     exitingProcesses[msg.pid] = yes
      #     runProcess(0)
      # onExit: (pid, name) ->
      #   unless exitingProcesses[pid]
      #     runProcess(0)
      #   else
      #     delete exitingProcesses[pid]


  if social.watch?
    watcher = new Watcher
      groups   :
        social   :
          folders   : ['./workers/social']
          onChange  : (path) ->
            processes.kill "socialWorker-#{i}" for i in [1..social.numberOfWorkers]


task 'authWorker',({configFile}) ->
  config = require('koding-config-manager').load("main.#{configFile}").authWorker
  numberOfWorkers = if config.numberOfWorkers then config.numberOfWorkers else 1

  for _, i in Array +numberOfWorkers
    processes.fork
      name  : "authWorker-#{i}"
      cmd   : __dirname+"/workers/auth/index -c #{configFile}"
      restart : yes
      restartInterval : 1000

  if config.watch is yes
    watcher = new Watcher
      groups        :
        auth        :
          folders   : ['./workers/auth']
          onChange  : (path) ->
            processes.kill "authWorker-#{i}" for _, i in Array +numberOfWorkers

task 'guestCleanup',({configFile})->

  processes.fork
    name  : 'guestCleanup'
    cmd   : "./workers/guestcleanup/index -c #{configFile}"
    restart: yes
    restartInterval: 100

task 'emailWorker',({configFile})->

  processes.fork
    name            : 'emailWorker'
    cmd             : "./workers/emailnotifications/index -c #{configFile}"
    restart         : yes
    restartInterval : 100

  watcher = new Watcher
    groups        :
      email       :
        folders   : ['./workers/emailnotifications']
        onChange  : (path) ->
          processes.kill "emailWorker"

<<<<<<< HEAD
task 'emailSender',({configFile})->

  processes.fork
    name            : 'emailSender'
    cmd             : "./workers/emailsender/index -c #{configFile}"
    restart         : yes
    restartInterval : 100

  watcher = new Watcher
    groups        :
      email       :
        folders   : ['./workers/emailsender']
        onChange  : (path) ->
          processes.kill "emailSender"

task 'goBroker',({configFile})->
=======
task 'goBroker',(options)->

  {configFile} = options
>>>>>>> 5185b117

  processes.spawn
    name  : 'goBroker'
    cmd   : "./go/bin/broker -c #{configFile}" + addFlags(options)
    restart: yes
    restartInterval: 100
    stdout  : process.stdout
    stderr  : process.stderr
    verbose : yes

  config = require('koding-config-manager').load("main.#{configFile}")
  sockjs_url = "http://localhost:8008/subscribe" # config.client.runtimeOptions.broker.sockJS

task 'osKite',({configFile})->

  processes.spawn
    name  : 'osKite'
    cmd   : "./go/bin/os -c #{configFile}"
    restart: no
    stdout  : process.stdout
    stderr  : process.stderr
    verbose : yes

task 'proxy',({configFile})->

  processes.spawn
    name  : 'proxy'
    cmd   : "./go/bin/proxy -c #{configFile}"
    restart: no
    stdout  : process.stdout
    stderr  : process.stderr
    verbose : yes

task 'libratoWorker',({configFile})->

  processes.fork
    name  : 'libratoWorker'
    cmd   : "#{KODING_CAKE} ./workers/librato -c #{configFile} run"
    restart: yes
    restartInterval: 100
    verbose: yes

task 'cacheWorker',({configFile})->
  KONFIG = require('koding-config-manager').load("main.#{configFile}")
  {cacheWorker} = KONFIG

  processes.fork
    name            : 'cacheWorker'
    cmd             : "./workers/cacher/index -c #{configFile}"
    restart         : yes
    restartInterval : 100

  if cacheWorker.watch is yes
    watcher = new Watcher
      groups        :
        server      :
          folders   : ['./workers/cacher']
          onChange  : ->
            processes.kill "cacheWorker"


task 'checkConfig',({configFile})->
  console.log "[KONFIG CHECK] If you don't see any errors, you're fine."
  require('koding-config-manager').load("main.#{configFile}")
  require('koding-config-manager').load("kite.applications.#{configFile}")
  require('koding-config-manager').load("kite.databases.#{configFile}")


run =({configFile})->
  config = require('koding-config-manager').load("main.#{configFile}")

  compileGoBinaries configFile,->
    invoke 'goBroker'       if config.runGoBroker
    invoke 'osKite'         if config.runOsKite
    invoke 'proxy'          if config.runProxy
    invoke 'authWorker'     if config.authWorker
    invoke 'guestCleanup'   if config.guests
    invoke 'libratoWorker'  if config.librato?.push
    invoke 'cacheWorker'    if config.cacheWorker?.run is yes
    invoke 'compileGo'      if config.compileGo
    invoke 'socialWorker'
    invoke 'emailWorker'    if config.emailWorker?.run is yes
    invoke 'emailSender'    if config.emailSender?.run is yes
    invoke 'webserver'


task 'run', (options)->
  {configFile} = options
  options.configFile = "dev" if configFile in ["",undefined,"undefined"]
  KONFIG = config = require('koding-config-manager').load("main.#{configFile}")

  oldIndex = nodePath.join __dirname, "website/index.html"
  if fs.existsSync oldIndex
    fs.unlinkSync oldIndex

  config.buildClient = yes if options.buildClient

  queue = []
  if config.buildClient is yes
    queue.push ->
      (new Builder).buildClient options
      queue.next()
  queue.push -> run options
  daisy queue


task 'accounting', (options)->

  {configFile} = options
  options.configFile = "dev" if configFile in ["",undefined,"undefined"]
  KONFIG = config = require('koding-config-manager').load("main.#{configFile}")

  processes.fork
    name    : "accounting"
    cmd     : __dirname + "/workers/accounting/index -c #{configFile}"
    verbose: yes


task 'buildClient', (options)->
  (new Builder).buildClient options

task 'release',(options)->
  # Release and shared data directories
  dataDir         = nodePath.join __dirname, "../koding-data"
  releaseDir      = nodePath.join __dirname, "../koding-release"

  unless fs.existsSync dataDir
    fs.mkdirSync dataDir
  unless fs.existsSync releaseDir
    fs.mkdirSync releaseDir

  # Temporary file for runnings bash scripts
  tmpFile         = "/tmp/#{Date.now()}"

  # Get ready for new release
  config          = require('koding-config-manager').load("main.#{options.configFile}")
  version         = parseInt config.version

  buildDir        = "#{releaseDir}/#{version}"
  dynCfgPath      = "#{buildDir}/config/.dynamic-config.json"

  # Starting ports
  webPort = config.haproxy.webPort + (version % 10) * 100 + 1

  newRelease = ->
    # Get previous dynamic config
    if fs.existsSync dataDir+"/dynamic-config.json"
      conf = JSON.parse fs.readFileSync dataDir+"/dynamic-config.json"
    else
      conf = JSON.parse fs.readFileSync __dirname+"/config/.dynamic-config.json"

    # Build dynamic config
    conf.webInternalPort   = webPort
    conf.webClusterSize    = config.webserver.clusterSize
    conf.webPort           = config.haproxy.webPort
    unless conf.releaseDir == buildDir
      conf.oldReleaseDir   = conf.releaseDir
    conf.releaseDir        = buildDir

    # Install new release
    bash = """
      echo Preparing new release...
      rm -rf #{buildDir}
      mkdir -p #{buildDir}
      cp -R . #{buildDir}
      cd #{buildDir}
      npm install --unsafe-perm
      echo
    """

    fs.writeFileSync tmpFile,bash

    processes.exec "bash #{tmpFile}",()->
      # Save config to release directory
      fs.writeFileSync dynCfgPath,JSON.stringify conf

      # Show release information
      console.log "Version        : " + version
      console.log "Release Folder : " + buildDir
      console.log "Web Port       : " + webPort

  # Deploy new release if necessary
  if fs.existsSync dynCfgPath
    console.log "Version #{version} is already deployed. Increasing release number."
    oldConf = JSON.parse fs.readFileSync dynCfgPath
    version++
    fs.writeFileSync 'VERSION', version
    buildDir        = "#{releaseDir}/#{version}"
    # proxyCfgPath    = "#{buildDir}/config/.haproxy.cfg"
    dynCfgPath      = "#{buildDir}/config/.dynamic-config.json"
    webPort = config.haproxy.webPort + (version % 10) * 100 + 1

  console.log "Deploying version #{version} to #{buildDir}"
  newRelease()

task 'switchProxy', (options) ->
  releaseDir      = nodePath.join __dirname, "../koding-release"
  dataDir         = nodePath.join __dirname, "../koding-data"

  dynCfgPath      = "#{dataDir}/dynamic-config.json"
  proxyCfgPath    = "#{dataDir}/haproxy.cfg"
  haPidFile       = "#{dataDir}/haproxy.pid"

  unless options.version
    console.log "Available versions:"
    for version in fs.readdirSync releaseDir
      vConf = JSON.parse fs.readFileSync "#{releaseDir}/#{version}/config/.dynamic-config.json"
      console.log "  #{version} : port #{vConf.webInternalPort}"
    console.log ""
    console.log "Use cake -v [VERSION] switchProxy"
    process.exit()

  newDynCfg   = "#{releaseDir}/#{options.version}/config/.dynamic-config.json"

  unless fs.existsSync newDynCfg
    console.log "No such version."
    console.log "Drop -v argument to see deployed versions."
    process.exit()

  conf        = JSON.parse fs.readFileSync newDynCfg

  updateProxy = ->
    haproxyCfg = """
      global
          daemon
          maxconn 512

      defaults
          mode http
          timeout connect 5000ms
          timeout client 50000ms
          timeout server 50000ms

      listen stats :1235
          mode http
          stats enable
          stats hide-version
          stats realm 'Koding'
          stats uri /
          stats auth koding:vv8ogdHLaFA2MQA

      listen http-in
          bind *:#{conf.webPort}
          option httpchk GET / HTTP/1.0

    """

    ports = [conf.webInternalPort..conf.webInternalPort+conf.webClusterSize-1]
    for port, i in ports
      haproxyCfg += "    server server#{i} 127.0.0.1:#{port} maxconn 128 check port #{port}\n"

    # Save proxy configuration to release directory
    fs.writeFileSync proxyCfgPath, haproxyCfg

    if fs.existsSync dynCfgPath
      fs.unlinkSync dynCfgPath
    fs.symlinkSync newDynCfg, dynCfgPath
    fs.readFile haPidFile, (err, data) ->
      unless err
        haProxyBash = "haproxy -f #{proxyCfgPath} -p #{haPidFile} -st #{data.toString().trim()}"
      else
        haProxyBash = "haproxy -f #{proxyCfgPath} -p #{haPidFile}"

      processes.exec haProxyBash, ()->
        console.log ""
        console.log "Done."

  # Update proxy configuration
  tries = 10
  tryProxy = ->
    portchecker.isOpen conf.webInternalPort, '0.0.0.0', (webOpen, port, host) ->
      console.log "Checking if new release is up and running..."
      if webOpen
        updateProxy()
      else
        tries--
        if tries > 0
          setTimeout tryProxy, 5000
        else
          console.log ""
          console.log "This release is not running: #{conf.releaseDir}"
          console.log "CD into #{conf.releaseDir}/ and execute cake run"
          console.log ""
          console.log ""

  tryProxy()

task 'deleteCache',(options)->
  exec "rm -rf #{__dirname}/.build",->
    console.log "Cache is pruned."

task 'aws', (options) ->
  {configFile,type} = options
  {aws} = config = require('koding-config-manager').load("main.#{configFile}")

  # List available machines
  unless type
    console.log "Machine types:"
    for filename in fs.readdirSync './aws'
      if filename.match /\.coffee$/
        console.log "  #{filename.slice(0, -7)}"
    console.log ""
    console.log "Run: cake -c #{configFile} -t <type> aws"
    process.exit()

  console.log "Using ./aws/#{type}.coffee file as template"
  console.log ""

  # AWS Utils
  awsUtil = require 'koding-aws'
  awsUtil.init aws

  # Machine template
  awsTemplate = require "./aws/#{type}"

  # Build template
  awsUtil.buildTemplate awsTemplate, (err, templateData) ->
    unless err
      console.log "Template is ready. Running instance..."

      awsUtil.startEC2 templateData, (err, ecData) ->
        unless err
          console.log "EC2 instance is ready:"
          console.log ecData
          console.log ""

task 'buildAll',"build chris's modules", ->

  buildables = ["pistachio","scrubber","sinkrow","mongoop","koding-dnode-protocol","jspath","bongo-client"]
  # log.info "building..."
  b = (next) ->
    cmd = "cd ./node_modules_koding/#{buildables[next]} && cake build"
    log.info "building... cmd: #{cmd}"
    processes.run
      cmd     : cmd
      log     : yes       # or provide a path for log file
      restart : no        # or provide a function
      onExit  : (id)->
        # log.debug "pid.#{id} said: 'im done.'[#{cmd}]"
        if next is buildables.length-1
          log.info "build complete. now running cake build."
          # process.exit()
          invoke "build"
        else
          b next+1
  b 0


task 'resetGuests', (options)->
  configFile = normalizeConfigPath options.configFile
  {resetGuests} = require './workers/guestcleanup/guestinit'
  resetGuests configFile

task 'addVPNuser', "adds a VPN user, use with -n, -u and -e", (options) ->
  {name, username, email} = options
  if name in ["",undefined,"undefined"]
    log.warn "name not set! Use -n flag"
    return false
  if username in ["",undefined,"undefined"]
    log.warn "username not set! Use -u flag"
    return false
  if email in ["",undefined,"undefined"]
    log.warn "email not set! Use -e flag"
    return false

  cmd = "ssh #{username}@vpn.in.koding.com -- sudo /root/addVPNuser.sh #{name} #{email}"
  log.info "executing... cmd: #{cmd}"
  processes.spawn
    name: 'addUser'
    cmd : cmd
    stdout : process.stdout
    stderr : process.stderr
    verbose : yes
    onExit : null





































# ------------ OTHER LESS IMPORTANT STUFF ---------------------#


task 'parseAnalyzedCss','',(options)->

  fs.readFile "/tmp/identicals.css",'utf8',(err,data)->
    stuff = JSON.parse data

    log.info stuff

task 'analyzeCss','',(options)->

  config = require('koding-config-manager').load("main.#{options.configFile}")
  compareArrays = (arrA, arrB) ->
    return false if arrA?.length isnt arrB?.length
    if arrA?.slice()?.sort?
      cA = arrA.slice().sort().join("")
      cB = arrB.slice().sort().join("")
      cA is cB
    else
      # log.error "something wrong with this pair of arrays",arrA,arrB



  fs.readFile config.client.css,'utf8',(err,data)->
    br = 'body,html'+(data.split "body,html")[1]
    # log.debug arr
    arr = br.split "\n"
    css = {}
    for own line in arr
      ln = line.split "{"
      ln1 = ln[1]?.substr 0,ln[1].length-1
      css[ln[0]] = ln1?.split ";"
      # unless ln1? then log.error line
    log.info "getting in"
    # fs.writeFileSync "/tmp/f.css", JSON.stringify css,"utf8"
    # log.info "written."
    identicals = {}
    counter=
      chars : 0
      fns   : 0
    for own name,selector of css
      for own name2,selector2 of css
        fl = firstLetter = name.substr(0,1)
        unless fl is "@" or fl is " " or fl is "{" or fl is "}"
          res = compareArrays selector2,selector
          if res and name isnt name2
            unless identicals[name2]?[name]?
              # log.info fl
              log.info "#{name} --------- is identical to -----------> #{name2}"
              identicals[name] ?= {}
              identicals[name][name2] = 1
              identicals[name].__content = selector
              counter.chars+=selector.join(";").length
              counter.fns++
          # log.debug selector,selector2
    fs.writeFileSync "/tmp/identicals.css", JSON.stringify identicals,"utf8"
    log.info "------------------"
    log.info "log file is at /tmp/identicals.css"
    log.info "#{counter.fns} selectors contain identical CSS properties"
    log.info "possible savings:",Math.floor(counter.chars/1024)+" kbytes"
    log.info "this tool works only if u did 'cake -usd vpn beta' before running analyzeCss."<|MERGE_RESOLUTION|>--- conflicted
+++ resolved
@@ -201,7 +201,6 @@
         onChange  : (path) ->
           processes.kill "emailWorker"
 
-<<<<<<< HEAD
 task 'emailSender',({configFile})->
 
   processes.fork
@@ -217,12 +216,9 @@
         onChange  : (path) ->
           processes.kill "emailSender"
 
-task 'goBroker',({configFile})->
-=======
 task 'goBroker',(options)->
 
   {configFile} = options
->>>>>>> 5185b117
 
   processes.spawn
     name  : 'goBroker'
