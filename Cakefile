option '-D', '--debug', 'runs with node, go --debug'
option '-V', '--verbose', 'runs with go --verbose'
option '-C', '--buildClient', 'override buildClient flag with yes'
option '-c', '--configFile [CONFIG]', 'What config file to use.'
option '-v', '--version [VERSION]', 'Switch to a specific version'
option '-a', '--domain [DOMAIN]', 'Pass a domain to the task (right now only broker supports it)'

option '-f', '--file [file]', 'run tests with just one file'
option '-l', '--location [location]', 'run tests with this base url'

option '-t', '--tests', 'require test suite'
option '-s', '--dontBuildSprites', 'dont build sprites'

option '-y', '--yes', 'pass yes to corresponding command'
option '-g', '--evengo', 'pass evengo to corresponding command'
option '-r', '--region [REGION]', 'region flag'

require('coffee-script').register()


{spawn, exec} = require 'child_process'

log =
  info  : console.log
  error : console.log
  debug : console.log
  warn  : console.log

processes          = new (require "processes") main : true
{daisy}            = require 'sinkrow'
fs                 = require "fs"
http               = require 'http'
hat                = require 'hat'
url                = require 'url'
nodePath           = require 'path'
portchecker        = require 'portchecker'
Watcher            = require 'koding-watcher'

require 'colors'

addFlags = (options)->
  flags  = ""
  flags += " -a #{options.domain}" if options.domain
  flags += " -d" if options.debug
  flags += " -v" if options.verbose
  return flags

compileGoBinaries = (configFile, callback = ->)->

  ###
  #   TBD - CHECK FOR ERRORS
  ###

  config = require('koding-config-manager').load("main.#{configFile}")

  if config.compileGo

    processes.spawn
      name    : 'build go'
      cmd     : './go/build.sh'
      stdout  : process.stdout
      stderr  : process.stderr
      verbose : yes
      onExit  :->
        if configFile.region is 'kodingme'
          callback null
        else
          processes.spawn
            name    : 'build go in vagrant'
            cmd     : "vagrant ssh default --command '/opt/koding/go/build.sh bin-vagrant'"
            stdout  : process.stdout
            stderr  : process.stderr
            verbose : yes
            onExit  : -> callback null

  else

    callback null


task 'kloudKite',"run kloud kite", ({configFile}) ->

  KONFIG = require('koding-config-manager').load("main.#{configFile}")

  cmd = """KITE_HOME=#{KONFIG.projectRoot}/kite_home/koding go run #{KONFIG.projectRoot}/go/src/koding/kites/kloud/main.go -c #{configFile} -r #{configFile} -public-key #{KONFIG.projectRoot}/certs/test_kontrol_rsa_public.pem -private-key #{KONFIG.projectRoot}/certs/test_kontrol_rsa_private.pem -kontrol-url "ws://koding.io:4000"
  """
  processes.spawn
    name              : 'kloudKite'
    cmd               : cmd
    restart           : yes
    restartTimeout    : 100
    stdout            : process.stdout
    stderr            : process.stderr


task 'killGoProcesses', " Kill hanging go processes", (options) ->
  command = "kill -9 `ps -ef | grep go/bin | grep -v grep | awk '{print $2}'`"
  exec command

task 'compileGo', "Compile the local go binaries", ({configFile})->
  compileGoBinaries configFile

task 'webserver', "Run the webserver", ({configFile, tests, region}) ->

  KONFIG = require('koding-config-manager').load("main.#{configFile}")
  {webserver,sourceServer} = KONFIG

  runServer = (config, port, index) ->
    if region is "kodingme"
      cmd = __dirname + "/server/index -c #{config} -p #{port}#{if tests then ' -t' else ''} --disable-newrelic"
    else
      cmd = __dirname + "/server/index -c #{config} -p #{port}#{if tests then ' -t' else ''}"

    processes.fork
      name              : "server"
      cmd               : cmd
      restart           : yes
      restartTimeout    : 100
      kontrol           :
        enabled         : !!KONFIG.runKontrol
        startMode       : "many"
        registerToProxy : yes
        port            : port

  if webserver.clusterSize > 1
    webPortStart = webserver.port
    webPortEnd   = webserver.port + webserver.clusterSize - 1
    webPort = [webPortStart..webPortEnd]
  else
    webPort = [webserver.port]

  webPort.forEach (port, index) ->
    runServer configFile, port, index

  if sourceServer?.enabled
    processes.fork
      name           : 'sourceserver'
      cmd            : __dirname + "/server/lib/source-server -c #{configFile} -p #{sourceServer.port}"
      restart        : yes
      restartTimeout : 100

  if webserver.watch is yes
    watcher = new Watcher
      groups        :
        server      :
          folders   : ['./server', './workers/social']
          onChange  : ->
            processes.kill "server"

task 'socialWorker', "Run the socialWorker", ({configFile,region}) ->
  KONFIG = require('koding-config-manager').load("main.#{configFile}")
  {social} = KONFIG

  console.log 'CAKEFILE STARTING SOCIAL WORKERS'



  for i in [1..social.numberOfWorkers]
    port = 3029 + i
    kitePort = port + 10000

    if region is "kodingme"
      cmd = __dirname + "/workers/social/index -c #{configFile} -p #{port} --disable-newrelic"
    else
      cmd = __dirname + "/workers/social/index -c #{configFile} -p #{port}"

    processes.fork
      name           : if social.numberOfWorkers is 1 then "social" else "social-#{i}"
      cmd            : cmd + " --kite-port=#{kitePort}"
      restart        : yes
      restartTimeout : 100
      kontrol        :
        enabled      : !!KONFIG.runKontrol
        startMode    : "many"
        registerToProxy: yes
        proxyName    : 'social'
        port         : port
      # onMessage: (msg) ->
      #   if msg.exiting;
      #     exitingProcesses[msg.pid] = yes
      #     runProcess(0)
      # onExit: (pid, name) ->
      #   unless exitingProcesses[pid]
      #     runProcess(0)
      #   else
      #     delete exitingProcesses[pid]

  if social.watch is yes
    watcher = new Watcher
      groups   :
        social   :
          folders   : ['./workers/social']
          onChange  : (path) ->
            if social.numberOfWorkers is 1
              processes.kill "social"
            else
              processes.kill "social-#{i}" for i in [1..social.numberOfWorkers]
    watcher.on 'change', -> console.log 'change happened', arguments

task 'logWorker', "Run the logWorker", ({configFile}) ->
  KONFIG = require('koding-config-manager').load("main.#{configFile}")
  {log} = KONFIG

  for i in [1..log.numberOfWorkers]
    port = 4029 + i

    processes.fork
      name           : if log.numberOfWorkers is 1 then "log" else "log-#{i}"
      cmd            : __dirname + "/workers/log/index -c #{configFile} -p #{port}"
      restart        : yes
      restartTimeout : 100
      kontrol        :
        enabled      : !!KONFIG.runKontrol
        startMode    : "many"
        registerToProxy: yes
        proxyName    : 'log'
        port         : port

  if log.watch is yes
    watcher = new Watcher
      groups :
        log  :
          folders  : ['./workers/log']
          onChange : (path) ->
            if log.numberOfWorkers is 1
              processes.kill "log"
            else
              processes.kill "log-#{i}" for i in [1..log.numberOfWorkers]

    watcher.on 'change', -> console.log 'change happened', arguments

task 'authWorker', "Run the authWorker", ({configFile}) ->
  KONFIG = require('koding-config-manager').load("main.#{configFile}")
  config = require('koding-config-manager').load("main.#{configFile}").authWorker
  numberOfWorkers = if config.numberOfWorkers then config.numberOfWorkers else 1

  for i in [1..numberOfWorkers]
    processes.fork
      name  		 : if numberOfWorkers is 1 then "auth" else "auth-#{i}"
      cmd   		 : __dirname+"/workers/auth/index -c #{configFile}"
      restart 		 : yes
      restartTimeout : 1000
      kontrol        :
        enabled      : !!KONFIG.runKontrol
        startMode    : "many"
      verbose        : yes

  if config.watch is yes
    watcher = new Watcher
      groups        :
        auth        :
          folders   : ['./workers/auth']
          onChange  : (path) ->
            if numberOfWorkers is 1
              processes.kill "auth"
            else
              processes.kill "auth-#{i}" for i in [1..numberOfWorkers]

task 'guestCleanerWorker', "Run the guest cleanup worker", ({configFile})->
  config = require('koding-config-manager').load("main.#{configFile}")

  processes.fork
    name           : 'guestCleanerWorker'
    cmd            : "./workers/guestcleaner/index -c #{configFile}"
    restart        : yes
    restartTimeout : 1
    kontrol        :
      enabled      : if config.runKontrol is yes then yes else no
      startMode    : "one"
    verbose        : yes

  watcher = new Watcher
    groups        :
      guestcleaner:
        folders   : ['./workers/guestcleaner']
        onChange  : (path) ->
          processes.kill "guestCleanerWorker"


task 'emailConfirmationCheckerWorker', "Run the email confirmtion worker", ({configFile})->
  config = require('koding-config-manager').load("main.#{configFile}")

  processes.fork
    name           : 'emailConfirmationCheckerWorker'
    cmd            : "./workers/emailconfirmationchecker/index -c #{configFile}"
    restart        : yes
    restartTimeout : 1
    kontrol        :
      enabled      : if config.runKontrol is yes then yes else no
      startMode    : "one"
    verbose        : yes

  watcher = new Watcher
    groups        :
      guestcleaner:
        folders   : ['./workers/emailconfirmationchecker']
        onChange  : (path) ->
          processes.kill "emailConfirmationCheckerWorker"

task 'sitemapGeneratorWorker', "Generate the sitemap worker", ({configFile})->
  config = require('koding-config-manager').load("main.#{configFile}")

  processes.fork
    name           : 'sitemapGeneratorWorker'
    cmd            : "./workers/sitemapgenerator/index -c #{configFile}"
    restart        : yes
    restartTimeout : 1
    kontrol        :
      enabled      : if config.runKontrol is yes then yes else no
      startMode    : "one"
    verbose        : yes

  watcher = new Watcher
    groups        :
      sitemapgenerator:
        folders   : ['./workers/sitemapgenerator']
        onChange  : (path) ->
          processes.kill "sitemapGeneratorWorker"

task 'emailWorker', "Run the email worker", ({configFile})->
  config = require('koding-config-manager').load("main.#{configFile}")

  processes.fork
    name           : 'email'
    cmd            : "./workers/emailnotifications/index -c #{configFile}"
    restart        : yes
    restartTimeout : 100
    kontrol        :
      enabled      : if config.runKontrol is yes then yes else no
      startMode    : "one"
    verbose        : yes

  watcher = new Watcher
    groups        :
      email       :
        folders   : ['./workers/emailnotifications']
        onChange  : (path) ->
          processes.kill "emailWorker"

task 'emailSender', "Run the emailSender", ({configFile})->
  config = require('koding-config-manager').load("main.#{configFile}")

  processes.fork
    name           : 'emailSender'
    cmd            : "./workers/emailsender/index -c #{configFile}"
    restart        : yes
    restartTimeout : 100
    kontrol        :
      enabled      : if config.runKontrol is yes then yes else no
      startMode    : "one"
    verbose        : yes

  watcher = new Watcher
    groups        :
      email       :
        folders   : ['./workers/emailsender']
        onChange  : (path) ->
          processes.kill "emailSender"

task 'goBroker', "Run the goBroker", (options)->
  {configFile} = options
  config = require('koding-config-manager').load("main.#{configFile}")
  {broker} = config
  uuid = hat()

  processes.spawn
    name              : 'broker'
    cmd               : "./go/bin/broker -c #{configFile} -u #{uuid} #{addFlags options}"
    restart           : yes
    restartTimeout    : 100
    stdout            : process.stdout
    stderr            : process.stderr
    kontrol           :
      enabled         : if config.runKontrol is yes then yes else no
      binary          : uuid
      port            : broker.port
      hostname        : options.domain
    verbose           : yes

task 'premiumBroker', "Run the premium broker", (options)->
  {configFile} = options
  config = require('koding-config-manager').load("main.#{configFile}")
  {broker} = config
  uuid = hat()

  processes.spawn
    name              : 'premiumBroker'
    cmd               : "./go/bin/broker -c #{configFile} -u #{uuid} -b premiumBroker #{addFlags options}"
    restart           : yes
    restartTimeout    : 100
    stdout            : process.stdout
    stderr            : process.stderr
    kontrol           :
      enabled         : if config.runKontrol is yes then yes else no
      binary          : uuid
      port            : broker.port
      hostname        : options.domain
    verbose           : yes

task 'goBrokerKite', "Run the goBrokerKite", (options)->
  {configFile} = options
  config = require('koding-config-manager').load("main.#{configFile}")
  {broker} = config
  uuid = hat()

  processes.spawn
    name              : 'brokerKite'
    cmd               : "./go/bin/broker -c #{configFile} -u #{uuid} -b brokerKite #{addFlags options}"
    restart           : yes
    restartTimeout    : 100
    stdout            : process.stdout
    stderr            : process.stderr
    kontrol           :
      enabled         : if config.runKontrol is yes then yes else no
      binary          : uuid
      port            : broker.port
      hostname        : options.domain
    verbose           : yes

task 'premiumBrokerKite', "Run the premium broker kite", (options)->
  {configFile} = options
  config = require('koding-config-manager').load("main.#{configFile}")
  {broker} = config
  uuid = hat()

  processes.spawn
    name              : 'premiumBrokerKite'
    cmd               : "./go/bin/broker -c #{configFile} -u #{uuid} -b premiumBrokerKite #{addFlags options}"
    restart           : yes
    restartTimeout    : 100
    stdout            : process.stdout
    stderr            : process.stderr
    kontrol           :
      enabled         : if config.runKontrol is yes then yes else no
      binary          : uuid
      port            : broker.port
      hostname        : options.domain
    verbose           : yes

task 'rerouting', "Run rerouting", (options)->

  {configFile} = options
  config = require('koding-config-manager').load("main.#{configFile}")

  processes.spawn
    name           : 'rerouting'
    cmd            : "./go/bin/rerouting -c #{configFile}"
    restart        : yes
    restartTimeout : 100
    stdout         : process.stdout
    stderr         : process.stderr
    verbose        : yes
    kontrol        :
      enabled      : if config.runKontrol is yes then yes else no
      startMode    : "one"

task 'userpresence', "Run userpresence", (options)->

  {configFile} = options
  config = require('koding-config-manager').load("main.#{configFile}")

  processes.spawn
    name           : 'userPresence'
    cmd            : "./go/bin/userpresence -c #{configFile}"
    restart        : yes
    restartTimeout : 100
    stdout         : process.stdout
    stderr         : process.stderr
    verbose        : yes
    kontrol        :
      enabled      : if config.runKontrol is yes then yes else no
      startMode    : "one"

task 'persistence', "Run persistence", (options)->

  {configFile} = options
  config = require('koding-config-manager').load("main.#{configFile}")

  processes.spawn
    name           : 'persistence'
    cmd            : "./go/bin/persistence -c #{configFile}"
    restart        : yes
    restartTimeout : 100
    stdout         : process.stdout
    stderr         : process.stderr
    verbose        : yes
    kontrol        :
      enabled      : if config.runKontrol is yes then yes else no
      startMode    : "one"


# start oskite in /opt/koding/go/src/koding/kites/os because the templates are now inside our oskite repository
task 'osKite', "Run the osKite", ({configFile})->
  processes.spawn
    name  : 'osKite'
    cmd   : if configFile == "vagrant" then "vagrant ssh default -c 'cd /opt/koding; sudo killall -q -KILL os; sudo KITE_HOME=/opt/koding/kite_home/koding /opt/koding/go/bin-vagrant/os -c #{configFile} -r vagrant -t go/src/koding/oskite/files/templates/'" else "./go/bin/os -c #{configFile}"
    restart: no
    stdout  : process.stdout
    stderr  : process.stderr
    verbose : yes

task 'terminalKite', "Run the terminalKite", ({configFile})->
  processes.spawn
    name  : 'terminalKite'
    cmd   : if configFile == "vagrant" then "vagrant ssh default -c 'cd /opt/koding; sudo killall -q -KILL terminal; sudo DNODE_PRINT_RECV=1 KITE_HOME=/opt/koding/kite_home/koding /opt/koding/go/bin-vagrant/terminal -c #{configFile} -r vagrant'" else "./go/bin/terminal -c #{configFile}"
    restart: no
    stdout  : process.stdout
    stderr  : process.stderr
    verbose : yes

# this is not safe to run multiple version of it
task 'elasticsearchfeeder', "Run the Elastic Search Feeder", (options)->
  {configFile} = options
  config       = require('koding-config-manager').load("main.#{configFile}")
  processes.spawn
    name    : "elasticsearchfeeder"
    cmd     : "./go/bin/elasticsearchfeeder -c #{configFile} #{addFlags options}"
    restart : yes
    stdout  : process.stdout
    stderr  : process.stderr
    verbose : yes
    kontrol        :
      enabled      : if config.runKontrol is yes then yes else no
      startMode    : "one"

task 'kontrolClient', "Run the kontrolClient", (options) ->
  {configFile} = options
  processes.spawn
    name    : 'kontrolClient'
    cmd     : "./go/bin/kontrolclient -c #{configFile}"
    stdout  : process.stdout
    stderr  : process.stderr
    verbose : yes

task 'kontrolProxy', "Run the kontrolProxy", (options) ->
  {configFile} = options
  processes.spawn
    name    : 'kontrolProxy'
    cmd     : "./go/bin/kontrolproxy -c #{configFile}"
    stdout  : process.stdout
    stderr  : process.stderr
    verbose : yes

task 'kontrolDaemon', "Run the kontrolDaemon", (options) ->
  {configFile} = options
  processes.spawn
    name    : 'kontrolDaemon'
    cmd     : "./go/bin/kontroldaemon -c #{configFile} #{addFlags options}"
    stdout  : process.stdout
    stderr  : process.stderr
    verbose : yes

task 'kontrolApi', "Run the kontrolApi", (options) ->
  {configFile} = options
  processes.spawn
    name    : 'kontrolApi'
    cmd     : "./go/bin/kontrolapi -c #{configFile}"
    stdout  : process.stdout
    stderr  : process.stderr
    verbose : yes

task 'kontrolKite', "Run the kontrol kite", (options) ->
  {configFile} = options
#   console.log ">>>>>>",configFile.projectRoot, configFile, options
#   process.exit()

  config       = require('koding-config-manager').load("main.#{configFile}")



  if options.region is "kodingme"
    cmd = "sudo KITE_HOME=#{config.projectRoot}/kite_home/kodingme #{config.projectRoot}/go/bin/kontrol -c #{configFile} -r #{options.region}"
  else
    cmd = "vagrant ssh default -c 'cd /opt/koding; sudo killall -q -KILL kontrol; sudo KITE_HOME=/opt/koding/kite_home/koding /opt/koding/go/bin-vagrant/kontrol -c #{configFile} -r vagrant'"



  processes.spawn
    name    : 'kontrolKite'
    cmd     : cmd
    stdout  : process.stdout
    stderr  : process.stderr
    verbose : yes

task 'proxyKite', "Run the proxy kite", (options) ->
  {configFile} = options

  config       = require('koding-config-manager').load("main.#{configFile}")


  if options.region is "kodingme"
    cmd = "sudo KITE_HOME=#{config.projectRoot}/kite_home/koding #{config.projectRoot}/go/bin/proxy -c #{configFile} -r #{options.region}"
  else
    cmd = "vagrant ssh default -c 'cd /opt/koding; sudo killall -q -KILL proxy; sudo KITE_HOME=/opt/koding/kite_home/koding /opt/koding/go/bin-vagrant/proxy -c #{configFile} -r vagrant'"


  processes.spawn
    name    : 'proxyKite'
    cmd     : cmd
    stdout  : process.stdout
    stderr  : process.stderr
    verbose : yes

task 'checkConfig', "Check the local config files for errors", ({configFile})->
  console.log "[KONFIG CHECK] If you don't see any errors, you're fine."
  require('koding-config-manager').load("main.#{configFile}")
  require('koding-config-manager').load("kite.applications.#{configFile}")
  require('koding-config-manager').load("kite.databases.#{configFile}")

task 'runGraphiteFeeder', "Collect analytics from database and feed to grahpite", ({configFile})->
  console.log "Running Graphite feeder"
  processes.spawn
    name    : 'graphiteFeeder'
    cmd     : "./go/bin/graphitefeeder -c #{configFile}"
    stdout  : process.stdout
    stderr  : process.stderr
    verbose : yes

task 'cronJobs', "Run CronJobs", ({configFile})->
  console.log "Running CronJobs"
  processes.spawn
    name    : 'cronJobs'
    cmd     : "./go/bin/cron -c #{configFile}"
    stdout  : process.stdout
    stderr  : process.stderr
    verbose : yes

task 'migratePost', "Migrate Posts to JNewStatusUpdate", ({configFile})->
  console.log "Migrating Posts"
  processes.spawn
    name    : 'migratePost'
    cmd     : "./go/bin/posts -c #{configFile}"
    stdout  : process.stdout
    stderr  : process.stderr
    verbose : yes

run =({configFile})->

  process.stdout.setMaxListeners 100
  process.stderr.setMaxListeners 100

  config = require('koding-config-manager').load("main.#{configFile}")

  invoke 'kontrolDaemon'                    if config.runKontrol
  invoke 'kontrolApi'                       if config.runKontrol

  invoke 'kontrolKite'                      if config.runKontrol
  invoke 'proxyKite'                        if config.runKontrol

<<<<<<< HEAD
=======
  invoke 'kloudKite'                        

>>>>>>> 0eceb20f
  invoke 'goBroker'                         if config.runGoBroker
  invoke 'goBrokerKite'                     if config.runGoBrokerKite
  invoke 'premiumBroker'                    if config.runPremiumBroker
  invoke 'premiumBrokerKite'                if config.runPremiumBrokerKite
<<<<<<< HEAD
  invoke 'osKite'                           if config.runOsKite
  invoke 'terminalKite'                     if config.runTerminalKite
  invoke 'rerouting'                        if config.runRerouting
  invoke 'userpresence'                     if config.runUserPresence
  invoke 'persistence'                      if config.runPersistence
  invoke 'proxy'                            if config.runProxy
  invoke 'neo4jfeeder'                      if config.runNeo4jFeeder
=======

  invoke 'rerouting'                        if config.runRerouting
  invoke 'userpresence'                     if config.runUserPresence
  invoke 'persistence'                      if config.runPersistence

>>>>>>> 0eceb20f
  invoke 'elasticsearchfeeder'              if config.elasticSearch.enabled
  invoke 'authWorker'                       if config.authWorker
  invoke 'guestCleanerWorker'               if config.guestCleanerWorker.enabled
  invoke 'emailConfirmationCheckerWorker'   if config.emailConfirmationCheckerWorker.enabled
  invoke 'socialWorker'
  invoke 'emailWorker'                      if config.emailWorker?.run is yes
  invoke 'emailSender'                      if config.emailSender?.run is yes
  invoke 'addTagCategories'
  invoke 'webserver'
  invoke 'cronJobs'
  invoke 'logWorker'                        if config.log.runWorker


task 'importDB', (options) ->

  importDB options

importDB = (options, callback = ->)->

  if options.configFile in ['vagrant', 'kodingme']

    check = """ mongo localhost/koding --quiet --eval="print(db.jGroups.count({slug:'guests'}))" """

    exec check, (err, stdout, stderr)->

      if err or stderr
        console.error "An error occured:", err or stderr
        callback null

      else if stdout is "1\n"
        console.warn "DB already exists, not importing at this time."
        callback null

      else
        command = "tar jxvf ./install/default-db-dump.tar.bz2 && mongorestore -hlocalhost -dkoding dump/koding && rm -rf ./dump"
        exec command, (err, stdout, stderr)->
          console.log stdout
          console.error stderr if stderr
          console.info "DB didn't exists I created a blank one."
          callback null

  else

    callback null


task 'run', (options)->

  {configFile} = options
<<<<<<< HEAD
  configFile = "vagrant" if configFile in ["",undefined,"undefined"]

  KONFIG = config = require('koding-config-manager').load("main.#{configFile}")

  options.configFile  = configFile
  options.buildClient = config.buildClient

  buildEverything options, -> run options


buildEverything = (options, callback = ->)->

  daisy queue = [
    ->
      oldIndex = nodePath.join __dirname, "website/index.html"
      fs.unlinkSync oldIndex  if fs.existsSync oldIndex
      queue.next()
  ,
    ->
      if options.buildClient
        options.callback = -> queue.next()
        buildClient options
      else
        queue.next()
  ,
    -> importDB options, -> queue.next()
  ,
    -> compileGoBinaries options.configFile, -> queue.next()
  ,
    -> callback null
  ]


task 'buildEverything', "Build everything and exit.", (options)->

=======

  options.configFile = "vagrant" if configFile in ["",undefined,"undefined"]
  KONFIG = config = require('koding-config-manager').load("main.#{configFile}")

  buildEverything options, -> run options


buildEverything = (options, callback = ->)->

  daisy queue = [

    -> importDB options, -> queue.next()
  ,
    -> compileGoBinaries options.configFile, -> queue.next()
  ,
    ->
      oldIndex = nodePath.join __dirname, "website/index.html"
      fs.unlinkSync oldIndex  if fs.existsSync oldIndex
      queue.next()
  ,
    ->
      buildClient options  if options.buildClient
      queue.next()
  ,
    -> callback null
  ]


task 'buildEverything', "Build everything and exit.", (options)->

>>>>>>> 0eceb20f
  options.buildClient = yes
  options.watch = no

  buildEverything options


buildClient = (options)->

  buildMethod =
    if options.dontBuildSprites
    then 'buildClient'
    else 'buildSprites'

  (new (require('./Builder')))[buildMethod] options


task 'buildClient', "Build the static web pages for webserver", (options)->
  buildClient options

task 'deleteCache', "Delete the local webserver cache", (options)->
  exec "rm -rf #{__dirname}/.build",->
    console.log "Cache is pruned."

task 'cleanup', "Removes every cache, and file which is not committed yet",
(options)->
  sure = if options.yes then "" else "-n"
  evengo = if options.evengo then "" else "-e go"
  exec "git clean -d -f #{sure} -x -e .vagrant -e node_modules -e node_modules_koding #{evengo}", (err, res)->
    if res isnt ''
      console.log "\n\n#{res}"
      unless options.yes
        console.log "If you are sure to remove these files run:\n\n  $ cake --yes cleanup \n"
        console.warn "Doing `vagrant halt` is recommended before cleanup!"
      else
        console.log "All remaining files removed, it's a new era for you!\n"
    else
      console.log "Everything seems fine, nothing to remove."

task 'buildAll',"build chris's modules", ->

  buildables = ["pistachio","scrubber","sinkrow","mongoop","koding-dnode-protocol","jspath","bongo-client"]
  # log.info "building..."
  b = (next) ->
    cmd = "cd ./node_modules_koding/#{buildables[next]} && cake build"
    log.info "building... cmd: #{cmd}"
    processes.run
      cmd     : cmd
      log     : yes       # or provide a path for log file
      restart : no        # or provide a function
      onExit  : (id)->
        # log.debug "pid.#{id} said: 'im done.'[#{cmd}]"
        if next is buildables.length-1
          log.info "build complete. now running cake build."
          # process.exit()
          invoke "build"
        else
          b next+1
  b 0

task 'runExternals', "runs externals kite which imports info about github, will be used to show suggested tags, users to follow etc.", (options)->
  {configFile} = options
  config = require('koding-config-manager').load("main.#{configFile}")

  processes.spawn
    name              : 'externals'
    cmd               : "./go/bin/externals -c #{configFile}"
    restart           : yes
    restartTimeout    : 100
    stdout            : process.stdout
    stderr            : process.stderr
    kontrol           :
      enabled         : if config.runKontrol is yes then yes else no
    verbose           : yes

task 'importPaymentData', "creates default payment data", (options)->
  {configFile} = options
  config = require('koding-config-manager').load("main.#{configFile}")

  processes.spawn
    cmd            : "node ./workers/productimport/index -c #{configFile}"
    name           : 'importPaymentData'
    stdout         : process.stdout
    stderr         : process.stderr
    kontrol        :
      enabled      : if config.runKontrol is yes then yes else no
      startMode    : "one"
    verbose        : yes

# ------------------- TEST STUFF --------------------------

# ----- run all tests ----
task 'test-all', 'Runs functional test suite', (options)->
  which = (paths)->
    for path in paths
      return path if fs.existsSync(path)

  # do we have the virtualenv ???
  pip = which ['./env/bin/pip', '/usr/local/bin/pip', '/usr/bin/pip']
  unless pip
    console.error "please install pip with \n brew install python --framework"
    return

  cmd = "sudo #{pip} install --src=/tmp/.koding-qa -e 'git+ssh://git@git.sj.koding.com/qa.git@master#egg=testengine'"
  exec cmd, (err, stdout, stderr)->
    if err
      log.error """
        TestEngine installation error, please copy and paste the output below
        and send to QA
      """
      log.info "cmd:", cmd
      log.info err
      log.info stdout
      log.info stderr
      return

    testEngine = which ['./env/bin/testengine_run', '/usr/local/bin/testengine_run']
    if not testEngine
      throw "TestEngine installation error"
    configFile = options.configFile or 'vagrant'

    args = ['-p', './tests', '-c', configFile]
    if options.file
      args.push '-f', options.file
    if options.location
      args.push '-l', options.location

    testProcess = spawn testEngine, args

    testProcess.stderr.on 'data', (data)->
      process.stdout.write data.toString()
    testProcess.stdout.on 'data', (data)->
      process.stdout.write data.toString()
    testProcess.on 'close', (code)->
      process.exit code

# ------------ OTHER LESS IMPORTANT STUFF ---------------------#

task 'addTagCategories','Add new field category to JTag, and set default to "user-tag"',(options)->
  command = """
  mongo localhost/koding --quiet  --eval='db.jTags.update(
    {"category":{$ne:"system-tag"}},{$set:{"category":"user-tag"}},{"multi":"true"})'
  """
  exec command

task 'parseAnalyzedCss','Shows the output of analyzeCss in a nice format',(options)->

  fs.readFile "/tmp/identicals.css",'utf8',(err,data)->
    stuff = JSON.parse data

    log.info stuff

task 'analyzeCss','Checks lengthy css and suggests improvements',(options)->

  config = require('koding-config-manager').load("main.#{options.configFile}")
  compareArrays = (arrA, arrB) ->
    return false if arrA?.length isnt arrB?.length
    if arrA?.slice()?.sort?
      cA = arrA.slice().sort().join("")
      cB = arrB.slice().sort().join("")
      cA is cB
    else
      # log.error "something wrong with this pair of arrays",arrA,arrB



  fs.readFile config.client.css,'utf8',(err,data)->
    br = 'body,html'+(data.split "body,html")[1]
    # log.debug arr
    arr = br.split "\n"
    css = {}
    for line in arr
      ln = line.split "{"
      ln1 = ln[1]?.substr 0,ln[1].length-1
      css[ln[0]] = ln1?.split ";"
      # unless ln1? then log.error line
    log.info "getting in"
    # fs.writeFileSync "/tmp/f.css", JSON.stringify css,"utf8"
    # log.info "written."
    identicals = {}
    counter=
      chars : 0
      fns   : 0
    for own name,selector of css
      for own name2,selector2 of css
        fl = firstLetter = name.substr(0,1)
        unless fl is "@" or fl is " " or fl is "{" or fl is "}"
          res = compareArrays selector2,selector
          if res and name isnt name2
            unless identicals[name2]?[name]?
              # log.info fl
              log.info "#{name} --------- is identical to -----------> #{name2}"
              identicals[name] ?= {}
              identicals[name][name2] = 1
              identicals[name].__content = selector
              counter.chars+=selector.join(";").length
              counter.fns++
          # log.debug selector,selector2
    fs.writeFileSync "/tmp/identicals.css", JSON.stringify identicals,"utf8"
    log.info "------------------"
    log.info "log file is at /tmp/identicals.css"
    log.info "#{counter.fns} selectors contain identical CSS properties"
    log.info "possible savings:",Math.floor(counter.chars/1024)+" kbytes"
    log.info "this tool works only if u did 'cake -usd vpn beta' before running analyzeCss."



{installSikuli, runSikuli} = require "./cake_tasks/sikuli"
task 'installSikuli', "Downloads and installs Sikuli", -> installSikuli()
task 'runTest', "Opens http://localhost:3020 and runs tests", -> runSikuli()<|MERGE_RESOLUTION|>--- conflicted
+++ resolved
@@ -91,7 +91,6 @@
     restartTimeout    : 100
     stdout            : process.stdout
     stderr            : process.stderr
-
 
 task 'killGoProcesses', " Kill hanging go processes", (options) ->
   command = "kill -9 `ps -ef | grep go/bin | grep -v grep | awk '{print $2}'`"
@@ -647,30 +646,17 @@
   invoke 'kontrolKite'                      if config.runKontrol
   invoke 'proxyKite'                        if config.runKontrol
 
-<<<<<<< HEAD
-=======
   invoke 'kloudKite'                        
 
->>>>>>> 0eceb20f
   invoke 'goBroker'                         if config.runGoBroker
   invoke 'goBrokerKite'                     if config.runGoBrokerKite
   invoke 'premiumBroker'                    if config.runPremiumBroker
   invoke 'premiumBrokerKite'                if config.runPremiumBrokerKite
-<<<<<<< HEAD
-  invoke 'osKite'                           if config.runOsKite
-  invoke 'terminalKite'                     if config.runTerminalKite
+
   invoke 'rerouting'                        if config.runRerouting
   invoke 'userpresence'                     if config.runUserPresence
   invoke 'persistence'                      if config.runPersistence
-  invoke 'proxy'                            if config.runProxy
-  invoke 'neo4jfeeder'                      if config.runNeo4jFeeder
-=======
-
-  invoke 'rerouting'                        if config.runRerouting
-  invoke 'userpresence'                     if config.runUserPresence
-  invoke 'persistence'                      if config.runPersistence
-
->>>>>>> 0eceb20f
+
   invoke 'elasticsearchfeeder'              if config.elasticSearch.enabled
   invoke 'authWorker'                       if config.authWorker
   invoke 'guestCleanerWorker'               if config.guestCleanerWorker.enabled
@@ -720,7 +706,6 @@
 task 'run', (options)->
 
   {configFile} = options
-<<<<<<< HEAD
   configFile = "vagrant" if configFile in ["",undefined,"undefined"]
 
   KONFIG = config = require('koding-config-manager').load("main.#{configFile}")
@@ -756,38 +741,6 @@
 
 task 'buildEverything', "Build everything and exit.", (options)->
 
-=======
-
-  options.configFile = "vagrant" if configFile in ["",undefined,"undefined"]
-  KONFIG = config = require('koding-config-manager').load("main.#{configFile}")
-
-  buildEverything options, -> run options
-
-
-buildEverything = (options, callback = ->)->
-
-  daisy queue = [
-
-    -> importDB options, -> queue.next()
-  ,
-    -> compileGoBinaries options.configFile, -> queue.next()
-  ,
-    ->
-      oldIndex = nodePath.join __dirname, "website/index.html"
-      fs.unlinkSync oldIndex  if fs.existsSync oldIndex
-      queue.next()
-  ,
-    ->
-      buildClient options  if options.buildClient
-      queue.next()
-  ,
-    -> callback null
-  ]
-
-
-task 'buildEverything', "Build everything and exit.", (options)->
-
->>>>>>> 0eceb20f
   options.buildClient = yes
   options.watch = no
 
