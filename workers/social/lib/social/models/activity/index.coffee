--- conflicted
+++ resolved
@@ -419,12 +419,8 @@
 
       neo4jConfig = KONFIG.neo4j
       requestOptions =
-<<<<<<< HEAD
+        client    : client
         startDate : to
-=======
-        client    : client
-        startDate : startDate
->>>>>>> 8ce2d9dc
         neo4j     : neo4jConfig
         group     :
           groupName : group.slug
