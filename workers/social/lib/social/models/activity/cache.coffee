jraphical = require 'jraphical'

unless Array.prototype.last
  Object.defineProperty Array.prototype, "last",
    get : -> this[this.length-1]

unless Array.prototype.first
  Object.defineProperty Array.prototype, "first",
    get : -> this[0]

log = console.log

module.exports = class JActivityCache extends jraphical.Module

  {daisy}   = require 'bongo'
  # CActivity = require './index'

  typesToBeCached = [
    'CStatusActivity'
    'CCodeSnipActivity'
    'CFollowerBucketActivity'
    'CNewMemberBucketActivity'
    'CDiscussionActivity'
    'CTutorialActivity'
    'CInstallerBucketActivity'
  ]

  lengthPerCache = 20
  timespan       = 120 * 60 * 60 * 1000

  @share()

  @set
    indexes       :
      to          : 'unique'
    sharedMethods :
      static      : ["latest", "init", "createCacheFromEarliestTo"]
      instance    : []
    schema        :
      # name        : String
      to          :
        type      : Date
      from        :
        type      : Date
      isFull      :
        type      : Boolean
        default   : no
        get       : -> this.overview.length is lengthPerCache
      overview    : Array
      activities  : Object

  defaultOptions =
    limit : 1
    sort  : to : -1

  kallback = (err, cache, callback)->
    if err
      callback err
    else if cache
      callback err, cache
    else
      callback null, null


  @latest = (callback)->

    @one {}, defaultOptions, (err, cache)-> kallback err, cache, callback

  @earliest = (callback)->

    options =
      limit : 1
      sort  : to : 1

    @one {}, options, (err, cache)-> kallback err, cache, callback

  @before = (timestamp, callback)->

    selector =
      to     : { $lt : new Date(parseInt(timestamp,10)) }

    @one selector, defaultOptions, (err, cache)-> kallback err, cache, callback

  @byId = (id, callback)->

    selector = _id : id

    @one selector, defaultOptions, (err, cache)-> kallback err, cache, callback

  @containsTimestamp = (timestamp, callback)->

    selector =
      to     : { $gte : new Date(timestamp) }
      from   : { $lte : new Date(timestamp) }

    @one selector, defaultOptions, (err, cache)-> kallback err, cache, callback

  # create initial activity cache
  # FIXME: this would fail if there are more than 1000 activities
  # between from and to
  @init = (from, to)->

    console.log "JActivityCache inits...\n"

    @latest (err, latest)=>

      now     = Date.now()
      options = if latest
        to      : now
        from    : latest.to.getTime()
        latest  : yes
      else
        to      : to   or now
        from    : from or now - timespan

      @prepareCacheData options, (err, overview)=>
        if err then console.warn err
        else

          ###
          # TEST - better not to delete this
          # logs all items' dates

          console.log item.createdAt[0] for item in overview
          return
          ###

          # cap latest
          if latest and not latest.isFull

            # return console.log "capping latest...."
            remainderAmount   = lengthPerCache - latest.overview.length
            remainderOverview = overview.splice -remainderAmount

            # log remainderOverview
            # return
            latest.cap remainderOverview, -> console.log "capped latest!"

            # terminate only if there are no new items to be cached
            return  if overview.length is 0

          # create new cache instances
          overview2d = []

          # splice remainders amount of newest items to
          # finish the batch with even lengthPerCache items
          overview2d.push overview.splice 0, overview.length%lengthPerCache

          # create batches of lengthPerCache
          while overview.length >= lengthPerCache
            overview2d.push overview.splice 0,lengthPerCache

          ###
          # TEST - better not to delete this
          # logs item dates in batches

          for ov,i in overview2d
            console.log "batch #{i}:\n"
            for it in ov
              console.log it.createdAt[0]
          ###

          @createCache overview2d

  @createCacheFromEarliestTo = (to)->

    @earliest (err, earliest)=>
      if err then console.warn err
      else

        unless earliest
          console.warn "there are no cache instances, run JActivityCache.init first!"
          return

        console.log "wohooo, going deeper in time, namely to: #{earliest.from}...\n"

      options =
        to    : earliest.from.getTime()
        from  : earliest.from.getTime() - timespan

      @prepareCacheData options, (err, overview)=>
        if err then console.warn err
        else

          # create new earlier cache instances
          # we do not include the left overs to overview2d
          overview2d = []
          while overview.length >= lengthPerCache
            overview2d.push overview.splice 0,lengthPerCache

          @createCache overview2d

  @createCache = (overview2d)->

    queue    = []
    {length} = queue
    overview2d.forEach (cacheOverview, i)->
      queue.push ->
        JActivityCache.createInstance cacheOverview, queue.next.bind queue

    daisy queue

  @prepareCacheData = do ->

    overview  = []

    (options = {}, callback)->

      CActivity = require './index'

      unless options.to or options.from
        callback "range not specified"
        return

      options.lowQuality  ?= no
      options.types      or= typesToBeCached

      CActivity.fetchRangeForCache options, (err, cache)=>
        if err then console.warn err
        else
          overview = overview.concat cache

          if overview.length is 0
            callback "no items to be cached, terminating..."
            return

          console.log "total in this batch: #{overview.length}"

          if not options.latest and overview.length < lengthPerCache
            options.to    = options.from
            options.from -= timespan
            console.warn "last query wasn't enough asking again...\n"
            @prepareCacheData options, callback
            return

          console.log "#{overview.length} items prepared for caching...\n"

          callback? null, overview.slice()
          overview = []


  @createInstance = (overview, callback)->

    @fetchOverviewTeasers overview, (err, activities)->
      if err then callback? err
      else
        to   = overview.first.createdAt.first
        from = overview.last.createdAt.last

        instance = new JActivityCache {
          overview   : overview.slice().reverse()
          isFull     : overview.length is lengthPerCache
          activities
          from
          to
        }

        # console.log instance
        # console.log "\n", o for o in overview

        instance.save (err, inst)->
          if err then console.warn err
          else
            console.log "cache instance saved! from: #{instance.from} to: #{instance.to}"
            callback? null, inst[0]


  @fetchOverviewTeasers = (overview, callback)->

    CActivity = require './index'

    selector =
      _id    :
        $in  : (overview.slice().map (group)-> group.ids).reduce (a, b)-> a.concat(b)



    CActivity.some selector, {sort: createdAt: -1}, (err, activities) =>
      if err then callback? err
      else
        # callback null, activities

        # console.log selector._id, activities

        activityHash = {}
        for activity in activities
          # activityHash[activity.snapshotIds[0]] = activity
          actvivityId = activity._id
          activityHash[actvivityId] = activity

        callback null, activityHash


        # activityHash[activity._id] = activity for activity in activities

        # groupedActivities = []
        # for item in overview
        #   if item.ids.length > 1
        #     subGroup = (activityHash[id] for id in item.ids)
        #     groupedActivities.push subGroup
        #   else
        #     groupedActivities.push [activityHash[item.ids.first]]

        # callback null, groupedActivities


  cap: (overview, callback)->

    unless overview or (overview.length and overview.length is 0)
      return console.warn "no overview items passed to cap the activity cache instance"

    JActivityCache.fetchOverviewTeasers overview, (err, activityHash)=>

      overview.reverse()

      # log activityHash

      # return

      activitiesModifier = Object.keys(activityHash).reduce (acc, activityId)->
        activity = activityHash[activityId]
        updatedActivity = activity.prune()
        # log activity, activity.snapshotIds
        if activity.snapshotIds
          updatedActivity.snapshotIds = [].slice.call activity.snapshotIds
          acc["activities.#{activity.getId()}"] = updatedActivity
        return acc
      , {}

      # return

      activitiesModifier.to = overview[overview.length-1].createdAt[overview[overview.length-1].createdAt.length-1]

      @update {
        $pushAll: {overview}
        $set    : activitiesModifier
      }, (err)->
        console.log err, "nope, it doesn't work even it says so."
        callback?()


  @modifyByTeaser = (teaser, callback)->

    CActivity = require './index'

    # log "ever here", teaser.meta.createdAt

    @containsTimestamp teaser.meta.createdAt, (err, cache)->
      if err then callback? err
      else

        return log "couldn't find cache instance!" unless cache

        # this is to get the activity
        idToUpdate = null
        for id, activity of cache.activities
          if activity.snapshotIds[0].equals teaser.getId()
            idToUpdate = id
            # log "found the activity, now perform an atomic update to:", id

        CActivity.one _id : idToUpdate, (err, activity)->
          if err then callback? err
          else
            setModifier = {}
            updatedActivity = activity.prune()
            # TODO: this is a workaround.  I need to look into a bug in bongo C.T.:
            updatedActivity.snapshotIds = [].slice.call updatedActivity.snapshotIds
            setModifier["activities.#{idToUpdate}"] = updatedActivity
<<<<<<< HEAD
            cache.update {$set : setModifier}, -> #console.log.bind(console)
=======
            cache.update {$set : setModifier}, console.log.bind(console)
>>>>>>> 11f36adb





<|MERGE_RESOLUTION|>--- conflicted
+++ resolved
@@ -366,13 +366,9 @@
             # TODO: this is a workaround.  I need to look into a bug in bongo C.T.:
             updatedActivity.snapshotIds = [].slice.call updatedActivity.snapshotIds
             setModifier["activities.#{idToUpdate}"] = updatedActivity
-<<<<<<< HEAD
             cache.update {$set : setModifier}, -> #console.log.bind(console)
-=======
-            cache.update {$set : setModifier}, console.log.bind(console)
->>>>>>> 11f36adb
-
-
-
-
-
+
+
+
+
+
