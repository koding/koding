jraphical = require 'jraphical'

Flaggable = require '../../traits/flaggable'

module.exports = class JUser extends jraphical.Module
  {secure}       = require 'bongo'
  {daisy, dash}  = require 'sinkrow'

  JAccount       = require '../account'
  JSession       = require '../session'
  JInvitation    = require '../invitation'
  JName          = require '../name'
  JGroup         = require '../group'
  JLog           = require '../log'
  JMail          = require '../email'

  createId       = require 'hat'

  {Relationship} = jraphical

  createKodingError =(err)->
    if 'string' is typeof err
      message: err
    else
      message: err.message

  @bannedUserList = ['abrt','amykhailov','apache','about','visa','shared-',
                     'cthorn','daemon','dbus','dyasar','ec2-user','http',
                     'games','ggoksel','gopher','haldaemon','halt','mail',
                     'nfsnobody','nginx','nobody','node','operator','https',
                     'root','rpcuser','saslauth','shutdown','sinanlocal',
                     'sshd','sync','tcpdump','uucp','vcsa','zabbix',
                     'search','blog','activity','guest','credits','about',
                     'kodingen','alias','backup','bin','bind','daemon',
                     'Debian-exim','dhcp','drweb','games','gnats','klog',
                     'kluser','libuuid','list','mhandlers-user','more',
                     'mysql','nagios','news','nobody','popuser','postgres',
                     'proxy','psaadm','psaftp','qmaild','qmaill','qmailp',
                     'qmailq','qmailr','qmails','sshd','statd','sw-cp-server',
                     'sync','syslog','tomcat','tomcat55','uucp','what',
                     'www-data','fuck','porn','p0rn','porno','fucking',
                     'fucker','admin','postfix','puppet','main','invite',
                     'administrator','members','register','activate','shared',
                     'groups','blogs','forums','topics','develop','terminal',
                     'term','twitter','facebook','google','framework', 'kite']

  @hashUnhashedPasswords =->
    @all {salt: $exists: no}, (err, users)->
      users.forEach (user)-> user.changePassword user.getAt('password')

  hashPassword =(value, salt)->
    require('crypto').createHash('sha1').update(salt+value).digest('hex')

  createSalt = require 'hat'

  @share()

  @trait __dirname, '../../traits/flaggable'

  @getFlagRole =-> 'owner'

  @set
    softDelete      : yes
    broadcastable   : no
    indexes         :
      username      : 'unique'
      email         : 'unique'
      'foreignAuth.github.foreignId'   : 1
      'foreignAuth.odesk.foreignId'    : 1
      'foreignAuth.facebook.foreignId' : 1

    sharedEvents    :
      static        : [
        { name : "RemovedFromCollection" }
      ]
      instance      : [
        { name : "RemovedFromCollection" }
      ]
    sharedMethods   :
      instance      : ['sendEmailConfirmation']
      static        : [
        'login','logout','register','usernameAvailable','emailAvailable',
        'changePassword','changeEmail','fetchUser','setDefaultHash','whoami',
        'isRegistrationEnabled','convert','setSSHKeys', 'getSSHKeys',
        'authenticateWithOauth','unregister'
      ]

    schema          :
      username      :
        type        : String
        validate    : require('../name').validateName
        set         : (value)-> value.toLowerCase()
      oldUsername   : String
      uid           :
        type        : Number
        set         : Math.floor
      email         :
        type        : String
        email       : yes
      password      : String
      salt          : String
      blockedUntil  : Date
      status        :
        type        : String
        enum        : [
          'invalid status type', [
            'unconfirmed','confirmed','blocked','deleted'
          ]
        ]
        default     : 'unconfirmed'
      registeredAt  :
        type        : Date
        default     : -> new Date
      lastLoginDate :
        type        : Date
        default     : -> new Date
      emailFrequency: Object
      onlineStatus  :
        actual      :
          type      : String
          enum      : ['invalid status',['online','offline']]
          default   : 'online'
        userPreference:
          type      : String
          # enum      : ['invalid status',['online','offline','away','busy']]

      sshKeys       : [Object]
      foreignAuth            :
        github               :
          foreignId          : String
          username           : String
          token              : String
          firstName          : String
          lastName           : String
          email              : String
        odesk                :
          foreignId          : String
          token              : String
          accessTokenSecret  : String
          requestToken       : String
          requestTokenSecret : String
          profileUrl         : String
        facebook             :
          foreignId          : String
          username           : String
          token              : String
    relationships       :
      ownAccount        :
        targetType      : JAccount
        as              : 'owner'
      leasedAccount     :
        targetType      : JAccount
        as              : 'leasor'
      emailConfirmation :
        targetType      : require '../emailconfirmation'
        as              : 'confirmation'

  sessions  = {}
  users     = {}
  guests    = {}

  @unregister = secure (client, confirmUsername, callback) ->
    {delegate} = client.connection
    if delegate.type is 'unregistered'
      return callback createKodingError "You are not registered!"
    unless confirmUsername is delegate.profile.nickname or
           delegate.can 'administer accounts'
      return callback createKodingError "You must confirm this action!"

    @createGuestUsername (err, username) =>
      return callback err  if err?
      email = "#{username}@koding.com"
      @fetchUser client, (err, user) =>
        return callback err  if err?
        userValues = {
          username
          email
          password        : createId()
          status          : 'deleted'
          registeredAt    : new Date 0
          lastLoginDate   : new Date 0
          onlineStatus    : 'offline'
          emailFrequency  : {}
          sshKeys         : []
          foreignAuth     : {}
        }
        modifier = { $set: userValues, $unset: { oldUsername: 1 }}
        user.update modifier, (err, docs) =>
          return callback err  if err?
          accountValues = {
            'profile.nickname'    : username
            'profile.firstName'   : 'a former'
            'profile.lastName'    : 'koding user'
            'profile.about'       : ''
            'profile.hash'        : getHash createId()
            'profile.avatar'      : ''
            'profile.experience'  : ''
            'profile.experiencePoints': 0
            'profile.lastStatusUpdate': ''
            type                  : 'deleted'
            ircNickame            : ''
            skillTags             : []
            locationTags          : []
            globalFlags           : ['deleted']
            onlineStatus          : 'offline'
          }
          delegate.update $set: accountValues, (err) =>
            return callback err  if err?
            @logout client, callback

  @isRegistrationEnabled =(callback)->
    JRegistrationPreferences = require '../registrationpreferences'
    JRegistrationPreferences.one {}, (err, prefs)->
      callback err? or prefs?.isRegistrationEnabled or no

  @authenticateClient:(clientId, context, callback)->
    JSession.one {clientId}, (err, session)=>
      if err
        callback createKodingError err
      else unless session?
        JSession.createSession (err, session, account)->
          return callback err  if err?
          callback null, account
      else
        {username} = session
        if username?
          JUser.one {username}, (err, user)=>
            if err
              callback createKodingError err
            else unless user?
              @logout clientId, callback
            else
              user.fetchAccount context, (err, account)->
                if err
                  callback createKodingError err
                else
                  #JAccount.emit "AccountAuthenticated", account
                  callback null, account
        else @logout clientId, callback


  getHash =(value)->
    require('crypto').createHash('md5').update(value.toLowerCase()).digest('hex')

  @setDefaultHash =->
    @all {}, (err, users)->
      users.forEach (user)->
        user.fetchOwnAccount (err, account)->
          account.profile.hash = getHash user.email
          account.save (err)-> throw err if err

  @whoami = secure ({connection:{delegate}}, callback)-> callback delegate

  checkBlockedStatus = (user, callback)->
    if user.status is 'blocked'
      if user.blockedUntil and user.blockedUntil > new Date
        toDate = user.blockedUntil.toUTCString()
        message = """
            You cannot login until #{toDate}.
            At least 10 moderators of Koding have decided that your participation is not of acceptable kind.
            That's all I know.
            You can demand further explanation from ban@koding.com. Please allow 1-2 days to receive a reply.
            Your machines might be blocked, all types of activities might be suspended.
            Your data is safe, you can access them when/if ban is lifted.
          """
        callback createKodingError message
      else
        user.unblock callback
    else
      callback null

  @login = secure ({connection}, credentials, callback)->
    {username, password, clientId} = credentials
    constructor = @
    JSession.one {clientId}, (err, session)->
      return callback err  if err
      # temp fix:
      # this broke login, reverted. - SY
      # if not session? or session.username isnt username
      unless session
        return callback createKodingError 'Could not restore your session!'

      bruteForceControlData =
        ip : session.clientIP
        username : username
      # todo add alert support(mail, log etc)
      JLog.checkLoginBruteForce bruteForceControlData, (res)->
        unless res then return callback createKodingError "Your login access is blocked for #{JLog.timeLimit()} minutes."
        JUser.one {username}, (err, user)->
          if err
            JLog.log { type: "login", username: username, success: no }, ->
              callback createKodingError err.message
          else unless user?
            JLog.log { type: "login", username: username, success: no }, ->
              callback createKodingError "Unknown user name"
          else unless user.getAt('password') is hashPassword password, user.getAt('salt')
            JLog.log { type: "login", username: username, success: no }, ->
              callback createKodingError 'Access denied!'
          else
            afterLogin connection, user, clientId, session, callback

  checkUserStatus = (user, callback)->
    if user.status is 'unconfirmed' and KONFIG.emailConfirmationCheckerWorker.enabled
      error = createKodingError "You must confirm your email address to continue using Koding.com"
      error.code = 403
      return callback error
    return callback null


  checkLoginConstraints = (user, account, callback)->
    checkBlockedStatus user, (err)->
      return callback err  if err
      checkUserStatus user, callback

  afterLogin = (connection, user, clientId, session, callback)->
    user.fetchOwnAccount (err, account)->
      if err then return callback err
      checkLoginConstraints user, account, (err)->
        if err then return callback err
        replacementToken = createId()
        session.update {
          $set            :
            username      : user.username
            lastLoginDate : new Date
            clientId      : replacementToken
          $unset:
            guestId       : 1
        }, (err)->
            if err then return callback err
            connection.delegate = account
            JAccount.emit "AccountAuthenticated", account
            # This should be called after login and this
            # is not correct place to do it, FIXME GG
            # p.s. we could do that in workers
            JLog.log { type: "login", username: account.username, success: yes }, ->
            account.updateCounts()
            callback null, {account, replacementToken}

  @logout = secure (client, callback)->
    if 'string' is typeof client
      sessionToken = client
    else
      {sessionToken} = client
      delete client.connection.delegate
      delete client.sessionToken
    JSession.remove { clientId: sessionToken }, callback

  @verifyEnrollmentEligibility = ({email, inviteCode}, callback)->
    JRegistrationPreferences = require '../registrationpreferences'
    JInvitation = require '../invitation'
    JRegistrationPreferences.one {}, (err, prefs)->
      if err
        callback err
      else unless prefs.isRegistrationEnabled
        callback new Error 'Registration is currently disabled!'
      else if inviteCode
        JInvitation.one {
          code: inviteCode
          status: $in : ['active','sent']
        }, (err, invite)->
          if err or !invite?
            callback createKodingError 'Invalid invitation ID!'
          else
            callback null, yes, invite
      else
        callback null, yes

  @addToGroup = (account, slug, email, invite, callback)->
    JGroup.one {slug}, (err, group)->
      if err or not group then callback err
      else
        group.approveMember account, (err)->
          return callback err  if err
          return invite.redeem connection:delegate:account, callback  if invite
          callback null

  @addToGroups = (account, invite, email, callback)->
    @addToGroup account, 'koding', email, invite, (err)=>
      if err then callback err
      else if invite?.group and invite?.group isnt 'koding'
        @addToGroup account, invite.group, email, invite, callback
      else
        callback null

  @createGuestUsername = (callback) ->
    ((require 'koding-counter') {
      db          : @getClient()
      counterName : 'guest'
      offset      : 0
    }).next (err, guestId) ->
      return callback err  if err?
      callback null, "guest-#{guestId}"

  @createTemporaryUser = (callback) ->
    @createGuestUsername (err, username) =>
      return callback err  if err?

      options     =
        username  : username
        email     : "#{username}@koding.com"
        password  : createId()

      @createUser options, (err, user, account) =>
        return callback err  if err?

        @addToGroup account, 'guests', null, null, (err) =>
          return callback err  if err?

          @configureNewAcccount account, user, createId(), callback

  @createUser = (userInfo, callback)->
    { username, email, password, firstName, lastName, foreignAuth,
      silence } = userInfo

    slug =
      slug            : username
      constructorName : 'JUser'
      usedAsPath      : 'username'
      collectionName  : 'jUsers'

    JName.claim username, [slug], 'JUser', (err)=>
      if err then callback err
      else
        salt = createSalt()
        user = new JUser {
          username
          email
          salt
          password: hashPassword(password, salt)
          emailFrequency: {
            global         : on
            daily          : on
            privateMessage : on
            followActions  : off
            comment        : on
            likeActivities : off
            groupInvite    : on
            groupRequest   : on
            groupApproved  : on
          }
        }

        user.foreignAuth = foreignAuth  if foreignAuth

        user.save (err)=>
          if err
            if err.code is 11000
              callback createKodingError "Sorry, \"#{email}\" is already in use!"
            else callback err
          else
            hash = getHash email
            account = new JAccount
              profile: {
                nickname: username
                firstName
                lastName
                hash
              }
            account.save (err)=>
              if err then callback err
              else user.addOwnAccount account, (err) ->
                return callback err  if err
                callback null, user, account

  @configureNewAcccount = (account, user, replacementToken, callback) ->
    JUser.emit 'UserCreated', user
    JAccount.emit "AccountAuthenticated", account
    callback null, {account, replacementToken}

  @fetchUserByProvider = (provider, session, callback)->
    {foreignAuth} = session
    unless foreignAuth
      return callback createKodingError "No foreignAuth:#{provider} info in session"

    query                                      = {}
    query["foreignAuth.#{provider}.foreignId"] = foreignAuth[provider].foreignId

    JUser.one query, callback

  @authenticateWithOauth = secure (client, resp, callback)->
    {isUserLoggedIn, provider} = resp
    {sessionToken} = client
    JSession.one {clientId: sessionToken}, (err, session) =>
      return callback err  if err
      kallback = (err, resp={}) ->
        {account, replacementToken} = resp
        callback err, {
          isNewUser : false
          userInfo  : null
          account
          replacementToken
        }
      @fetchUserByProvider provider, session, (err, user) =>
        return callback createKodingError err.message if err
        if isUserLoggedIn
          if user
            callback createKodingError """
              Account is already linked with another user.
            """
          else
            @fetchUser client, (err, user)=>
              {username} = user
              @copyOauthFromSessionToUser user.username, sessionToken, kallback
        else
<<<<<<< HEAD
          if user
            afterLogin client.connection, user, sessionToken, session, kallback
=======
          if isUserLoggedIn
            if user
              callback createKodingError """
                Account is already linked with another user.
              """
            else
              @fetchUser client, (err, user)=>
                {username} = user
                @persistOauthInfo user.username, sessionToken, kallback
>>>>>>> 91c62b90
          else
            info = session.foreignAuth[provider]
            {username, email, firstName, lastName} = info
            callback null, {
              isNewUser : true,
              userInfo  : {username, email, firstName, lastName}
            }

  @validateAll = (userFormData, callback) =>

    validate = require './validators'

    isError = no
    errors = {}

    queue = Object.keys(userFormData).map (field) => =>
      if field of validate
        validate[field].call this, userFormData, (err) =>
          if err?
            errors[field] = err
            isError = yes
          queue.fin()
      else queue.fin()

    dash queue, -> callback(
      if isError
      then { message: "Errors were encountered during validation", errors }
      else null
    )

  @changePasswordByUsername = (username, password, callback) ->
    salt = createSalt()
    hashedPassword = hashPassword password, salt
    @update { username }, {
      $set: { salt, password: hashedPassword }
    }, callback

  @changeEmailByUsername = (options, callback) ->
    { account, oldUsername, email } = options
    @update { username: oldUsername }, { $set: { email }}, (err, res)=>
      return callback err  if err
      account.profile.hash = getHash email
      account.save (err)-> console.error if err
      callback null

  @changeUsernameByAccount = (options, callback)->
    { account, username, clientId, isRegistration } = options
    account.changeUsername { username, isRegistration }, (err) =>
      return callback err   if err?
      return callback null  unless clientId?
      newToken = createId()
      JSession.one { clientId }, (err, session) =>
        if err?
          return callback createKodingError "Could not update your session"

        if session?
          session.update { $set: { clientId: newToken, username }}, (err) ->
            return callback err  if err?
            callback null, newToken
        else
          callback createKodingError "Session not found!"

  @removeFromGuestsGroup = (account, callback) ->
    JGroup.one { slug: 'guests' }, (err, guestsGroup) ->
      return callback err  if err?
      unless guestsGroup?
        return callback createKodingError "Guests group not found!"
      guestsGroup.removeMember account, callback

  @convert = secure (client, userFormData, callback) ->
    { connection, sessionToken : clientId } = client
    { delegate : account } = connection
    { nickname : oldUsername } = account.profile
    { username, email, password, passwordConfirm, firstName, lastName,
      agree, inviteCode, referrer } = userFormData

    # only unreigstered accounts can be "converted"
    if account.status is "registered"
      return callback createKodingError "This account is already registered."

    if /^guest-/.test username
      return callback createKodingError "Reserved username!"

    newToken  = null
    invite    = null

    queue = [
      =>
        @validateAll userFormData, (err) =>
          return callback err  if err?
          queue.next()
      =>
        @changePasswordByUsername oldUsername, password, (err) =>
          return callback err  if err?
          queue.next()
      =>
        options = { account, oldUsername, email }
        @changeEmailByUsername options, (err) =>
          return callback err  if err?
          queue.next()
      =>
        @persistOauthInfo oldUsername, client.sessionToken, (err)=>
          return callback err  if err
          queue.next()
      =>
        options = { account, username, clientId, isRegistration: yes }
        @changeUsernameByAccount options, (err, newToken_) =>
          return callback err  if err?
          newToken = newToken_
          queue.next()
      =>
        @verifyEnrollmentEligibility {email, inviteCode}, (err, isEligible, invite_) =>
          return callback err  if err
          invite = invite_
          queue.next()
      =>
        @addToGroups account, invite, email, (err) =>
          return callback err  if err?
          queue.next()
      =>
        @removeFromGuestsGroup account, (err) =>
          return callback err  if err?
          queue.next()
      ->
        account.update $set: {
          'profile.firstName' : firstName
          'profile.lastName'  : lastName
          type                : 'registered'
        }, (err) ->
          return callback err  if err?
          queue.next()
      =>
        @sendEmailConfirmationByUsername username, (err) =>
          return console.error err if err
          queue.next()
      ->
        JAccount.emit "AccountRegistered", account, referrer
        queue.next()
      =>
        callback null, newToken
        queue.next()
    ]

    daisy queue

  @removeUnsubscription:({email}, callback)->
    JUnsubscribedMail = require '../unsubscribedmail'
    JUnsubscribedMail.one {email}, (err, unsubscribed)->
      return callback err  if err or not unsubscribed
      unsubscribed.remove callback

  @grantInitialInvitations = (username)->
    JInvitation.grant {'profile.nickname': username}, 3, (err)->
      console.log 'An error granting invitations', err if err

  @fetchUser = secure (client, callback)->
    JSession.one {clientId: client.sessionToken}, (err, session)->
      if err
        callback err
      else
        {username} = session

        if username?
          JUser.one {username}, (err, user)->
            callback null, user
        else
          callback null

  @changePassword = secure (client,password,callback)->
    @fetchUser client, (err,user)->
      user.changePassword password, callback
      email = new JMail {
        email: user.email
        subject : "Your password has changed"
        content : """
Your password has been changed!  If you didn't request this change, please contact support@koding.com immediately!
"""
      }
      email.save()

  @changeEmail = secure (client,options,callback)->

    {email} = options

    @emailAvailable email, (err, res)=>

      if err
        callback createKodingError "Something went wrong please try again!"
      else if res is no
        callback createKodingError "Email is already in use!"
      else
        @fetchUser client, (err,user)->
          account = client.connection.delegate
          user.changeEmail account, options, callback
          email = new JMail {
            email: user.email
            subject : "Your email has changed"
            content : """
    Your email has been changed!  If you didn't request this change, please contact support@koding.com immediately!
    """
          }
          email.save()

  @emailAvailable = (email, callback)->
    @count {email}, (err, count)->
      if err
        callback err
      else if count is 1
        callback null, no
      else
        callback null, yes

  @usernameAvailable = (username, callback)->
    JName = require '../name'

    username += ''
    res =
      kodingUser   : no
      forbidden    : yes

    JName.count { name: username }, (err, count)=>
      if err or username.length < 4 or username.length > 25
        callback err, res
      else
        res.kodingUser = if count is 1 then yes else no
        res.forbidden = if username in @bannedUserList then yes else no
        callback null, res

  fetchContextualAccount:(context, rest..., callback)->
    # Relationship.one {
    #   as          : 'owner'
    #   sourceId    : @getId()
    #   targetName  : 'JAccount'
    #   'data.context': context
    # }, (err, account)=>
    #   if err
    #     callback err
    #   else if account?
    #     callback null, account
    #   else
    #     @fetchOwnAccount rest..., callback

  fetchAccount:(context, rest...)->
    @fetchOwnAccount rest...
    # if context is 'koding' then @fetchOwnAccount rest...
    # else @fetchContextualAccount context, rest...

  changePassword:(newPassword, callback)->
    salt = createSalt()
    @update $set: {
      salt
      password: hashPassword(newPassword, salt)
    }, callback

  changeEmail:(account, options, callback)->

    JVerificationToken = require '../verificationtoken'

    {email, pin} = options

    if not pin
      options =
        action    : "update-email"
        user      : @
        email     : email

      JVerificationToken.requestNewPin options, callback

    else
      options =
        action    : "update-email"
        username  : @getAt 'username'
        email     : email
        pin       : pin

      JVerificationToken.confirmByPin options, (err, confirmed)=>

        if err then callback err
        else if confirmed
          @update $set: {email}, (err, res)=>
            if err
              callback err
            else
              account.profile.hash = getHash email
              account.save (err)-> throw err if err
              callback null
        else
          callback createKodingError 'PIN is not confirmed.'

  fetchHomepageView:(account, callback)->
    @fetchAccount 'koding', (err, account)->
      if err then callback err
      else account.fetchHomepageView account, callback

  sendEmailConfirmation:(callback=->)->
    JEmailConfirmation = require '../emailconfirmation'
    JEmailConfirmation.createAndSendEmail @, callback

  confirmEmail: (callback)->
    @update {$set: status: 'confirmed'}, (err, res)=>
      return callback err if err
      JUser.emit "EmailConfirmed", @
      return callback null

  block:(blockedUntil, callback)->
    unless blockedUntil then return callback createKodingError "Blocking date is not defined"
    @update
      $set:
        status: 'blocked',
        blockedUntil : blockedUntil
    , (err) =>
        return callback err if err
        JUser.emit "UserBlocked", @
        return callback err

  unblock:(callback)->
    @update
      $set            :
        status        : 'unconfirmed',
        blockedUntil  : new Date()
    , (err) =>
      return callback err if err

      JUser.emit "UserUnblocked", @
      return callback err

  @persistOauthInfo: (username, clientId, callback)->
    @extractOauthFromSession clientId, (err, foreignAuthInfo, session)=>
      return callback err  if err
      @saveOauthToUser foreignAuthInfo, username, (err)=>
        return callback err  if err
        @clearOauthFromSession session, (err)=>
          return callback err  if err
          @copyPublicOauthToAccount username, foreignAuthInfo, callback

  @extractOauthFromSession: (clientId, callback)->
    JSession.one {clientId: clientId}, (err, session)->
      return callback err  if err

      {foreignAuth, foreignAuthType} = session
      if foreignAuth and foreignAuthType
        callback null, {foreignAuth, foreignAuthType}, session
      else
        callback() # WARNING: don't assume it's an error if there's no foreignAuth

  @saveOauthToUser: ({foreignAuth, foreignAuthType}, username, callback)->
    query = {}
    query["foreignAuth.#{foreignAuthType}"] = foreignAuth[foreignAuthType]

    @update {username}, $set: query, callback

  @clearOauthFromSession: (session, callback)->
    session.update $unset: {foreignAuth: "", foreignAuthType:""}, callback

  @copyPublicOauthToAccount: (username, {foreignAuth, foreignAuthType}, callback)->
    JAccount.one {"profile.nickname":username}, (err, account)->
      return callback err  if err

      name    = "ext|profile|#{foreignAuthType}"
      content = foreignAuth[foreignAuthType].profile
      account._store {name, content}, callback

  @setSSHKeys: secure (client, sshKeys, callback)->
    @fetchUser client, (err,user)->
      user.sshKeys = sshKeys
      user.save callback

  @getSSHKeys: secure (client, callback)->
    @fetchUser client, (err,user)->
      callback user.sshKeys or []

  @sendEmailConfirmationByUsername:(username, callback)->
    @one {username}, (err, user)->
      return callback err  if err
      user.sendEmailConfirmation callback<|MERGE_RESOLUTION|>--- conflicted
+++ resolved
@@ -500,22 +500,9 @@
           else
             @fetchUser client, (err, user)=>
               {username} = user
-              @copyOauthFromSessionToUser user.username, sessionToken, kallback
-        else
-<<<<<<< HEAD
+              @persistOauthInfo user.username, sessionToken, kallback
           if user
             afterLogin client.connection, user, sessionToken, session, kallback
-=======
-          if isUserLoggedIn
-            if user
-              callback createKodingError """
-                Account is already linked with another user.
-              """
-            else
-              @fetchUser client, (err, user)=>
-                {username} = user
-                @persistOauthInfo user.username, sessionToken, kallback
->>>>>>> 91c62b90
           else
             info = session.foreignAuth[provider]
             {username, email, firstName, lastName} = info
