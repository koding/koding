
jraphical = require 'jraphical'

module.exports = class JTag extends jraphical.Module

  {Relationship} = jraphical

  @trait __dirname, '../traits/followable'
  @trait __dirname, '../traits/filterable'
  @trait __dirname, '../traits/taggable'

  {ObjectId, ObjectRef, Inflector, secure, daisy, race} = require 'bongo'

  @share()

  @set
    emitFollowingActivities : yes # create buckets for follower / followees
    indexes         :
      slug          : 'unique'
    sharedMethods   :
      instance      : [
        'modify','follow', 'unfollow', 'fetchFollowersWithRelationship'
        'fetchFollowingWithRelationship','fetchContents','fetchContentTeasers',
        'delete'
        ]
      static        : [
        "one","on","some","all","create",
        'someWithRelationship','byRelevance'#,'markFollowing'
        ]
    schema          :
      title         :
        type        : String
        set         : (value)-> value.trim()
        required    : yes
      slug          :
        type        : String
        default     : (value)-> Inflector.slugify @title.trim().toLowerCase()
        validate    : [
          'invalid tag name'
          (value)->
            0 < value.length <= 256 and /^(?:\d|\w|\-|\+|\#|\.| [^ ])*$/.test(value)
        ]
      body          : String
      counts        :
        followers   :
          type      : Number
          default   : 0
        following   :
          type      : Number
          default   : 0
        tagged      :
          type      : Number
          default   : 0
      synonyms      : [String]
      # owner         : ObjectId
    relationships   :->
      JAccount = require './account'
      creator       :
        targetType  : JAccount
      activity      :
        targetType  : "CActivity"
        as          : 'follower'
      follower      :
        targetType  : "JAccount"
        as          : 'follower'
      content       :
<<<<<<< HEAD
        targetType  : [JCodeSnip, JApp, JStatusUpdate, JAccount, JOpinion, JDiscussion]
=======
        targetType  : [
          "JCodeSnip", "JApp", "JStatusUpdate"
          "JAccount", "JOpinion", "JDiscussion"
        ]
>>>>>>> 606ec7d2
        as          : 'post'
      # content       :
      #   targetType  : [JCodeSnip, JAccount]
      #   as          : 'content'

  modify: secure (client, formData, callback)->
    {delegate} = client.connection
    if delegate.checkFlag 'super-admin'
      modifiedTag = {slug: formData.slug.trim(), _id: $ne: @getId()}
      JTag.one modifiedTag, (err, tag)=>
        if tag
          callback new KodingError "Slug already exists!"
        else
          @update $set: formData, callback
    else
      callback new KodingError "Access denied"

  fetchContentTeasers:->
    [args..., callback] = arguments
    @fetchContents args..., (err, contents)->
      if err then callback err
      else if contents.length is 0 then callback null, []
      else
        teasers = []
        collectTeasers = race (i, root, fin)->
          root.fetchTeaser (err, teaser)->
            if err then callback err
            else
              teasers[i] = teaser
              fin()
        , -> callback null, teasers
        collectTeasers node for node in contents

  @handleFreetags = secure (client, tagRefs, callbackForEach=->)->
    existingTagIds = []
    daisy queue = [
      ->
        fin =(i)-> if i is tagRefs.length-1 then queue.next()
        tagRefs.forEach (tagRef, i)->
          if tagRef?.$suggest?
            newTag = {title: tagRef.$suggest.trim()}
            JTag.one newTag, (err, tag)->
              if err
                callbackForEach err
              else if tag?
                callbackForEach null, tag
                fin i
              else
                JTag.create client, newTag, (err, tag)->
                  if err
                    callbackForEach err
                  else
                    tagRefs[i] = ObjectRef(tag).data
                    callbackForEach null, tag
                    fin i
          else
            existingTagIds.push ObjectId tagRef.id
            fin i
      ->
        JTag.all (_id: $in: existingTagIds), (err, existingTags)->
          if err
            callbackForEach err
          else
            callbackForEach null, tag for tag in existingTags
    ]

  @create = secure (client, data, callback)->
    {delegate} = client.connection
    tag = new @ data
    tag.save (err)->
      if err
        callback err
      else
        tag.addCreator delegate, (err)->
          if err
            callback err
          else
            callback null, tag

  @findSuggestions = (seed, options, callback)->
    {limit, blacklist, skip}  = options

    @some {
      title   : seed
      _id     :
        $nin  : blacklist
    },{
      skip
      limit
      sort    : 'title' : 1
    }, callback

  delete: secure (client, callback)->
    {delegate} = client.connection
    delegate.fetchRole client, (err, role)=>
      if err
        callback err
      else unless role is 'super-admin'
        callback new KodingError 'Access denied!'
      else
        tagId = @getId()
        @fetchContents (err, contents)=>
          if err
            callback err
          else
            Relationship.remove {
              $or: [{
                targetId  : tagId
                as        : 'tag'
              },{
                sourceId  : tagId
                as        : 'post'
              }]
            }, (err)=>
              if err
                callback err
              else
                @remove (err)=>
                  if err
                    callback err
                  else
                    @emit 'TagIsDeleted', yes
                    callback null
                    contents.forEach (content)->
                      content.flushSnapshot tagId, (err)->
                        if err then console.log err

#
# class JLicense extends JTag
#
#   @share()
#
#   @set
#     encapsulatedBy  : JTag
#     schema          : JTag.schema
#
# class JSkill extends JTag
#
#   @share()
#
#   @set
#     encapsulatedBy  : JTag
#     schema          : JTag.schema
#
#<|MERGE_RESOLUTION|>--- conflicted
+++ resolved
@@ -64,14 +64,10 @@
         targetType  : "JAccount"
         as          : 'follower'
       content       :
-<<<<<<< HEAD
-        targetType  : [JCodeSnip, JApp, JStatusUpdate, JAccount, JOpinion, JDiscussion]
-=======
         targetType  : [
           "JCodeSnip", "JApp", "JStatusUpdate"
           "JAccount", "JOpinion", "JDiscussion"
         ]
->>>>>>> 606ec7d2
         as          : 'post'
       # content       :
       #   targetType  : [JCodeSnip, JAccount]
