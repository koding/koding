{argv}   = require 'optimist'
KONFIG = require('koding-config-manager').load("main.#{argv.c}")

request        = require 'request'
_ = require "underscore"

getNextApiURL = (callback)->
  return callback null, KONFIG.socialapi.proxyUrl

wrapCallback = (callback)->
  (err, response, body) ->
    if err
      if err.code is "ECONNREFUSED"
        return callback {message: "Social API is currently under maintenance"}
      return callback err

    if response.statusCode >= 400
      return callback body
    else
      return callback null, body

<<<<<<< HEAD
createAccount = (id, callback)->
  return callback {message:"Accont id is not valid"} unless id
  url = "/account"
  post url, {oldId: id}, callback
=======
createAccount = ({id, nickname}, callback)->
  if not id or not nickname
    return callback {message:"Request is not valid for creating account"}
  url = "/account"
  post url, {oldId: id, nick: nickname}, callback
>>>>>>> ba61623b

createChannel = (data, callback)->
  unless data.name or data.creatorId
    return callback { message: "Request is not valid for creating channel"}
  url = "/channel"
  post url, data, callback

fetchChannelActivities = (data, callback)->
  if not data.channelId or not data.accountId
    return callback { message: "Request is not valid for fetching activities"}
  url = "/channel/#{data.channelId}/history"
  get url, data, callback

<<<<<<< HEAD
  url = "/channel/#{data.channelId}/history"
=======
fetchActivityCount = (data, callback)->
  if not data.channelId
    return callback {message: "Request is not valid for fetching activity count"}

  url = "/channel/#{data.channelId}/history/count"
>>>>>>> ba61623b
  get url, data, callback

fetchGroupChannels = (data, callback)->
  if not data.groupName or not data.accountId
    return callback { message: "Request is not valid for fetching channel"}

  url = "/channel"
  get url, data, callback

fetchMessage = (data, callback)->
  if not data.id
    return callback { message: "Message id is not set"}

  url = "/message/#{data.id}"
  get url, data, callback

postToChannel = (data, callback)->
  if not data.channelId or not data.accountId or not data.body
    return callback { message: "Request is not valid for posting message"}

  url = "/channel/#{data.channelId}/message"
<<<<<<< HEAD
  post url, data, callback


updateLastSeenTime = (data, callback)->
  unless data.channelId and data.accountId
    return callback {message: "Request is not valid"}

  url = "/channel/#{data.channelId}/participant/#{data.accountId}/presence"
=======
>>>>>>> ba61623b
  post url, data, callback

editMessage = (data, callback)->
  if not data.body or not data.id
    return callback { message: "Request is not valid for editing a message"}

  url = "/message/#{data.id}"
  post url, data, callback

deleteMessage = (data, callback)->
  unless data.id
    return callback { message: "Request is not valid for deleting message"}
  url =  "/message/#{data.id}"
  deleteReq url, callback

likeMessage = (data, callback)->
  unless data.id
    return callback { message: "Request is not valid for liking a message"}

  url = "/message/#{data.id}/interaction/like/add"
  delete data.id
  post url, data, callback

unlikeMessage = (data, callback)->
  unless data.id
    return callback { message: "Request is not valid for unliking a message"}

  url = "/message/#{data.id}/interaction/like/delete"
  delete data.id
  post url, data, callback

listLikers = (data, callback)->
  unless data.id
    return callback { message: "Request is not valid for listing actors" }

  url = "/message/#{data.id}/interaction/like"
  delete data.id
  get url, data, callback

addReply = (data, callback)->
  if not data.accountId or not data.body or not data.messageId
    return callback { message: "Request is not valid for adding a reply"}

  url = "/message/#{data.messageId}/reply"
  post url, data, callback

listReplies = (data, callback)->
  unless data.messageId
    return callback { message: "Request is not valid for adding a reply"}

  url = "/message/#{data.messageId}/reply"
  get url, data, callback

fetchPopularTopics = (data, callback)->
  if not data.groupName or not data.type
<<<<<<< HEAD
    return callback {message: "Request is not valid for listing popular topics"}

  url = "/popular/topics/#{data.type}"
  get url, data, callback

fetchPopularPosts = (data, callback)->
  if not data.groupName or not data.type or not data.channelName
    return callback {message: "Request is not valid for listing popular topics"}

=======
    return callback {message: "Request is not valid for listing popular topics"}

  url = "/popular/topics/#{data.type}"
  get url, data, callback

fetchPopularPosts = (data, callback)->
  if not data.groupName or not data.type or not data.channelName
    return callback {message: "Request is not valid for listing popular topics"}

>>>>>>> ba61623b
  url = "/popular/posts/#{data.channelName}/#{data.type}"
  get url, data, callback

fetchPinnedMessages = (data, callback)->
  url = "/activity/pin/list"
  get url, data, callback

pinMessage = (data, callback)->
  if not data.accountId or not data.messageId or not data.groupName
    return callback { message: "Request is not valid"}

  url = "/activity/pin/add"
  post url, data, callback

unpinMessage = (data, callback)->
  if not data.accountId or not data.messageId or not data.groupName
    return callback { message: "Request is not valid"}

  url = "/activity/pin/remove"
<<<<<<< HEAD
  post url, data, callback

glancePinnedPost = (data, callback)->
  if not data.accountId or not data.messageId or not data.groupName
    return callback { message: "Request is not valid"}

  url = "/activity/pin/glance"
=======
>>>>>>> ba61623b
  post url, data, callback

glancePinnedPost = (data, callback)->
  if not data.accountId or not data.messageId or not data.groupName
    return callback { message: "Request is not valid"}

<<<<<<< HEAD
  url = "/channel/#{data.channelId}/\
        participant/#{data.accountId}/add"
=======
  url = "/activity/pin/glance"
>>>>>>> ba61623b
  post url, data, callback

listParticipants = (data, callback)->
  return callback { message: "Request is not valid" } unless data.channelId
  url = "/channel/#{data.channelId}/participants"
  get url, data, callback

<<<<<<< HEAD
  url = "/channel/#{data.channelId}/\
        participant/#{data.accountId}/delete"
  post url, data, callback
=======
addParticipants = (data, callback)->
  url = "/channel/#{data.channelId}/participants/add"
  doChannelParticipantOperation data, url, callback

removeParticipants = (data, callback)->
  url = "/channel/#{data.channelId}/participants/remove"
  doChannelParticipantOperation data, url, callback

doChannelParticipantOperation = (data, url, callback)->
  return callback { message: "Request is not valid" } unless data.channelId

  # if accountIds is not set and also accountId is not set
  # return error
  if not data.accountIds
    return callback { message: "Request is not valid" } if not data.accountId
    data.accountIds = [data.accountId]
>>>>>>> ba61623b

  # make the object according to channel participant data
  req = ({accountId} for accountId in data.accountIds)

  url = "#{url}?accountId=#{data.accountId}"
  post url, req, callback

updateLastSeenTime = (data, callback)->
  unless data.channelId and data.accountId
    return callback {message: "Request is not valid"}

  url = "/channel/#{data.channelId}/participant/#{data.accountId}/presence"
  post url, data, callback

fetchFollowedChannels = (data, callback)->
  if not data.accountId or not data.groupName
    return callback { message: "Request is not valid"}

  url = "/account/#{data.accountId}/channels"
  get url, data, callback

sendPrivateMessage = (data, callback)->
<<<<<<< HEAD
=======
  if not data.body or not data.recipients or data.recipients.length < 1
    return callback { message: "Request is not valid"}

>>>>>>> ba61623b
  url = "/privatemessage/send"
  post url, data, callback

fetchPrivateMessages = (data, callback)->
  url = "/privatemessage/list"
  get url, data, callback

listNotifications = (data, callback)->
  if not data.accountId # or not data.groupName
    return callback {message: "Request is not valid"}

  url = "/notification/#{data.accountId}"
  get url, data, callback

glanceNotifications = (accountId, callback)->
  if not accountId
    return callback {message: "Request is not valid"}

  url = "/notification/glance"
  post url, {accountId}, callback

followUser = (data, callback)->
  followHelper data, followTopic, callback

unfollowUser = (data, callback)->
  followHelper data, unfollowTopic, callback

followHelper = (data, followFn, callback) ->
  unless data.accountId and data.creatorId
    return callback {message: "Request is not valid"}

  data.typeConstant = "followers"
  data.name = "FollowersChannelAccount-#{data.creatorId}"

  createChannel data, (err, socialApiChannel) =>
    return callback err  if err
    data.channelId = socialApiChannel.id
    followFn data, callback

createGroupNotification = (data, callback)->
  unless data.admins?.length and data.actorId and data.name
    return callback {message: "Request is not valid"}

  url = "/notification/group"
  post url, data, callback

searchTopics = (data, callback)->
  if not data.name
    return callback { message: "Name should be set for topic search"}
  url = "/channel/search"
  get url, data, callback

fetchProfileFeed = (data, callback)->
  if not data.targetId
    return callback { message: "targetId should be set"}
  url = "/account/#{data.targetId}/posts"
  get url, data, callback

messageById = (data, callback)->
  if not data.id
    return callback { message: "id should be set"}
  url = "/message/#{data.id}"
<<<<<<< HEAD
  get url, data, callback

channelById = (data, callback)->
  if not data.id
    return callback { message: "id should be set"}
  url = "/channel/#{data.id}"
  get url, data, callback

channelByName = (data, callback)->
  if not data.name
    return callback { message: "name should be set"}
  url = "/channel/name/#{data.name}"
  get url, data, callback

checkChannelParticipation = (data, callback)->
  if not data.name or not data.type
    return callback { message: "request is not valid" }

  url = "/channel/checkparticipation"
=======
  # accountId is appended in doRequest.
  delete data.accountId
  get url, data, callback

messageBySlug = (data, callback)->
  if not data.slug
    return callback { message: "slug should be set"}
  url = "/message/slug/#{data.slug}"
>>>>>>> ba61623b
  get url, data, callback

channelById = (data, callback)->
  if not data.id
    return callback { message: "id should be set"}
  url = "/channel/#{data.id}"
  get url, data, callback

channelByName = (data, callback)->
  if not data.name
    return callback { message: "name should be set"}
  url = "/channel/name/#{data.name}"
  get url, data, callback

checkChannelParticipation = (data, callback)->
  if not data.name or not data.type
    return callback { message: "request is not valid" }

  url = "/channel/checkparticipation"
  get url, data, callback

markAsTroll = (data, callback)->
  unless data.accountId
    return callback {message: "Request is not valid"}

  url = "/trollmode/#{data.accountId}"
  post url, data, callback

unmarkAsTroll = (data, callback)->
  unless data.accountId
    return callback {message: "Request is not valid"}

  url = "/trollmode/#{data.accountId}"
  deleteReq url, callback

getSiteMap = (data, callback)->
  url = data.name
  getXml url, {}, callback

post = (url, data, callback)->
  getNextApiURL (err, apiurl)->
    return callback err if err
    request
      url    : "#{apiurl}#{url}"
      json   : true
      body   : data
      method : 'POST'
    , wrapCallback callback

deleteReq = (url, callback)->
  getNextApiURL (err, apiurl)->
    return callback err if err

    request
      url    : "#{apiurl}#{url}"
      json   : true
      method : 'DELETE'
    , wrapCallback callback
<<<<<<< HEAD
=======

getXml = (url, data, callback)->
  getNextApiURL (err, apiurl)->
    return callback err if err
    request
      url    : "#{apiurl}#{url}"
      method : 'GET'
    , wrapCallback callback
>>>>>>> ba61623b

get = (url, data, callback)->
  getNextApiURL (err, apiurl)->
    return callback err if err
    request
      url    : "#{apiurl}#{url}"
      qs     : data
      json   : true
      method : 'GET'
    , wrapCallback callback

module.exports = {
<<<<<<< HEAD
=======
  unmarkAsTroll
  markAsTroll
  messageBySlug
>>>>>>> ba61623b
  checkChannelParticipation
  messageById
  channelById
  channelByName
  glancePinnedPost
  updateLastSeenTime
  fetchProfileFeed
  searchTopics
  fetchPrivateMessages
  sendPrivateMessage
  fetchFollowedChannels
  listParticipants
  addParticipants
  removeParticipants
  fetchPinnedMessages
  pinMessage
  unpinMessage
  fetchPopularPosts
  fetchPopularTopics
  addReply
  listReplies
  unlikeMessage
  likeMessage
  listLikers
  deleteMessage
  editMessage
  postToChannel
  createAccount
  createChannel
  fetchMessage
  fetchChannelActivities
  fetchActivityCount
  fetchGroupChannels
  listNotifications
  glanceNotifications
  followUser
  unfollowUser
  createGroupNotification
<<<<<<< HEAD
=======
  getSiteMap
>>>>>>> ba61623b
}<|MERGE_RESOLUTION|>--- conflicted
+++ resolved
@@ -19,18 +19,11 @@
     else
       return callback null, body
 
-<<<<<<< HEAD
-createAccount = (id, callback)->
-  return callback {message:"Accont id is not valid"} unless id
-  url = "/account"
-  post url, {oldId: id}, callback
-=======
 createAccount = ({id, nickname}, callback)->
   if not id or not nickname
     return callback {message:"Request is not valid for creating account"}
   url = "/account"
   post url, {oldId: id, nick: nickname}, callback
->>>>>>> ba61623b
 
 createChannel = (data, callback)->
   unless data.name or data.creatorId
@@ -44,15 +37,11 @@
   url = "/channel/#{data.channelId}/history"
   get url, data, callback
 
-<<<<<<< HEAD
-  url = "/channel/#{data.channelId}/history"
-=======
 fetchActivityCount = (data, callback)->
   if not data.channelId
     return callback {message: "Request is not valid for fetching activity count"}
 
   url = "/channel/#{data.channelId}/history/count"
->>>>>>> ba61623b
   get url, data, callback
 
 fetchGroupChannels = (data, callback)->
@@ -74,17 +63,6 @@
     return callback { message: "Request is not valid for posting message"}
 
   url = "/channel/#{data.channelId}/message"
-<<<<<<< HEAD
-  post url, data, callback
-
-
-updateLastSeenTime = (data, callback)->
-  unless data.channelId and data.accountId
-    return callback {message: "Request is not valid"}
-
-  url = "/channel/#{data.channelId}/participant/#{data.accountId}/presence"
-=======
->>>>>>> ba61623b
   post url, data, callback
 
 editMessage = (data, callback)->
@@ -140,7 +118,6 @@
 
 fetchPopularTopics = (data, callback)->
   if not data.groupName or not data.type
-<<<<<<< HEAD
     return callback {message: "Request is not valid for listing popular topics"}
 
   url = "/popular/topics/#{data.type}"
@@ -150,17 +127,6 @@
   if not data.groupName or not data.type or not data.channelName
     return callback {message: "Request is not valid for listing popular topics"}
 
-=======
-    return callback {message: "Request is not valid for listing popular topics"}
-
-  url = "/popular/topics/#{data.type}"
-  get url, data, callback
-
-fetchPopularPosts = (data, callback)->
-  if not data.groupName or not data.type or not data.channelName
-    return callback {message: "Request is not valid for listing popular topics"}
-
->>>>>>> ba61623b
   url = "/popular/posts/#{data.channelName}/#{data.type}"
   get url, data, callback
 
@@ -180,7 +146,6 @@
     return callback { message: "Request is not valid"}
 
   url = "/activity/pin/remove"
-<<<<<<< HEAD
   post url, data, callback
 
 glancePinnedPost = (data, callback)->
@@ -188,20 +153,6 @@
     return callback { message: "Request is not valid"}
 
   url = "/activity/pin/glance"
-=======
->>>>>>> ba61623b
-  post url, data, callback
-
-glancePinnedPost = (data, callback)->
-  if not data.accountId or not data.messageId or not data.groupName
-    return callback { message: "Request is not valid"}
-
-<<<<<<< HEAD
-  url = "/channel/#{data.channelId}/\
-        participant/#{data.accountId}/add"
-=======
-  url = "/activity/pin/glance"
->>>>>>> ba61623b
   post url, data, callback
 
 listParticipants = (data, callback)->
@@ -209,11 +160,6 @@
   url = "/channel/#{data.channelId}/participants"
   get url, data, callback
 
-<<<<<<< HEAD
-  url = "/channel/#{data.channelId}/\
-        participant/#{data.accountId}/delete"
-  post url, data, callback
-=======
 addParticipants = (data, callback)->
   url = "/channel/#{data.channelId}/participants/add"
   doChannelParticipantOperation data, url, callback
@@ -230,7 +176,6 @@
   if not data.accountIds
     return callback { message: "Request is not valid" } if not data.accountId
     data.accountIds = [data.accountId]
->>>>>>> ba61623b
 
   # make the object according to channel participant data
   req = ({accountId} for accountId in data.accountIds)
@@ -253,12 +198,9 @@
   get url, data, callback
 
 sendPrivateMessage = (data, callback)->
-<<<<<<< HEAD
-=======
   if not data.body or not data.recipients or data.recipients.length < 1
     return callback { message: "Request is not valid"}
 
->>>>>>> ba61623b
   url = "/privatemessage/send"
   post url, data, callback
 
@@ -321,27 +263,6 @@
   if not data.id
     return callback { message: "id should be set"}
   url = "/message/#{data.id}"
-<<<<<<< HEAD
-  get url, data, callback
-
-channelById = (data, callback)->
-  if not data.id
-    return callback { message: "id should be set"}
-  url = "/channel/#{data.id}"
-  get url, data, callback
-
-channelByName = (data, callback)->
-  if not data.name
-    return callback { message: "name should be set"}
-  url = "/channel/name/#{data.name}"
-  get url, data, callback
-
-checkChannelParticipation = (data, callback)->
-  if not data.name or not data.type
-    return callback { message: "request is not valid" }
-
-  url = "/channel/checkparticipation"
-=======
   # accountId is appended in doRequest.
   delete data.accountId
   get url, data, callback
@@ -350,7 +271,6 @@
   if not data.slug
     return callback { message: "slug should be set"}
   url = "/message/slug/#{data.slug}"
->>>>>>> ba61623b
   get url, data, callback
 
 channelById = (data, callback)->
@@ -409,8 +329,6 @@
       json   : true
       method : 'DELETE'
     , wrapCallback callback
-<<<<<<< HEAD
-=======
 
 getXml = (url, data, callback)->
   getNextApiURL (err, apiurl)->
@@ -419,7 +337,6 @@
       url    : "#{apiurl}#{url}"
       method : 'GET'
     , wrapCallback callback
->>>>>>> ba61623b
 
 get = (url, data, callback)->
   getNextApiURL (err, apiurl)->
@@ -432,12 +349,9 @@
     , wrapCallback callback
 
 module.exports = {
-<<<<<<< HEAD
-=======
   unmarkAsTroll
   markAsTroll
   messageBySlug
->>>>>>> ba61623b
   checkChannelParticipation
   messageById
   channelById
@@ -476,8 +390,5 @@
   followUser
   unfollowUser
   createGroupNotification
-<<<<<<< HEAD
-=======
   getSiteMap
->>>>>>> ba61623b
 }