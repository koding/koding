Bongo          = require "bongo"
{Relationship} = require "jraphical"
request        = require 'request'

{secure, daisy, dash, signature, Base} = Bongo
{throttle} = require 'underscore'


module.exports = class SocialChannel extends Base
  @share()

  @set
    sharedMethods :
      static      :
        byId              :
          (signature Object, Function)
        byName            :
          (signature Object, Function)
        fetchActivities   :
          (signature Object, Function)
        fetchChannels     :
          (signature Object, Function)
        fetchParticipants :
          (signature Object, Function)
        fetchPopularTopics:
          (signature Object, Function)
        fetchPopularPosts:
          (signature Object, Function)
        fetchPinnedMessages:
          (signature Object, Function)
        pinMessage    :
          (signature Object, Function)
        unpinMessage  :
          (signature Object, Function)
        follow:
          (signature Object, Function)
        unfollow:
          (signature Object, Function)
        fetchFollowedChannels:
          (signature Object, Function)
        searchTopics:
          (signature Object, Function)

        fetchProfileFeed:
          (signature Object, Function)
        updateLastSeenTime:
          (signature Object, Function)
        glancePinnedPost:
          (signature Object, Function)

    schema             :
      id               : Number
      name             : String
      creatorId        : Number
      groupName        : String
      purpose          : String
      secretKey        : String
      typeConstant     : String
      privacyConstant  : String
      createdAt        : Date
      updatedAt        : Date
    sharedEvents    :
      static        : [
        { name: 'broadcast' }
      ]

  JAccount = require '../account'

  Validators = require '../group/validators'
  {permit}   = require '../group/permissionset'

  { fetchGroup, secureRequest,
    doRequest, permittedRequest,
    ensureGroupChannel, fetchGroup } = require "./helper"

  @generateChannelName = ({groupSlug, apiChannelType, apiChannelName})->
    return "socialapi-\
    group-#{groupSlug}-\
    type-#{apiChannelType}-\
    name-#{apiChannelName}"

  @fetchSecretChannelName =(options, callback)->
    {groupSlug, apiChannelType, apiChannelName} = options
    name = @generateChannelName options
    JName = require '../name'
    JName.fetchSecretName name, (err, secretName, oldSecretName)->
      # just to know, how many parameters does this function return
      # callback err, secretName, oldSecretName
      if err then callback err
      else callback null, "socialapi.channelsecret.#{secretName}",
        if oldSecretName then "socialapi.channelsecret.#{oldSecretName}"

  @cycleChannel =do->
    cycleChannel = (options, callback=->)->
      JName = require '../name'
      name = @generateChannelName options
      JName.cycleSecretName name, (err, oldSecretName, newSecretName)=>
        return callback err if err
        routingKey = "socialapi.channelsecret.#{oldSecretName}.cycleChannel"
        @emit 'broadcast', routingKey, null
        return callback null
    return throttle cycleChannel, 5000

  cycleChannel:(callback)->
    options =
      groupSlug     : @groupName
      apiChannelType: @typeConstant
      apiChannelName: @name

    @constructor.cycleChannel options, callback

<<<<<<< HEAD
=======
  # byId - fetch channel by id
  @byId = secureRequest
    fnName  : 'channelById'
    validate: ["id"]

  # byName - fetch channel by name
  @byName = secureRequest
    fnName  : 'channelByName'
    validate: ["name"]

>>>>>>> a5e81d1a
  # searchTopics - search topics for autocompletion
  @searchTopics          = secureRequest fnName: 'searchTopics'

  # fetchProfileFeed - lists all activities of an account
  # within a specified group
  @fetchProfileFeed      = secureRequest fnName: 'fetchProfileFeed'

  # fetchPopularTopics - lists group specific popular topics
  # it can be daily, weekly, monthly
  @fetchPopularTopics    = secureRequest fnName: 'fetchPopularTopics'

  # fetchPopularPosts -  lists group specific popular posts
  # it can be daily, weekly, monthly
  @fetchPopularPosts     = secureRequest fnName: 'fetchPopularPosts'

  # fetchChannels - lists group's topic channels
  @fetchChannels         = secureRequest fnName: 'fetchGroupChannels'

  # fetchFollowedChannels - lists followed channels(topics) of an account
  @fetchFollowedChannels = secureRequest fnName: 'fetchFollowedChannels'

  # follow - endpoint for users to follow topics
  @follow = secureRequest
    fnName  : 'followTopic'
    validate: ["channelId"]

  # unfollow - endpoint for users to give up following a channel
  @unfollow = secureRequest
    fnName  : 'unfollowTopic'
    validate: ["channelId"]

  # updateLastSeenTime - updates user's channel presence data
  @updateLastSeenTime = secureRequest
    fnName  : 'updateLastSeenTime'
    validate: ["channelId"]

  # glancePinnedPost - updates user's lastSeenDate for pinned posts
  @glancePinnedPost = secureRequest
    fnName  : 'glancePinnedPost'
    validate: ["messageId"]

  # fetchPinnedMessages - fetch user's pinned messages
  @fetchPinnedMessages = permittedRequest
    permissionName: 'pin posts'
    fnName        : 'fetchPinnedMessages'

  # pinMessage - pin a message for future referance
  @pinMessage = permittedRequest
    permissionName: 'pin posts'
    fnName        : 'pinMessage'
    validate      : ['messageId']

  # unpinMessage - remove a pinned message from followed posts
  @unpinMessage = permittedRequest
    permissionName: 'pin posts'
    fnName        : 'unpinMessage'
    validate      : ['messageId']

  # fetchActivities - fetch activities of a channel
  @fetchActivities = secure (client, options, callback)->
    options.channelId = options.id
    doRequest 'fetchChannelActivities', client, options, callback

  # fetchGroupActivities - fetch public activities of a group
  @fetchGroupActivities = secure (client, options, callback)->
    ensureGroupChannel client, (err, socialApiChannelId)->
      return callback err if err
      return callback { message: "Channel Id is not set" } unless socialApiChannelId

      options.id = socialApiChannelId
      SocialChannel.fetchActivities client, options, callback

  # followUser - a user follows a user
  @followUser = secure (client, options, callback)->
    {connection:{delegate}} = client
    return callback {message: "Access denied"}  if delegate.type isnt 'registered'
    unless options.followee
      return callback {message: "Followee is not set"}

    delegate.createSocialApiId (err, actorId) ->
      return callback err  if err
      options.followee.createSocialApiId (err, targetId) ->
        return callback err  if err
        {followUser, unfollowUser} = require './requests'
        data =
          accountId   : actorId
          creatorId   : targetId
        method = if options.unfollow then unfollowUser else followUser
        method data, callback<|MERGE_RESOLUTION|>--- conflicted
+++ resolved
@@ -109,8 +109,6 @@
 
     @constructor.cycleChannel options, callback
 
-<<<<<<< HEAD
-=======
   # byId - fetch channel by id
   @byId = secureRequest
     fnName  : 'channelById'
@@ -121,7 +119,6 @@
     fnName  : 'channelByName'
     validate: ["name"]
 
->>>>>>> a5e81d1a
   # searchTopics - search topics for autocompletion
   @searchTopics          = secureRequest fnName: 'searchTopics'
 
