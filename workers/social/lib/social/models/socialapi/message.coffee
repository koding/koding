--- conflicted
+++ resolved
@@ -18,11 +18,8 @@
       static   :
         byId   :
           (signature Object, Function)
-<<<<<<< HEAD
-=======
         bySlug :
           (signature Object, Function)
->>>>>>> ee75f3dc
         post   :
           (signature Object, Function)
         reply  :
@@ -95,45 +92,6 @@
     fnName  : 'messageById'
     validate: ["id"]
 
-<<<<<<< HEAD
-  @listReplies = secureRequest
-    fnName   : 'listReplies'
-    validate : ['messageId']
-
-  @delete = permittedRequest
-    permissionName : 'delete posts'
-    validate       : ['id']
-    fnName         : 'deleteMessage'
-
-  @like = permittedRequest
-    permissionName : 'like posts'
-    validate       : ['id']
-    fnName         : 'likeMessage'
-
-  @unlike = permittedRequest
-    permissionName : 'like posts'
-    validate       : ['id']
-    fnName         : 'unlikeMessage'
-
-  @listLikers = secureRequest
-    fnName   : 'listLikers'
-    validate : ['id']
-
-  @fetchPrivateMessages = permittedRequest
-    permissionName: 'list private messages'
-    fnName        : 'fetchPrivateMessages'
-
-  @fetch = permittedRequest
-    permissionName: 'read posts'
-    fnName        : 'fetchMessage'
-    validate      : ['id']
-
-  @sendPrivateMessage = permit 'send private message',
-    success:  (client, data, callback)->
-      unless data.body
-        return callback message: "Message body should be set"
-
-=======
   # bySlug -get message by slug
   @bySlug = secureRequest
     fnName  : 'messageBySlug'
@@ -176,7 +134,6 @@
       unless data.body
         return callback message: "Message body should be set"
 
->>>>>>> ee75f3dc
       unless data.body.match(/@([\w]+)/g)?.length > 0
         return callback message: "You should have at least one recipient"
       doRequest 'sendPrivateMessage', client, data, callback
