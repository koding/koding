jraphical   = require 'jraphical'
KodingError = require '../error'

<<<<<<< HEAD
likeableActivities = [
  'JStatusUpdate'
#  'JCodeSnip'
#  'JDiscussion'
#  'JOpinion'
#  'JCodeShare'
#  'JLink'
#  'JTutorial'
#  'JBlogPost'
  ]
=======
likeableActivities = ['JCodeSnip', 'JNewStatusUpdate', 'JDiscussion',
                      'JOpinion', 'JCodeShare', 'JLink', 'JTutorial',
                      'JBlogPost']
>>>>>>> d66cbb92

module.exports = class JAccount extends jraphical.Module
  log4js          = require "log4js"
  log             = log4js.getLogger("[JAccount]")

  @trait __dirname, '../traits/followable'
  @trait __dirname, '../traits/filterable'
  @trait __dirname, '../traits/taggable'
  @trait __dirname, '../traits/notifying'
  @trait __dirname, '../traits/flaggable'

  JStorage         = require './storage'
  JAppStorage      = require './appstorage'
  JTag             = require './tag'
  CActivity        = require './activity'
  Graph            = require "./graph/graph"
  JName            = require './name'

  @getFlagRole            = 'content'
  @lastUserCountFetchTime = 0

  {ObjectId, Register, secure, race, dash, daisy, signature} = require 'bongo'
  {Relationship} = jraphical
  {permit} = require './group/permissionset'
  Validators = require './group/validators'

  @share()

  @set
    softDelete          : yes
    emitFollowingActivities : yes # create buckets for follower / followees
    tagRole             : 'skill'
    taggedContentRole   : 'developer'
    indexes:
      'profile.nickname' : 'unique'
      isExempt           : 1
      type               : 1
    sharedEvents    :
      static        : [
        { name: 'AccountAuthenticated' } # TODO: we need to handle this event differently.
        { name : "RemovedFromCollection" }
      ]
      instance      : [
        { name: 'updateInstance' }
        { name: 'notification' }
        { name : "RemovedFromCollection" }
      ]
    sharedMethods :

      static:
        one:
          (signature Object, Function)
        some:
          (signature Object, Object, Function)
        cursor:
          (signature Object, Object, Function)
        each: [
          (signature Object, Object, Function)
          (signature Object, Object, Object, Function)
        ]
        someWithRelationship:
          (signature Object, Object, Function)
        someData:
          (signature Object, Object, Object, Function)
        getAutoCompleteData:
          (signature String, String, Function)
        count: [
          (signature Function)
          (signature Object, Function)
        ]
        byRelevance: [
          (signature String, Function)
          (signature String, Object, Function)
        ]
        fetchVersion:
          (signature Function)
        reserveNames: [
          (signature Function)
          (signature Object, Function)
        ]
        impersonate:
          (signature String, Function)
        fetchBlockedUsers:
          (signature Object, Function)
        fetchCachedUserCount:
          (signature Function)

      instance:
        modify:
          (signature Object, Function)
        follow: [
          (signature Function)
          (signature Object, Function)
        ]
        unfollow: [
          (signature Function)
        ]
        fetchFollowersWithRelationship:
          (signature Object, Object, Function)
        countFollowersWithRelationship:
          (signature Object, Function)
        countFollowingWithRelationship:
          (signature Object, Function)
        fetchFollowingWithRelationship:
          (signature Object, Object, Function)
        fetchTopics:
          (signature Object, Object, Function)
        fetchActivityTeasers: [
          (signature Object, Function)
          (signature Object, Object, Function)
        ]
        fetchMail: [
          (signature Function)
          (signature Object, Function)
        ]
        fetchNotificationsTimeline: [
          (signature Object, Function)
          (signature Object, Object, Function)
        ]
        fetchActivities: [
          (signature Object, Function)
          (signature Object, Object, Function)
        ]
        fetchAppStorage:
          (signature Object, Function)
        addTags: [
          (signature Object, Function)
          (signature Object, Object, Function)
        ]
        fetchLikedContents: [
          (signature Object, Function)
          (signature Object, Object, Function)
        ]
        setEmailPreferences:
          (signature Object, Function)
        glanceActivities: [
          (signature Object, Function)
          (signature Object, ObjectId, Function)
        ]
        fetchRole:
          (signature Function)
        flagAccount:
          (signature String, Function)
        unflagAccount:
          (signature String, Function)
        isFollowing:
          (signature ObjectId, Function)
        updateFlags:
          (signature [String], Function)
        fetchGroups: [
          (signature Function)
          (signature Object, Function)
        ]
        fetchGroupRoles:
          (signature String, Function)
        fetchGroupsWithPendingInvitations: [
          (signature Function)
          (signature Object, Function)
        ]
        fetchGroupsWithPendingRequests: [
          (signature Function)
          (signature Object, Function)
        ]
        cancelRequest:
          (signature String, Function)
        acceptInvitation:
          (signature String, Function)
        ignoreInvitation:
          (signature String, Function)
        fetchMyGroupInvitationStatus:
          (signature String, Function)
        fetchMyPermissions:
          (signature Function)          
        fetchMyPermissionsAndRoles:
          (signature Function)
        fetchMyFollowingsFromGraph:
          (signature Object, Function)
        fetchMyOnlineFollowingsFromGraph:
          (signature Object, Function)
        fetchMyFollowersFromGraph:
          (signature Object, Function)
        blockUser: [
          (signature String, Number, Function)
          (signature ObjectId, Number, Function)
        ]
        unblockUser: [
          (signature String, Function)
          (signature ObjectId, Function)
        ]
        sendEmailVMTurnOnFailureToSysAdmin:
          (signature String, String)
        fetchRelatedTagsFromGraph:
          (signature Object, Function)
        fetchRelatedUsersFromGraph:
          (signature Object, Function)
        fetchDomains:
          (signature Function)
        unlinkOauth:
          (signature String, Function)
        changeUsername: [
          (signature Object)
          (signature Object, Function)
        ]
        markUserAsExempt:
          (signature Boolean, Function)
        userIsExempt:
          (signature Function)
        checkGroupMembership:
          (signature String, Function)
        fetchStorage:
          (signature String, Function)
        fetchStorages:
          (signature [String], Function)
        store:
          (signature Object, Function)
        unstore:
          (signature String, Function)
        isEmailVerified:
          (signature Function)
        fetchEmail:
          (signature Function)
        fetchPaymentMethods:
          (signature Function)
        fetchSubscriptions: [
          (signature Function)
          (signature Object, Function)
        ]
        fetchPlansAndSubscriptions: [
          (signature Function)
          (signature Object, Function)
        ]
    schema                  :
      skillTags             : [String]
      locationTags          : [String]
      systemInfo            :
        defaultToLastUsedEnvironment :
          type              : Boolean
          default           : yes
      # counts                : Followable.schema.counts
      counts                :
        followers           :
          type              : Number
          default           : 0
        following           :
          type              : Number
          default           : 0
        topics              :
          type              : Number
          default           : 0
        likes               :
          type              : Number
          default           : 0
      environmentIsCreated  : Boolean
      type                  :
        type                : String
        enum                : ['invalid account type',[
                                'registered'
                                'unregistered'
                                'deleted'
                              ]]
        default             : 'unregistered'
      profile               :
        about               : String
        nickname            :
          type              : String
          validate          : require('./name').validateName
          set               : (value)-> value.toLowerCase()
        hash                : String
        ircNickname         : String
        firstName           :
          type              : String
          required          : yes
          default           : 'a koding'
        lastName            :
          type              : String
          default           : 'user'
        description         : String
        avatar              : String
        status              : String
        experience          : String
        experiencePoints    :
          type              : Number
          default           : 0
        lastStatusUpdate    : String
      referrerUsername      : String
      isExempt              : # is a troll ?
        type                : Boolean
        default             : false
      globalFlags           : [String]
      meta                  : require 'bongo/bundles/meta'
      onlineStatus          :
        type                : String
        enum                : ['invalid status',['online','offline','away','busy']]
        default             : 'online'

    relationships           : ->
      JPrivateMessage = require './messages/privatemessage'

      follower      :
        as          : 'follower'
        targetType  : JAccount

      activity      :
        as          : 'activity'
        targetType  : "CActivity"

      privateMessage:
        as          : ['recipient','sender']
        targetType  : JPrivateMessage

      appStorage    :
        as          : 'appStorage'
        targetType  : "JAppStorage"

      storage       :
        as          : 'storage'
        targetType  : 'JStorage'

      tag:
        as          : 'skill'
        targetType  : "JTag"

      content       :
        as          : 'creator'
        targetType  : [
<<<<<<< HEAD
          "JStatusUpdate"
#          "CActivity"
#          "JCodeSnip"
#          "JComment"
#          "JReview"
#          "JDiscussion"
#          "JOpinion"
#          "JCodeShare"
#          "JLink"
#          "JTutorial"
#          "JBlogPost"
=======
          "CActivity", "JNewStatusUpdate", "JCodeSnip", "JComment", "JReview"
          "JDiscussion", "JOpinion", "JCodeShare", "JLink", "JTutorial",
          "JBlogPost"
>>>>>>> d66cbb92
        ]

      vm            :
        as          : 'owner'
        targetType  : 'JVM'

      domain        :
        as          : 'owner'
        targetType  : 'JDomain'

      proxyFilter   :
        as          : 'owner'
        targetType  : 'JProxyFilter'

      referrer      :
        targetType  : 'JReferral'
        as          : 'referrer'
      referred      :
        targetType  : 'JReferral'
        as          : 'referred'
      invitation    :
        as          : 'owner'
        targetType  : 'JInvitation'

      invitationRequest :
        as          : 'owner'
        targetType  : 'JInvitationRequest'

      paymentMethod :
        as          : 'payment method'
        targetType  : 'JPaymentMethod'

      subscription  :
        as          : 'service subscription'
        targetType  : 'JPaymentSubscription'

  constructor:->
    super
    @notifyOriginWhen 'PrivateMessageSent', 'FollowHappened'
    @notifyGroupWhen 'FollowHappened'

  checkGroupMembership: secure (client, groupName, callback)->
    {delegate} = client.connection
    JGroup = require "./group"
    JGroup.one {slug : groupName}, (err, group)->
      return callback new KodingError "An error occured!" if err
      return callback null, no unless group

      Relationship.one {
        as          : 'member'
        targetId    : delegate.getId()
        sourceId    : group.getId()
      }, (err, relation)=>
        return callback new KodingError "An error occured!" if err
        return callback null, relation?

  changeUsername: (options, callback = (->)) ->
    if 'string' is typeof options
      username = options
    else
      { username, mustReauthenticate, isRegistration } = options

    oldUsername = @profile.nickname

    if username is oldUsername
    then return callback new KodingError "Username was not changed!"

    freeOldUsername = ->
      JName.remove name: oldUsername, (err) ->
        return callback err  if err
        callback null

    handleErr = (err) ->
      JName.remove name: username, (err) ->
        return callback err  if err

      if err.code is 11000
      then return callback new KodingError 'Username is not available!'
      else if err?
      then return callback err

    unless @constructor.validateAt 'profile.nickname', username
    then return callback new KodingError 'Invalid username!'

    name = new JName
      name: username
      slugs: [
        constructorName : 'JUser'
        collectionName  : 'jUsers'
        slug            : username
        usedAsPath      : 'username'
      ]

    name.save (err) =>
      return handleErr err  if err

      @fetchUser (err, user) =>
        return callback err  if err

        user.update { $set: { username, oldUsername } }, (err) =>
          if err then handleErr err, callback
          else
            @update { $set: 'profile.nickname': username }, (err) =>
              if err then handleErr err
              else
                change = {
                  oldUsername, username, mustReauthenticate, isRegistration
                }
                @sendNotification 'UsernameChanged', change  if mustReauthenticate
                @constructor.emit 'UsernameChanged', change
                freeOldUsername()

  changeUsername$: secure (client, options, callback) ->

    {delegate} = client.connection

    if @type is 'unregistered' or not delegate.equals this
    then return callback new KodingError 'Access denied'

    options = username: options  if 'string' is typeof options

    options.mustReauthenticate = yes

    @changeUsername options, callback

  checkPermission: (target, permission, callback)->
    JPermissionSet = require './group/permissionset'
    client =
      context     : { group: target.slug }
      connection  : { delegate: this }
    advanced =
      if Array.isArray permission then permission
      else JPermissionSet.wrapPermission permission
    JPermissionSet.checkPermission client, advanced, target, callback

  @renderHomepage: require '../render/profile.coffee'

  @fetchCachedUserCount: (callback)->
    if (Date.now() - @lastUserCountFetchTime)/1000 < 60
      return callback null, @cachedUserCount
    JAccount.count type:'registered', (err, count)=>
      return callback err if err
      @lastUserCountFetchTime = Date.now()
      @cachedUserCount = count
      callback null, count

  fetchHomepageView:(account, callback)->

    JAccount.renderHomepage
      renderedAccount : account
      account         : this
      isLoggedIn      : account.type is 'unregistered'
    , callback

  fetchGroups: secure (client, options, callback)->
    [callback, options] = [options, callback]  unless callback
    JGroup        = require './group'
    {groupBy}     = require 'underscore'
    {delegate}    = client.connection
    isMine        = @equals delegate
    edgeSelector  =
      sourceName  : 'JGroup'
      targetId    : @getId()
      as          : 'member'
    edgeFields    =
      sourceId    : 1
      as          : 1
    edgeOptions   =
      sort        : options.sort  or { timestamp: -1 }
      limit       : options.limit or 20
      skip        : options.skip  or 0
    Relationship.someData edgeSelector, edgeFields, options, (err, cursor)->
      if err then callback err
      else
        cursor.toArray (err, docs)->
          if err then callback err
          else unless docs
            callback null, []
          else
            groupedDocs = groupBy docs, 'sourceId'
            targetSelector = { _id: $in: (doc.sourceId for doc in docs) }
            targetSelector.visibility = 'visible'  unless isMine
            JGroup.all targetSelector, (err, groups)->
              if err then callback err
              else callback null, groups.map (group)->
                roles = (doc.as for doc in groupedDocs[group.getId()])
                return { group, roles }

  fetchGroupRoles: secure (client, slug, callback)->
    {delegate} = client.connection
    JGroup     = require './group'
    JGroup.fetchIdBySlug slug, (err, groupId)->
      if err then callback err
      else
        selector = {
          sourceId: groupId
          targetId: delegate.getId()
        }
        Relationship.someData selector, {as:1}, (err, cursor)->
          if err then callback err
          else
            cursor.toArray (err, arr)->
              if err then callback err
              else callback null, (doc.as for doc in arr)

  @impersonate = secure (client, nickname, callback)->
    {connection:{delegate}, sessionToken} = client
    unless delegate.can 'administer accounts'
      callback new KodingError 'Access denied'
    else
      JSession = require './session'
      JSession.update {clientId: sessionToken}, $set:{username: nickname}, callback

  @reserveNames =(options, callback)->
    [callback, options] = [options, callback]  unless callback
    options       ?= {}
    options.limit ?= 100
    options.skip  ?= 0
    @someData {}, {'profile.nickname':1}, options, (err, cursor)=>
      if err then callback err
      else
        count = 0
        cursor.each (err, account)=>
          if err then callback err
          else if account?
            {nickname} = account.profile
            JName.claim nickname, 'JUser', 'username', (err, name)=>
              count++
              if err then callback err
              else
                callback err, nickname
                if count is options.limit
                  options.skip += options.limit
                  @reserveNames options, callback

  @fetchVersion =(callback)-> callback null, KONFIG.version

  @fetchBlockedUsers = secure ({connection:{delegate}}, options, callback) ->
    unless delegate.can 'list-blocked-users'
      callback new KodingError 'Access denied!'

    selector = blockedUntil: $gte: new Date()

    options.limit = Math.min options.limit ? 20, 20
    options.skip ?= 0

    fields = { username:1, blockedUntil:1 }

    JUser = require './user'
    JUser.someData selector, fields, options, (err, cursor) ->
      return callback err  if err?
      cursor.toArray (err, users) ->
        return callback err       if err?
        return callback null, []  if users.length is 0

        users.sort (a, b) -> a.username < b.username

        acctSelector = 'profile.nickname': $in: users.map (u) -> u.username

        JAccount.some acctSelector, {}, (err, accounts)=>
          if err
            callback err
          else
            accounts.sort (a, b) -> a.profile.nickname < b.profile.nickname
            for user, i in users
              accounts[i].blockedUntil = users[i].blockedUntil
            callback null, accounts


  @findSuggestions = (client, seed, options, callback)->
    {limit, blacklist, skip}  = options
    ### TODO:
    It is highly dependent to culture and there are even onces w/o the concept
    of first and last names. For now we assume last part of the seed is the lastname
    and the whole except last part is the first name. Not ideal but covers more
    than previous implementation. This implementation would fail if I type my
    two firstnames only, it will assume second part is my lastname.
    Ideal solution is to check the seed against firstName + ' ' + lastName instead of
    deciding ourselves which parts of the search are for first or last name.
    MongoDB 2.4 and bongo implementation of aggregate required to use $concat
    ###
    names = seed.toString().split('/')[1].replace('^','').split ' '
    names.push names.first if names.length is 1
    @some {
      $or : [
          ( 'profile.nickname'  : seed )
          ( 'profile.firstName' : new RegExp '^'+names.slice(0, -1).join(' '), 'i' )
          ( 'profile.lastName'  : new RegExp '^'+names.last, 'i' )
        ],
      _id     :
        $nin  : blacklist
      type    :
        $in   : ['registered', null]
    },{
      skip
      limit
      sort    : 'profile.firstName' : 1
    }, callback

  @getAutoCompleteData = (fieldString, queryString, callback)->
    query = {}
    desiredData = {}
    query[fieldString] = RegExp queryString, 'i'
    desiredData[fieldString] = yes
    @someData query, desiredData, (err, cursor)->
      cursor.toArray (err, docs)->
        results = []
        for doc in docs
          results.push doc.profile.fullname
        callback err, results

  # I wrote it and decided that it is not necessary, feel free to remove ~ GG
  #
  # @filterUsernames = permit 'list members',
  #   success: (client, nick, options, callback)->
  #     [callback, options] = [options, callback]  unless callback
  #     options or= {}
  #     options.limit = 10
  #     query = 'profile.nickname' : ///^#{nick}///
  #     @some query, options, callback

  setEmailPreferences: (user, prefs, callback)->
    current = user.getAt('emailFrequency') or {}
    Object.keys(prefs).forEach (granularity)->
      state = prefs[granularity]
      state = false if state not in [true, false]
      current[granularity] = state# then 'instant' else 'never'
    user.update {$set: emailFrequency: current}, callback

  setEmailPreferences$: secure (client, prefs, callback)->
    JUser = require './user'
    JUser.fetchUser client, (err, user)=>
      if err
        callback err
      else
        @setEmailPreferences user, prefs, callback

  glanceActivities: secure (client, activityId, callback)->
    [callback, activityId] = [activityId, callback] unless callback
    {delegate} = client.connection
    unless @equals delegate
      callback new KodingError 'Access denied'
    else
      selector = {'data.flags.glanced' : $ne : yes}
      selector.targetId = activityId if activityId
      @fetchActivities selector, (err, activities)->
        if err
          callback err
        else
          queue = activities.map (activity)->->
            activity.mark client, 'glanced', -> queue.fin()
          dash queue, callback

  fetchLikedContents: secure ({connection}, options, selector, callback)->

    {delegate} = connection
    [callback, selector] = [selector, callback] unless callback

    selector            or= {}
    selector.as           = 'like'
    selector.targetId     = @getId()
    selector.sourceName or= $in: likeableActivities

    Relationship.some selector, options, (err, contents)=>
      if err then callback err, []
      else if contents.length is 0 then callback null, []
      else
        teasers = []
        collectTeasers = race (i, root, fin)->
          root.fetchSource (err, post)->
            if err
              callback err
              fin()
            else if not post
              console.warn "Source does not exists:", root.sourceName, root.sourceId
              fin()
            else
              post.fetchTeaser (err, teaser)->
                if not err and teaser then teasers.push(teaser)
                fin()
        , -> callback null, teasers
        collectTeasers node for node in contents

  # Update broken counts for user
  updateCounts:->

    # Like count
    Relationship.count
      as         : 'like'
      targetId   : @getId()
      sourceName : $in: likeableActivities
    , (err, count)=>
      @update ($set: 'counts.likes': count), ->

    # Member Following count
    Relationship.count
      as         : 'follower'
      targetId   : @getId()
      sourceName : 'JAccount'
    , (err, count)=>
      @update ($set: 'counts.following': count), ->

    # Tag Following count
    Relationship.count
      as         : 'follower'
      targetId   : @getId()
      sourceName : 'JTag'
    , (err, count)=>
      @update ($set: 'counts.topics': count), ->

  dummyAdmins = [ "sinan", "devrim", "gokmen", "chris", "fatihacet", "arslan",
                  "sent-hil", "kiwigeraint", "cihangirsavas", "leventyalcin",
                  "samet", "leeolayvar" ]

  userIsExempt: (callback)->
    # console.log @isExempt, this
    callback null, @isExempt

  # returns troll users ids
  @getExemptUserIds: (callback)->
    JAccount.someData {isExempt:true}, {_id:1}, (err, cursor)->
      cursor.toArray (err, data)->
        if err
          return callback err, null
        callback null, (i._id for i in data)

  isEmailVerified: (callback)->
    @fetchUser (err, user)->
      return callback err if err
      callback null, (user.status is "confirmed")

  markUserAsExempt: secure (client, exempt, callback)->
    {delegate} = client.connection
    if delegate.can 'flag', this
      @update $set: {isExempt: exempt}, callback
      # this is for backwards comp. will remove later...
      if exempt
        @update {$addToSet: globalFlags: "exempt"}, ()->
      else
        @update {$pullAll: globalFlags: ["exempt"]}, ()->

    else
      callback new KodingError 'Access denied'

  flagAccount: secure (client, flag, callback)->
    {delegate} = client.connection
    JAccount.taint @getId()
    if delegate.can 'flag', this
      @update {$addToSet: globalFlags: flag}, callback
    else
      callback new KodingError 'Access denied'

  unflagAccount: secure (client, flag, callback)->
    {delegate} = client.connection
    JAccount.taint @getId()
    if delegate.can 'flag', this
      @update {$pullAll: globalFlags: [flag]}, callback
    else
      callback new KodingError 'Access denied'

  updateFlags: secure (client, flags, callback)->
    {delegate} = client.connection
    JAccount.taint @getId()
    if delegate.can 'flag', this
      @update {$set: globalFlags: flags}, callback
    else
      callback new KodingError 'Access denied'

  fetchUserByAccountIdOrNickname:(accountIdOrNickname, callback)->

    kallback= (err, account)->
      return callback err if err
      JUser = require './user'
      JUser.one {username: account.profile.nickname}, (err, user)->
        callback err, {user, account}


    JAccount.one { 'profile.nickname' : accountIdOrNickname }, (err, account)->
      return kallback err, account if account
      JAccount.one  { _id : accountIdOrNickname }, (err, account)->
        return kallback err, account if account
        callback new KodingError 'Account not found'


  blockUser: secure (client, accountIdOrNickname, durationMillis, callback)->
    {delegate} = client.connection
    if delegate.can('flag', this) and accountIdOrNickname? and durationMillis?
      @fetchUserByAccountIdOrNickname accountIdOrNickname, (err, {user, account})->
        return callback err if err
        blockedDate = new Date(Date.now() + durationMillis)
        account.sendNotification 'UserBlocked', { blockedDate }
        user.block blockedDate, callback
    else
      callback new KodingError 'Access denied'

  unblockUser: secure (client, accountIdOrNickname, callback)->
    {delegate} = client.connection
    if delegate.can('flag', this) and accountIdOrNickname?
      @fetchUserByAccountIdOrNickname accountIdOrNickname, (err, {user})->
        return callback err if err
        user.unblock callback
    else
      callback new KodingError 'Access denied'

  checkFlag:(flagToCheck)=>
    if flagToCheck is 'exempt'
      return @isExempt
    flags = @getAt('globalFlags')
    if flags
      if 'string' is typeof flagToCheck
        return flagToCheck in flags
      else
        for flag in flagToCheck
          if flag in flags
            return yes
    no

  isDummyAdmin = (nickname)-> !!(nickname in dummyAdmins)

  @getFlagRole =-> 'owner'

  # WARNING! Be sure everything is safe when you change anything in this function
  can:(action, target)->
    switch action
      when 'delete'
        # Users can delete their stuff but super-admins can delete all of them ಠ_ಠ
        @profile.nickname in dummyAdmins or target?.originId?.equals @getId()
      when 'flag', 'reset guests', 'reset groups', 'administer names', \
           'administer url aliases', 'administer accounts', \
           'migrate-koding-users', 'list-blocked-users'
        @profile.nickname in dummyAdmins

  fetchRoles: (group, callback)->
    Relationship.someData {
      targetId: group.getId()
      sourceId: @getId()
    }, {as:1}, (err, cursor)->
      if err
        callback err
      else
        cursor.toArray (err, roles)->
          if err
            callback err
          else
            roles = (roles ? []).map (role)-> role.as
            roles.push 'guest' unless roles.length
            callback null, roles

  fetchRole: secure ({connection}, callback)->

    if isDummyAdmin connection.delegate.profile.nickname
      callback null, "super-admin"
    else
      callback null, "regular"

  # temp dummy stuff ends

  fetchPrivateChannel:(callback)->
    require('bongo').fetchChannel @getPrivateChannelName(), callback

  getPrivateChannelName:-> "private-#{@getAt('profile.nickname')}-private"

  fetchMail:do ->

    collectParticipants = (messages, delegate, callback)->
      fetchParticipants = race (i, message, fin)->
        register = new Register # a register per message...

        query =
          targetName  : 'JPrivateMessage'
          targetId    : message.getId()
          sourceId    :
            $ne       : delegate.getId()

        jraphical.Relationship.cursor query, (err, cursor)->
          return callback err  if err
          message.participants = []
          cursor.each (err, rel)->
            unless rel then fin()
            else
              message.participants.push rel  if register.sign rel.sourceId

      , callback

      fetchParticipants(message) for message in messages when message?

    secure ({connection:{delegate}}, options, callback)->
      [callback, options] = [options, callback] unless callback
      unless @equals delegate
        callback new KodingError 'Access denied'
      else
        options or= {}
        @fetchPrivateMessages {}, options, (err, messages)->
          return callback err, []  if err or messages.length is 0
          collectParticipants messages, delegate, (err)->
            callback err, messages

  fetchTopics: secure (client, query, page, callback)->
    query       =
      targetId  : @getId()
      as        : 'follower'
      sourceName: 'JTag'
    Relationship.some query, page, (err, docs)->
      if err then callback err
      else
        {group} = client.context
        ids = (rel.sourceId for rel in docs)
        selector = _id: $in: ids
        selector.group = group if group isnt 'koding'
        JTag.all selector, (err, tags)->
          callback err, tags

  fetchNotificationsTimeline: secure ({connection}, selector, options, callback)->
    unless @equals connection.delegate
      callback new KodingError 'Access denied'
    else
      @fetchActivities selector, options, @constructor.collectTeasersAllCallback callback

  fetchActivityTeasers : secure ({connection}, selector, options, callback)->

    unless @equals connection.delegate
      callback new KodingError 'Access denied'
    else
      @fetchActivities selector, options, callback

  modify: secure (client, fields, callback) ->
    if @equals(client.connection.delegate) and 'globalFlags' not in Object.keys(fields)
      @update $set: fields, callback

  setClientId:(@clientId)->

  getFullName:->
    {firstName, lastName} = @data.profile
    return "#{firstName} #{lastName}"

  fetchStorage$: (name, callback)->

    @fetchStorage { 'data.name' : name }, callback

  fetchStorages$: (whitelist=[], callback)->

    options = if whitelist.length then { 'data.name' : $in : whitelist } else {}

    @fetchStorages options, callback

  store: secure (client, {name, content}, callback)->
    unless @equals client.connection.delegate
      return callback new KodingError "Attempt to access unauthorized storage"

    @_store {name, content}, callback

  unstore: secure (client, name, callback)->

    unless @equals client.connection.delegate
      return callback new KodingError "Attempt to remove unauthorized storage"

    @fetchStorage { 'data.name' : name }, (err, storage)=>
      console.error err, storage  if err
      return callback err  if err
      unless storage
        return callback new KodingError "No such storage"

      storage.remove callback

  unstoreAll: (callback)->
    @fetchStorages [], (err, storages)->
      daisy queue = storages.map (storage) ->
        -> storage.remove -> queue.next()
      queue.push -> callback null

  _store: ({name, content}, callback)->
    @fetchStorage { 'data.name' : name }, (err, storage)=>
      if err
        return callback new KodingError "Attempt to access storage failed"
      else if storage
        storage.update $set: {content}, (err) -> callback err, storage
      else
        storage = new JStorage {name, content}
        storage.save (err)=>
          return callback err  if err
          rel = new Relationship
            targetId    : storage.getId()
            targetName  : 'JStorage'
            sourceId    : @getId()
            sourceName  : 'JAccount'
            as          : 'storage'
            data        : {name}
          rel.save (err)-> callback err, storage

  fetchAppStorage$: secure (client, options, callback)->
    unless @equals client.connection.delegate
      return callback "Attempt to access unauthorized application storage"

    {appId, version} = options
    @fetchAppStorage {'data.appId':appId, 'data.version':version}, (err, storage)=>
      if err then callback err
      else unless storage?
        # log.info 'Creating new storage:', appId, version, @profile.nickname
        newStorage = new JAppStorage {appId, version}
        newStorage.save (err) =>
          if err then callback err
          else
            # manually add the relationship so that we can
            # query the edge instead of the target C.T.
            rel = new Relationship
              targetId    : newStorage.getId()
              targetName  : 'JAppStorage'
              sourceId    : @getId()
              sourceName  : 'JAccount'
              as          : 'appStorage'
              data        : {appId, version}
            rel.save (err)-> callback err, newStorage
      else
        callback err, storage

  fetchUser:(callback)->
    JUser = require './user'
    selector = { targetId: @getId(), as: 'owner', sourceName: 'JUser' }
    Relationship.one selector, (err, rel) ->
      return callback err   if err
      return callback null  unless rel
      JUser.one {_id: rel.sourceId}, callback

  markAllContentAsLowQuality:->
    # this is obsolete
    @fetchContents (err, contents)->
      contents.forEach (item)->
        item.update {$set: isLowQuality: yes}, ->
          if item.bongo_.constructorName == 'JComment'
            item.flagIsLowQuality ->
              item.emit 'ContentMarkedAsLowQuality', null
          else
            item.emit 'ContentMarkedAsLowQuality', null

  unmarkAllContentAsLowQuality:->
    # this is obsolete
    @fetchContents (err, contents)->
      contents.forEach (item)->
        item.update {$set: isLowQuality: no}, ->
          if item.bongo_.constructorName == 'JComment'
            item.unflagIsLowQuality ->
              item.emit 'ContentUnmarkedAsLowQuality', null
          else
            item.emit 'ContentUnmarkedAsLowQuality', null

  cleanCacheFromActivities:->
    # TODO: this is obsolete
    CActivity.emit 'UserMarkedAsTroll', @getId()

  @taintedAccounts = {}
  @taint =(id)->
    @taintedAccounts[id] = yes

  @untaint =(id)->
    delete @taintedAccounts[id]

  @isTainted =(id)->
    isTainted = @taintedAccounts[id]
    isTainted

  sendNotification:(event, contents)->
    @emit 'notification', {
      routingKey: @profile.nickname
      event, contents
    }

  fetchGroupsWithPending:(method, status, options, callback)->
    [callback, options] = [options, callback]  unless callback
    options ?= {}

    selector    = {}
    if options.groupIds
      selector.sourceId = $in:(ObjectId groupId for groupId in options.groupIds)
      delete options.groupIds

    relOptions = targetOptions: selector: {status}

    @["fetchInvitation#{method}s"] {}, relOptions, (err, rels)->
      return callback err  if err
      JGroup = require './group'
      JGroup.some _id:$in:(rel.sourceId for rel in rels), options, callback

  fetchGroupsWithPendingRequests:(options, callback)->
    @fetchGroupsWithPending 'Request', 'pending', options, callback

  fetchGroupsWithPendingInvitations:(options, callback)->
    @fetchGroupsWithPending '', 'sent', options, callback

  fetchMyGroupInvitationStatus: secure (client, slug, callback)->
    return  unless @equals client.connection.delegate

    JGroup = require './group'

    JGroup.one { slug }, (err, group) ->
      return callback err  if err      

      selector = sourceId: group.getId()

      options = targetOptions: selector: status: 'pending'
      @fetchInvitationRequests selector, options, (err, requests)=>
        return callback err                if err
        return callback null, 'requested'  if requests?[0]

        options = targetOptions: selector: status: 'sent'
        @fetchInvitations selector, options, (err, invites)=>
          return callback err              if err
          return callback null, 'invited'  if invites?[0]
          return callback null, no

  cancelRequest: secure (client, slug, callback)->
    options = targetOptions: selector: status: 'pending'
    JGroup = require './group'

    JGroup.one { slug }, (err, group) ->
      return callback err  if err

      @fetchInvitationRequests {sourceId: group.getId()}, options, (err, [request])->
        return callback err                                  if err
        return callback 'could not find invitation request'  unless request
        request.remove callback

  fetchInvitationByGroupSlug:(slug, callback)->
    options = targetOptions: selector: {status: 'sent', group: slug}
    @fetchInvitations {}, options, (err, [invite])->
      return callback err                          if err
      return callback 'could not find invitation'  unless invite

      JGroup = require './group'
      JGroup.one { slug }, (err, groupObj)->
        return callback err  if err
        callback null, invite, groupObj

  acceptInvitation: secure (client, slug, callback)->
    @fetchInvitationByGroupSlug slug, (err, invite, groupObj)=>
      return callback err  if err
      groupObj.approveMember this, (err)->
        return callback err  if err
        invite.update $set:status:'accepted', callback

  ignoreInvitation: secure (client, slug, callback)->
    @fetchInvitationByGroupSlug slug, (err, invite)->
      return callback err  if err
      invite.update $set:status:'ignored', callback

  @byRelevance$ = permit 'list members',
    success: (client, seed, options, callback)->
      @byRelevance client, seed, options, callback

  fetchMyPermissions: secure (client, callback)->
    @fetchMyPermissionsAndRoles client, (err, permissions, roles)->
      callback err, permissions

  fetchMyPermissionsAndRoles: secure (client, callback)->
    JGroup = require './group'

    slug = client.context.group ? 'koding'
    JGroup.one {slug}, (err, group)=>
      return callback err  if err
      group.fetchPermissionSet (err, permissionSet)=>
        return callback err  if err
        cb = (err, roles)=>
          return callback err  if err
          perms = (perm.permissions.slice()\
                  for perm in permissionSet.permissions\
                  when perm.role in roles)
          {flatten} = require 'underscore'
          callback null, flatten(perms), roles

        if this instanceof JAccount
          group.fetchMyRoles client, cb
        else
          cb null, ['guest']

  oldAddTags = @::addTags
  addTags: secure (client, tags, options, callback)->
    client.context.group = 'koding'
    oldAddTags.call this, client, tags, options, callback

  fetchUserDomains: (callback) ->
    JDomain = require './domain'

    Relationship.some
      targetName: "JDomain"
      sourceId  : @getId()
      sourceName: "JAccount"
    ,
      targetId : 1
    , (err, rels)->
      return callback err if err

      JDomain.some {_id: $in: (rel.targetId for rel in rels)}, {}, (err, domains)->
        domainList = []
        unless err
          # we don't allow users to work on domains such as
          # shared-x/vm-x.groupSlug.kd.io or x.koding.kd.io
          # so we are filtering them here.
          domainList = domains.filter (domain)->
            domainName = domain.domain
            !(/^shared|vm[\-]?([0-9]+)?/.test domainName) and \
            !(/(.*)\.(koding|guests)\.kd\.io$/.test domainName)

        callback err, domainList

  fetchDomains$: permit
    advanced: [
      { permission: 'list own domains', validateWith: Validators.own }
    ]
    success: (client, callback) ->
      @fetchUserDomains callback


  {Member, OAuth} = require "./graph"

  fetchMyFollowingsFromGraph: secure (client, options, callback)->
    options.client = client
    Member.fetchFollowingMembers options, (err, results)=>
      if err then return callback err
      else return callback null, results

  fetchMyOnlineFollowingsFromGraph: secure (client, options, callback)->
    @_fetchMyOnlineFollowingsFromGraph client, options, callback

  _fetchMyOnlineFollowingsFromGraph: (client, options, callback)->
    options.client = client
    Member.fetchOnlineFollowingMembers options, (err, results)->
      if err then return callback err
      else return callback null, results

  fetchMyFollowersFromGraph: secure (client, options, callback)->
    options.client = client
    Member.fetchFollowerMembers options, (err, results)=>
      if err then return callback err
      else return callback null, results

  ## NEWER IMPLEMENATION: Fetch ids from graph db, get items from document db.
  fetchRelatedTagsFromGraph: secure (client, options, callback)->
    @delegateToGraph client, "fetchRelatedTagsFromGraph", options, callback

  fetchRelatedUsersFromGraph: secure (client, options, callback)->
    @delegateToGraph client, "fetchRelatedUsersFromGraph", options, callback

  delegateToGraph:(client, methodName, options, callback)->
    options.userId = client.connection.delegate._id
    OAuth[methodName] options, callback


  ## NEWER IMPLEMENATION: Fetch ids from graph db, get items from document db.

  sendEmailVMTurnOnFailureToSysAdmin: secure (client, vmName, reason)->
    time = (new Date).toJSON()
    JMail = require './email'
    JUser = require './user'
    JUser.one username:client.context.user, (err, user)->
      emailAddr = if user then user.email else ''
      email     = new JMail
        from    : 'hello@koding.com'
        email   : 'sysops@koding.com'
        replyto : emailAddr
        subject : "'#{vmName}' vm turn on failed for user '#{client.context.user}'"
        content : "Reason: #{reason}"
        force   : yes
      email.save ->

  unlinkOauth: secure (client, provider, callback)->
    {delegate} = client.connection
    isMine     = @equals delegate
    if isMine
      @fetchUser (err, user)=>
        return callback err  if err

        query = {}
        query["foreignAuth.#{provider}"] = ""
        user.update $unset: query, (err)=>
          return callback err  if err
          @oauthDeleteCallback provider, user, callback
    else
      callback new KodingError 'Access denied'

  oauthDeleteCallback: (provider, user, callback)->
    if provider is "google"
      user.fetchAccount 'koding', (err, account)->
        return callback err  if err
        JReferrableEmail = require "./referrableemail"
        JReferrableEmail.delete user.username, callback
    else
      callback()

  # we are using this in sorting members list..
  updateMetaModifiedAt: (callback)->
    @update $set: 'meta.modifiedAt': new Date, callback

  fetchEmail: secure (client, callback)->
    {delegate} = client.connection
    isMine     = @equals delegate
    if isMine
      @fetchUser (err, user)->
        return callback err  if err
        callback null, user?.email
    else
      callback new KodingError 'Access denied'

  fetchDecoratedPaymentMethods: (callback) ->
    JPaymentMethod = require './payment/method'
    @fetchPaymentMethods (err, paymentMethods) ->
      return callback err  if err
      JPaymentMethod.decoratePaymentMethods paymentMethods, callback

  fetchPaymentMethods$: secure (client, callback) ->
    {delegate} = client.connection
    if delegate is this or delegate.can 'administer accounts'
      @fetchDecoratedPaymentMethods callback

  fetchSubscriptions$: secure ({ connection:{ delegate }}, options, callback) ->
    return callback { message: 'Access denied!' }  unless @equals delegate

    [callback, options] = [options, callback]  unless callback

    { tags, status } = options

    selector = {}
    queryOptions = targetOptions: { selector }

    selector.tags = $in: tags  if tags

    selector.status = status ? $in: [
      'active'
      'past_due'
      'future'
    ]

    @fetchSubscriptions {}, queryOptions, callback

  fetchPlansAndSubscriptions: secure (client, options, callback) ->
    JPaymentPlan = require './payment/plan'

    @fetchSubscriptions$ client, options, (err, subscriptions) ->
      return callback err  if err

      planCodes = (s.planCode for s in subscriptions)

      JPaymentPlan.all { planCode: $in: planCodes }, (err, plans) ->
        return callback err  if err

        callback null, { subscriptions, plans }<|MERGE_RESOLUTION|>--- conflicted
+++ resolved
@@ -1,9 +1,8 @@
 jraphical   = require 'jraphical'
 KodingError = require '../error'
 
-<<<<<<< HEAD
 likeableActivities = [
-  'JStatusUpdate'
+  'JNewStatusUpdate'
 #  'JCodeSnip'
 #  'JDiscussion'
 #  'JOpinion'
@@ -12,11 +11,6 @@
 #  'JTutorial'
 #  'JBlogPost'
   ]
-=======
-likeableActivities = ['JCodeSnip', 'JNewStatusUpdate', 'JDiscussion',
-                      'JOpinion', 'JCodeShare', 'JLink', 'JTutorial',
-                      'JBlogPost']
->>>>>>> d66cbb92
 
 module.exports = class JAccount extends jraphical.Module
   log4js          = require "log4js"
@@ -342,8 +336,7 @@
       content       :
         as          : 'creator'
         targetType  : [
-<<<<<<< HEAD
-          "JStatusUpdate"
+          "JNewStatusUpdate"
 #          "CActivity"
 #          "JCodeSnip"
 #          "JComment"
@@ -354,11 +347,6 @@
 #          "JLink"
 #          "JTutorial"
 #          "JBlogPost"
-=======
-          "CActivity", "JNewStatusUpdate", "JCodeSnip", "JComment", "JReview"
-          "JDiscussion", "JOpinion", "JCodeShare", "JLink", "JTutorial",
-          "JBlogPost"
->>>>>>> d66cbb92
         ]
 
       vm            :
