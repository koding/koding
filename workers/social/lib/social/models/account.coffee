jraphical = require 'jraphical'

KodingError = require '../error'

module.exports = class JAccount extends jraphical.Module
  log4js          = require "log4js"
  log             = log4js.getLogger("[JAccount]")

  @trait __dirname, '../traits/followable'
  @trait __dirname, '../traits/filterable'
  @trait __dirname, '../traits/taggable'
  @trait __dirname, '../traits/notifiable'
  @trait __dirname, '../traits/flaggable'

  JAppStorage = require './appstorage'
  JTag = require './tag'

  @getFlagRole = 'content'

  {ObjectId, Register, secure, race, dash} = require 'bongo'
  {Relationship} = jraphical
  @share()
  Experience =
    company           : String
    website           : String
    position          : String
    type              : String
    fromDate          : String
    toDate            : String
    description       : String
    # endorsements      : [
    #       endorser    : String
    #       title       : String
    #       text        : String
    #     ]
  @set
    emitFollowingActivities : yes # create buckets for follower / followees
    tagRole             : 'skill'
    taggedContentRole   : 'developer'
    indexes:
      'profile.nickname' : 'unique'
    sharedMethods :
      static      : [
        'one', 'some', 'someWithRelationship'
        'someData', 'getAutoCompleteData', 'count'
        'byRelevance', 'fetchVersion','reserveNames'
        'impersonate'
      ]
      instance    : [
        'modify','follow','unfollow','fetchFollowersWithRelationship'
        'fetchFollowingWithRelationship', 'fetchTopics'
        'fetchMounts','fetchActivityTeasers','fetchRepos','fetchDatabases'
        'fetchMail','fetchNotificationsTimeline','fetchActivities'
        'fetchStorage','count','addTags','fetchLimit', 'fetchLikedContents'
        'fetchFollowedTopics', 'fetchKiteChannelId', 'setEmailPreferences'
        'fetchNonces', 'glanceMessages', 'glanceActivities', 'fetchRole'
        'fetchAllKites','flagAccount','unflagAccount','isFollowing'
        'fetchFeedByTitle', 'updateFlags'
      ]
    schema                  :
      skillTags             : [String]
      locationTags          : [String]
      systemInfo            :
        defaultToLastUsedEnvironment :
          type              : Boolean
          default           : yes
      # counts                : Followable.schema.counts
      counts                :
        followers           :
          type              : Number
          default           : 0
        following           :
          type              : Number
          default           : 0
        topics              :
          type              : Number
          default           : 0
        likes               :
          type              : Number
          default           : 0
      environmentIsCreated  : Boolean
      profile               :
        about               : String
        nickname            :
          type              : String
          validate          : (value)->
            3 < value.length < 26 and /^[a-z0-9][a-z0-9-]+$/.test value
          set               : (value)-> value.toLowerCase()
        hash                :
          type              : String
          # email             : yes
        ircNickname         : String
        firstName           :
          type              : String
          required          : yes
        lastName            :
          type              : String
          default           : ''
        description         : String
        avatar              : String
        status              : String
        experience          : String
        experiencePoints    :
          type              : Number
          default           : 0
        lastStatusUpdate    : String
      globalFlags           : [String]
      meta                  : require 'bongo/bundles/meta'
    relationships           : ->
      JPrivateMessage = require './messages/privatemessage'

      mount         :
        as          : 'owner'
        targetType  : "JMount"

      repo          :
        as          : 'owner'
        targetType  : "JRepo"

      # database      :
      #   as          : 'owner'
      #   targetType  : JDatabase

      follower      :
        as          : 'follower'
        targetType  : JAccount

      followee      :
        as          : 'followee'
        targetType  : JAccount

      activity      :
        as          : 'activity'
        targetType  : "CActivity"

      privateMessage:
        as          : ['recipient','sender']
        targetType  : JPrivateMessage

      appStorage    :
        as          : 'appStorage'
        targetType  : "JAppStorage"

      limit:
        as          : 'invite'
        targetType  : "JLimit"

      tag:
        as          : 'skill'
        targetType  : "JTag"

      group         :
        targetType  : require './group'
        as          : require('./group').memberRoles

      content       :
        as          : 'creator'
        targetType  : [
          "CActivity", "JStatusUpdate", "JCodeSnip", "JComment", "JReview"
          "JDiscussion", "JOpinion", "JCodeShare", "JLink", "JTutorial"
        ]
      feed         :
        as          : "owner"
        targetType  : "JFeed"

  @impersonate = secure (client, nickname, callback)->
    {connection:{delegate}, sessionToken} = client
    unless delegate.can 'administer accounts'
      callback new KodingError 'Access denied!'
    else
      JSession = require './session'
      JSession.update {clientId: sessionToken}, $set:{username: nickname}, callback

  @reserveNames =(options, callback)->
    [callback, options] = [options, callback]  unless callback
    options ?= {}
    options.limit ?= 100
    options.skip ?= 0
    JName = require './name'
    @someData {}, {'profile.nickname':1}, options, (err, cursor)=>
      if err then callback err
      else
        count = 0
        cursor.each (err, account)=>
          if err then callback err
          else if account?
            {nickname} = account.profile
            JName.claim nickname, 'JUser', 'profile.nickname', (err, name)=>
              count++
              if err then callback err
              else
                callback err, nickname
                if count is options.limit
                  options.skip += options.limit
                  @reserveNames options, callback

  @fetchVersion =(callback)-> callback null, KONFIG.version

  @findSuggestions = (seed, options, callback)->
    {limit, blacklist, skip}  = options
    @some {
      $or : [
          ( 'profile.nickname'  : seed )
          ( 'profile.firstName' : seed )
          ( 'profile.lastName'  : seed )
        ],
      _id     :
        $nin  : blacklist
    },{
      skip
      limit
      sort    : 'profile.firstName' : 1
    }, callback

  @getAutoCompleteData = (fieldString, queryString, callback)->
    query = {}
    desiredData = {}
    query[fieldString] = RegExp queryString, 'i'
    desiredData[fieldString] = yes
    @someData query, desiredData, (err, cursor)->
      cursor.toArray (err, docs)->
        results = []
        for doc in docs
          results.push doc.profile.fullname
        callback err, results

  setEmailPreferences: secure (client, prefs, callback)->
    JUser = require './user'
    JUser.fetchUser client, (err, user)->
      if err
        callback err
      else
        Object.keys(prefs).forEach (granularity)->
          prefs[granularity] = if prefs[granularity] then 'instant' else 'never'
        user.update {$set: emailFrequency: prefs}, callback

  glanceMessages: secure (client, callback)->

<<<<<<< HEAD
  glanceActivities: secure (client, callback)->
    @fetchActivities {'data.flags.glanced': $ne: yes}, (err, activities)-> 
      if err
        callback err
      else
        queue = activities.map (activity)->->
          activity.mark client, 'glanced', -> queue.fin()
        dash queue, callback
=======
  glanceActivities: secure (client, activityId, callback)->
    [callback, activityId] = [activityId, callback] unless callback
    {delegate} = client.connection
    unless @equals delegate
      callback new KodingError 'Access denied.'
    else
      selector = {'data.flags.glanced' : $ne : yes}
      selector.targetId = activityId if activityId
      @fetchActivities selector, (err, activities)->
        if err
          callback err
        else
          queue = activities.map (activity)->->
            activity.mark client, 'glanced', -> queue.fin()
          dash queue, callback
>>>>>>> fc8b1735

  fetchNonces: secure (client, callback)->
    {delegate} = client.connection
    unless @equals delegate
      callback new KodingError 'Access denied.'
    else
      client.connection.remote.fetchClientId (clientId)->
        JSession.one {clientId}, (err, session)->
          if err
            callback err
          else
            nonces = (hat() for i in [0...10])
            session.update $addToSet: nonces: $each: nonces, (err)->
              if err
                callback err
              else
                callback null, nonces

  fetchKiteChannelId: secure (client, kiteName, callback)->
    {delegate} = client.connection
    unless delegate instanceof JAccount
      callback new KodingError 'Access denied.'
    else
      callback null, "private-#{kiteName}-#{delegate.profile.nickname}"

  fetchLikedContents: secure ({connection}, options, selector, callback)->

    {delegate} = connection
    [callback, selector] = [selector, callback] unless callback

    selector            or= {}
    selector.as           = 'like'
    selector.targetId     = @getId()
    selector.sourceName or= $in: ['JCodeSnip', 'JStatusUpdate', 'JDiscussion', 'JOpinion', 'JCodeShare', 'JLink', 'JTutorial']

    Relationship.some selector, options, (err, contents)=>
      if err then callback err, []
      else if contents.length is 0 then callback null, []
      else
        teasers = []
        collectTeasers = race (i, root, fin)->
          root.fetchSource (err, post)->
            if err
              callback err
              fin()
            else if not post
              console.warn "Source does not exists:", root.sourceName, root.sourceId
              fin()
            else
              post.fetchTeaser (err, teaser)->
                if not err and teaser then teasers.push(teaser)
                fin()
        , -> callback null, teasers
        collectTeasers node for node in contents

<<<<<<< HEAD
  dummyAdmins = ["sinan", "devrim", "aleksey-m", "gokmen", "chris", "sntran"]
=======
  # Update broken counts for user
  updateCounts:->

    # Like count
    Relationship.count
      as         : 'like'
      targetId   : @getId()
      sourceName : $in: ['JCodeSnip', 'JStatusUpdate', 'JDiscussion', 'JOpinion', 'JCodeShare', 'JLink', 'JTutorial']
    , (err, count)=>
      @update ($set: 'counts.likes': count), ->

    # Member Following count
    Relationship.count
      as         : 'follower'
      targetId   : @getId()
      sourceName : 'JAccount'
    , (err, count)=>
      @update ($set: 'counts.following': count), ->

    # Tag Following count
    Relationship.count
      as         : 'follower'
      targetId   : @getId()
      sourceName : 'JTag'
    , (err, count)=>
      @update ($set: 'counts.topics': count), ->

  dummyAdmins = ["sinan", "devrim", "aleksey-m", "gokmen", "chris", "arvidkahl"]
>>>>>>> fc8b1735

  flagAccount: secure (client, flag, callback)->
    {delegate} = client.connection
    JAccount.taint @getId()
    if delegate.can 'flag', this
      @update {$addToSet: globalFlags: flag}, callback
      if flag is 'exempt'
        console.log 'is exempt'
        @markAllContentAsLowQuality()
      else
        console.log 'aint exempt'
    else
      callback new KodingError 'Access denied'

  unflagAccount: secure (client, flag, callback)->
    {delegate} = client.connection
    JAccount.taint @getId()
    if delegate.can 'flag', this
      @update {$pullAll: globalFlags: [flag]}, callback
      if flag is 'exempt'
        console.log 'is exempt'
        @unmarkAllContentAsLowQuality()
      else
        console.log 'aint exempt'
    else
      callback new KodingError 'Access denied'

  updateFlags: secure (client, flags, callback)->
    {delegate} = client.connection
    JAccount.taint @getId()
    if delegate.can 'flag', this
      @update {$set: globalFlags: flags}, callback
    else
      callback new KodingError 'Access denied'

  checkFlag:(flagToCheck)->
    flags = @getAt('globalFlags')
    if flags
      if 'string' is typeof flagToCheck
        return flagToCheck in flags
      else
        for flag in flagToCheck
          if flag in flags
            return yes
    no

  isDummyAdmin = (nickname)-> if nickname in dummyAdmins then yes else no

  @getFlagRole =-> 'owner'

  # WARNING! Be sure everything is safe when you change anything in this function
  can:(action, target)->
    switch action
      when 'delete'
        # Users can delete their stuff but super-admins can delete all of them ಠ_ಠ
        @profile.nickname in dummyAdmins or target?.originId?.equals @getId()
      when 'flag', 'reset guests', 'reset groups', 'administer names', \
           'administer url aliases', 'migrate-kodingen-users', \
           'administer accounts', 'grant-invites', 'send-invites'
        @profile.nickname in dummyAdmins

  fetchRoles: (group, callback)->
    Relationship.someData {
      targetId: group.getId()
      sourceId: @getId()
    }, {as:1}, (err, cursor)->
      if err
        callback err
      else
        cursor.toArray (err, roles)->
          if err
            callback err
          else
            roles = (roles ? []).map (role)-> role.as
            roles.push 'guest' unless roles.length
            callback null, roles

  fetchRole: secure ({connection}, callback)->

    if isDummyAdmin connection.delegate.profile.nickname
      callback null, "super-admin"
    else
      callback null, "regular"

  fetchAllKites: secure ({connection}, callback)->

    if isDummyAdmin connection.delegate.profile.nickname
      callback null,
        sharedHosting :
          hosts       : ["cl0", "cl1", "cl2", "cl3"]
        Databases     :
          hosts       : ["cl0", "cl1", "cl2", "cl3"]
        terminal      :
          hosts       : ["cl0", "cl1", "cl2", "cl3"]
    else
      callback new KodingError "Permission denied!"

  # temp dummy stuff ends

  fetchPrivateChannel:(callback)->
    require('bongo').fetchChannel @getPrivateChannelName(), callback

  getPrivateChannelName:-> "private-#{@getAt('profile.nickname')}-private"

  fetchMail:do ->
    collectParticipants = (messages, delegate, callback)->
      fetchParticipants = race (i, message, fin)->
        register = new Register # a register per message...
        jraphical.Relationship.all
          targetName  : 'JPrivateMessage',
          targetId    : message.getId(),
          sourceId    :
            $ne       : delegate.getId()
        , (err, rels)->
          if err
            callback err
          else unless rels?.length
            message.participants = []
          else
            # only include unique participants.
            message.participants = (rel for rel in rels when register.sign rel.sourceId)
          fin()
      , callback
      fetchParticipants(message) for message in messages when message?

    secure ({connection}, options, callback)->
      [callback, options] = [options, callback] unless callback
      unless @equals connection.delegate
        callback new KodingError 'Access denied.'
      else
        options or= {}
        selector =
          if options.as
            as: options.as
          else
            {}
        # options.limit     = 8
        options.fetchMail = yes
        @fetchPrivateMessages selector, options, (err, messages)->
          if err
            callback err
          else
            callback null, [] if messages.length is 0
            collectParticipants messages, connection.delegate, (err)->
              if err
                callback err
              else
                callback null, messages

  fetchTopics: (query, page, callback)->
    query       =
      targetId  : @getId()
      as        : 'follower'
      sourceName: 'JTag'
    Relationship.some query, page, (err, docs)->
      if err then callback err
      else
        ids = (rel.sourceId for rel in docs)
        JTag.all _id: $in: ids, (err, tags)->
          callback err, tags

  fetchNotificationsTimeline: secure ({connection}, selector, options, callback)->
    unless @equals connection.delegate
      callback new KodingError 'Access denied.'
    else
      @fetchActivities selector, options, @constructor.collectTeasersAllCallback callback

  fetchActivityTeasers : secure ({connection}, selector, options, callback)->
    unless @equals connection.delegate
      callback new KodingError 'Access denied.'
    else
      @fetchActivities selector, options, callback

  modify: secure (client, fields, callback) ->
    if @equals(client.connection.delegate) and 'globalFlags' not in Object.keys(fields)
      @update $set: fields, callback

  fetchFeedByTitle: secure (client, title, callback) ->
    if @equals(client.connection.delegate)
      @fetchFeeds (err, feeds) ->
        for feed in feeds
          if feed.title is title
            return callback null, feed
        return callback new KodingError 'Feed not found.'

  oldFetchMounts = @::fetchMounts
  fetchMounts: secure (client,callback)->
    if @equals client.connection.delegate
      oldFetchMounts.call @,callback
    else
      callback new KodingError "access denied for guest."

  oldFetchRepos = @::fetchRepos
  fetchRepos: secure (client,callback)->
    if @equals client.connection.delegate
      oldFetchRepos.call @,callback
    else
      callback new KodingError "access denied for guest."

  oldFetchDatabases = @::fetchDatabases
  fetchDatabases: secure (client,callback)->
    if @equals client.connection.delegate
      oldFetchDatabases.call @,callback
    else
      callback new KodingError "access denied for guest."

  setClientId:(@clientId)->

  getFullName:->
    {profile} = @data
    profile.firstName+' '+profile.lastName

  fetchStorage: secure (client, options, callback)->
    account = @
    unless @equals client.connection.delegate
      return callback "Attempt to access unauthorized application storage"

    {appId, version} = options
    @fetchAppStorage {'data.appId':appId, 'data.version':version}, (err, storage)=>
      if err then callback err
      else unless storage?
        log.info 'creating new storage for application', appId, version
        newStorage = new JAppStorage {appId, version}
        newStorage.save (err) =>
          if err then callback error
          else
            # manually add the relationship so that we can
            # query the edge instead of the target C.T.
            rel = new Relationship
              targetId    : newStorage.getId()
              targetName  : 'JAppStorage'
              sourceId    : @getId()
              sourceName  : 'JAccount'
              as          : 'appStorage'
              data        : {appId, version}
            rel.save (err)-> callback err, newStorage
      else
        callback err, storage

  markAllContentAsLowQuality:->
    @fetchContents (err, contents)->
      contents.forEach (item)->
        item.update {$set: isLowQuality: yes}, console.log
        item.emit 'ContentMarkedAsLowQuality', null

  unmarkAllContentAsLowQuality:->
    @fetchContents (err, contents)->
      contents.forEach (item)->
        item.update {$set: isLowQuality: no}, console.log
        item.emit 'ContentUnmarkedAsLowQuality', null

  @taintedAccounts = {}
  @taint =(id)->
    @taintedAccounts[id] = yes

  @untaint =(id)->
    delete @taintedAccounts[id]

  @isTainted =(id)->
    isTainted = @taintedAccounts[id]
    isTainted

  # koding.pre 'methodIsInvoked', (client, callback)=>
  #   delegate = client?.connection?.delegate
  #   id = delegate?.getId()
  #   unless id
  #     callback client
  #   else if @isTainted id
  #     JAccount.one _id: id, (err, account)=>
  #       if err
  #         console.log 'there was an error'
  #       else
  #         @untaint id
  #         client.connection.delegate = account
  #         console.log 'delegate is force-loaded from db'
  #         callback client
  #   else
  #     callback client<|MERGE_RESOLUTION|>--- conflicted
+++ resolved
@@ -236,16 +236,6 @@
 
   glanceMessages: secure (client, callback)->
 
-<<<<<<< HEAD
-  glanceActivities: secure (client, callback)->
-    @fetchActivities {'data.flags.glanced': $ne: yes}, (err, activities)-> 
-      if err
-        callback err
-      else
-        queue = activities.map (activity)->->
-          activity.mark client, 'glanced', -> queue.fin()
-        dash queue, callback
-=======
   glanceActivities: secure (client, activityId, callback)->
     [callback, activityId] = [activityId, callback] unless callback
     {delegate} = client.connection
@@ -261,7 +251,6 @@
           queue = activities.map (activity)->->
             activity.mark client, 'glanced', -> queue.fin()
           dash queue, callback
->>>>>>> fc8b1735
 
   fetchNonces: secure (client, callback)->
     {delegate} = client.connection
@@ -317,9 +306,6 @@
         , -> callback null, teasers
         collectTeasers node for node in contents
 
-<<<<<<< HEAD
-  dummyAdmins = ["sinan", "devrim", "aleksey-m", "gokmen", "chris", "sntran"]
-=======
   # Update broken counts for user
   updateCounts:->
 
@@ -348,7 +334,6 @@
       @update ($set: 'counts.topics': count), ->
 
   dummyAdmins = ["sinan", "devrim", "aleksey-m", "gokmen", "chris", "arvidkahl"]
->>>>>>> fc8b1735
 
   flagAccount: secure (client, flag, callback)->
     {delegate} = client.connection
