--- conflicted
+++ resolved
@@ -287,7 +287,6 @@
         as          : 'owner'
         targetType  : 'JInvitationRequest'
 
-<<<<<<< HEAD
       paymentMethod :
         as          : 'payment method'
         targetType  : 'JPaymentMethod'
@@ -295,11 +294,10 @@
       subscription  :
         as          : 'service subscription'
         targetType  : 'JPaymentSubscription'
-=======
+
       badge         :
         as          : 'badge'
         targetType  : 'JBadge'
->>>>>>> a315447e
 
   constructor:->
     super
@@ -1312,16 +1310,16 @@
 
   fetchSubscriptions$: secure ({ connection:{ delegate }}, options, callback) ->
     return callback { message: 'Access denied!' }  unless @equals delegate
-    
+
     [callback, options] = [options, callback]  unless callback
 
     { tags, status } = options
-    
+
     selector = {}
     queryOptions = targetOptions: { selector }
 
     selector.tags = $in: tags  if tags
-    
+
     selector.status = status ? $in: [
       'active'
       'past_due'
@@ -1332,7 +1330,7 @@
 
   fetchPlansAndSubscriptions: secure (client, options, callback) ->
     JPaymentPlan = require './payment/plan'
-    
+
     @fetchSubscriptions$ client, options, (err, subscriptions) ->
       return callback err  if err
 
