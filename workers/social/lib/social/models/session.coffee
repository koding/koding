{Model} = require 'bongo'

module.exports = class JSession extends Model

  { v4: createId } = require 'node-uuid'

  @set
    indexes         :
      clientId      : 'unique'
      otaToken      : 'sparse' # unique is also required
      username      : 'descending'
      clientIP      : 'sparse'
    schema          :
      clientId      : String
      clientIP      : String
      username      : String
<<<<<<< HEAD
      groupName     :
        type        : String
        default     : 'koding'
      guestId       : Number
      terminalId    : String
=======
      otaToken      : String
>>>>>>> fefc8d5d
      sessionBegan  :
        type        : Date
        default     : -> new Date
      lastAccess    :
        type        : Date
        get         : -> new Date
      foreignAuth   :
        github      : Object
        odesk       : Object
        facebook    : Object
        linkedin    : Object
      foreignAuthType : String
      impersonating : Boolean
    sharedEvents    :
      instance      : []
      static        : []

  do ->
    JAccount  = require './account'

    JAccount.on 'UsernameChanged', ({ oldUsername, mustReauthenticate }) ->
      if mustReauthenticate
        console.log "JAccount.on 'UsernameChanged' JSession#remove", {
          oldUsername, mustReauthenticate }

        JSession.remove username: oldUsername, (err) ->
          console.error err  if err?


  # TODO not sure why we are creating session only for guest user
  @createSession = (callback) ->

    JUser    = require './user'
    clientId = createId()

    JUser.fetchGuestUser (err, resp) =>

      return @emit 'error', err  if err

      unless resp
        console.error message = "Failed to create guest user :/ ~ This is critical!"
        return @emit 'error', {message}

      {account} = resp
      username  = JUser.createGuestUsername()
      session   = new JSession { clientId, username }

      session.save (err)->
        if err then callback err
        else callback null, { session, account }


  @createNewSession = (username, callback) ->

    clientId = createId()

    session = new JSession { clientId, username }
    session.save (err) ->
      return callback err  if err
      return callback null, session


  @fetchSession = (clientId, callback)->

    return @createSession callback  unless clientId

    @one {clientId}, (err, session)=>
      if err
        callback err
      else if session?
        callback null, { session }
      else
        @createSession callback


  @updateClientIP = (clientId, ipAddress, callback)->

    unless ipAddress
      return callback 'IP Address is missing'

    ipAddress = (ipAddress.split ',')[0]

    JSession.update {clientId: clientId}, {$set: clientIP: ipAddress}, (err)->
      callback err<|MERGE_RESOLUTION|>--- conflicted
+++ resolved
@@ -14,15 +14,10 @@
       clientId      : String
       clientIP      : String
       username      : String
-<<<<<<< HEAD
       groupName     :
         type        : String
-        default     : 'koding'
-      guestId       : Number
-      terminalId    : String
-=======
+        default     : -> 'koding'
       otaToken      : String
->>>>>>> fefc8d5d
       sessionBegan  :
         type        : Date
         default     : -> new Date
