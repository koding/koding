{Model, secure, dash} = require 'bongo'
{Module, Relationship} = require 'jraphical'

class JPermission extends Model
  @set
    indexes   :
      module  : 'sparse'
      title   : 'sparse'
      roles   : 'sparse'
    schema    :
      module  : String
      title   : String
      body    : String
      roles   : [String]

module.exports = class JPermissionSet extends Module

  @share()

  @set
    schema        :
      permissions : [JPermission]

  {intersection} = require 'underscore'

  KodingError = require '../../error'

<<<<<<< HEAD
  @checkPermission =(delegate, permission, target, callback)->
    permission = [permission] unless Array.isArray permission
    target.fetchAuthorityChain (err, chain)->
      if err
        callback err
      else
        console.log {chain}
        permissions = []
        queue = chain.map (group)->->
          delegate.fetchRoles group, (err, roles)->
            console.log roles
            if err then queue.fin(err)
            else if roles.length
              if 'admin' in roles
                permissions.push yes
                queue.fin()
              else if ('moderator' in roles or 'member' in roles) or \
                      group.privacy is 'public' and 'guest' in roles
                group.fetchPermissionSet (err, permissionSet)->
                  if err then queue.fin(err)
                  else if permissionSet?
                    matchingPermissions = [].filter.call(
                      permissionSet.permissions
                      (savedPermission)->
                        savedPermission.module is target.constructor.name and\
                        savedPermission.role in roles and\
                        !!intersection permission, savedPermission.permissions
                    )
                    permissions.push !!matchingPermissions.length
                    queue.fin()
                  else
                    console.log 'there was no permission set found!'
              else
                permissions.push no
                queue.fin()
            else permissions.push no
        dash queue, ->
          hasPermission = yes in permissions
          callback null, hasPermission
=======
  @checkPermission =(client, permission, target, callback)->
    JGroup = require '../group'
    permission = [permission]  unless Array.isArray permission
    if 'function' is typeof target
      groupName = client.context.group ? 'koding'
      module    = target.name
    else
      target.group
    JGroup.one {slug: groupName}, (err, group)->
      return callback null  if err
      permissionSelector = 'permissions.title':
        if permission.length is 1 then permission[0]
        else $in: permission
      options = targetOptions: selector: permissionSelector
      group.fetchPermissionSet {}, options, (err, permissionSet)->
        return callback null  if err or not permissionSet
        break   for perm in permissionSet.permissions\
                when perm.title in permission
        Relationship.one {
          targetId: group.getId()
          sourceId: client.connection.delegate.getId()
          as: { $in: perm.roles }
        }, (err, rel)->
          return callback null, yes  if rel
          callback null
>>>>>>> 177ad987

  @permit =(permission, promise)->
    secure (client, rest...)->
      if 'function' is typeof rest[rest.length-1]
        [rest..., callback] = rest
      else
        callback =->
      success =
        if 'function' is typeof promise then promise.bind this
        else promise.success.bind this
      failure = (promise.failure?.bind this) ? (args...)-> callback args...
      {delegate} = client.connection
<<<<<<< HEAD
      JPermissionSet.checkPermission(
        delegate
        permission
        this
=======
      JPermissionSet.checkPermission(client, permission, this,
>>>>>>> 177ad987
        (err, hasPermission)->
          if err
            failure err
          else if hasPermission
            success.apply this, [client, rest..., callback]
          else
            failure new KodingError 'Access denied!'
      )<|MERGE_RESOLUTION|>--- conflicted
+++ resolved
@@ -25,47 +25,6 @@
 
   KodingError = require '../../error'
 
-<<<<<<< HEAD
-  @checkPermission =(delegate, permission, target, callback)->
-    permission = [permission] unless Array.isArray permission
-    target.fetchAuthorityChain (err, chain)->
-      if err
-        callback err
-      else
-        console.log {chain}
-        permissions = []
-        queue = chain.map (group)->->
-          delegate.fetchRoles group, (err, roles)->
-            console.log roles
-            if err then queue.fin(err)
-            else if roles.length
-              if 'admin' in roles
-                permissions.push yes
-                queue.fin()
-              else if ('moderator' in roles or 'member' in roles) or \
-                      group.privacy is 'public' and 'guest' in roles
-                group.fetchPermissionSet (err, permissionSet)->
-                  if err then queue.fin(err)
-                  else if permissionSet?
-                    matchingPermissions = [].filter.call(
-                      permissionSet.permissions
-                      (savedPermission)->
-                        savedPermission.module is target.constructor.name and\
-                        savedPermission.role in roles and\
-                        !!intersection permission, savedPermission.permissions
-                    )
-                    permissions.push !!matchingPermissions.length
-                    queue.fin()
-                  else
-                    console.log 'there was no permission set found!'
-              else
-                permissions.push no
-                queue.fin()
-            else permissions.push no
-        dash queue, ->
-          hasPermission = yes in permissions
-          callback null, hasPermission
-=======
   @checkPermission =(client, permission, target, callback)->
     JGroup = require '../group'
     permission = [permission]  unless Array.isArray permission
@@ -91,7 +50,6 @@
         }, (err, rel)->
           return callback null, yes  if rel
           callback null
->>>>>>> 177ad987
 
   @permit =(permission, promise)->
     secure (client, rest...)->
@@ -104,14 +62,7 @@
         else promise.success.bind this
       failure = (promise.failure?.bind this) ? (args...)-> callback args...
       {delegate} = client.connection
-<<<<<<< HEAD
-      JPermissionSet.checkPermission(
-        delegate
-        permission
-        this
-=======
       JPermissionSet.checkPermission(client, permission, this,
->>>>>>> 177ad987
         (err, hasPermission)->
           if err
             failure err
