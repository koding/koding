--- conflicted
+++ resolved
@@ -73,19 +73,12 @@
         'fetchUserRoles','changeMemberRoles','canOpenGroup', 'canEditGroup'
         'fetchMembershipPolicy','modifyMembershipPolicy','requestAccess'
         'fetchReadme', 'setReadme', 'addCustomRole', 'fetchInvitationRequests'
-<<<<<<< HEAD
         'countPendingInvitationRequests', 'countPendingSentInvitations',
         'countInvitationRequests', 'fetchInvitationRequestCounts', 
         'resolvePendingRequests','fetchVocabulary', 'fetchMembershipStatuses', 
-        'setBackgroundImage', 'fetchAdmin', 'inviteByEmail', 'inviteByEmails', 
-        'inviteByUsername', 'removeBackgroundImage', 'kickMember', 
-        'transferOwnership', 'remove', 'sendSomeInvitations'
-=======
-        'countPendingInvitationRequests', 'countInvitationRequests'
-        'fetchInvitationRequestCounts', 'resolvePendingRequests','fetchVocabulary'
-        'fetchMembershipStatuses', 'setBackgroundImage', 'fetchAdmin', 'inviteMember',
-        'removeBackgroundImage', 'kickMember', 'transferOwnership', 'fetchNewestMembers'
->>>>>>> 80d25942
+        'setBackgroundImage', 'removeBackgroundImage', 'fetchAdmin', 'inviteByEmail',
+        'inviteByEmails', 'inviteByUsername', 'kickMember', 'transferOwnership', 
+        'remove', 'sendSomeInvitations', 'fetchNewestMembers'
       ]
     schema          :
       title         :
