{Module} = require 'jraphical'

module.exports = class JGroup extends Module


  [ERROR_UNKNOWN, ERROR_NO_POLICY, ERROR_POLICY] = [403010, 403001, 403009]

  {Relationship} = require 'jraphical'

  {Inflector, ObjectId, ObjectRef, secure, daisy, dash} = require 'bongo'

  JPermissionSet = require './permissionset'
  {permit} = JPermissionSet

  KodingError = require '../../error'

  Validators = require './validators'

  {throttle} = require 'underscore'

  PERMISSION_EDIT_GROUPS = [
    {permission: 'edit groups'}
    {permission: 'edit own groups', validateWith: Validators.own}
  ]

  @trait __dirname, '../../traits/followable'
  @trait __dirname, '../../traits/filterable'
  @trait __dirname, '../../traits/taggable'
  @trait __dirname, '../../traits/protected'
  @trait __dirname, '../../traits/joinable'
  @trait __dirname, '../../traits/slugifiable'

  @share()

  @set
    slugifyFrom     : 'title'
    slugTemplate    : '#{slug}'
    feedable        : no
    memberRoles     : ['admin','moderator','member','guest']
    permissions     :
      'grant permissions'                 : []
      'open group'                        : ['member','moderator']
      'list members'                      : ['member','moderator']
      'create groups'                     : ['moderator']
      'edit groups'                       : ['moderator']
      'edit own groups'                   : ['member','moderator']
      'query collection'                  : ['member','moderator']
      'update collection'                 : ['moderator']
      'assure collection'                 : ['moderator']
      'remove documents from collection'  : ['moderator']
      'view readme'                       : ['guest','member','moderator']
    indexes         :
      slug          : 'unique'
    sharedMethods   :
      static        : [
        'one','create','each','byRelevance','someWithRelationship'
        '__resetAllGroups','fetchMyMemberships','__importKodingMembers'
      ]
      instance      : [
        'join', 'leave', 'modify', 'fetchPermissions', 'createRole'
        'updatePermissions', 'fetchMembers', 'fetchRoles', 'fetchMyRoles'
        'fetchUserRoles','changeMemberRoles','canOpenGroup', 'canEditGroup'
        'fetchMembershipPolicy','modifyMembershipPolicy','requestAccess'
        'fetchReadme', 'setReadme', 'addCustomRole', 'fetchInvitationRequests'
        'countPendingInvitationRequests', 'countInvitationRequests'
        'fetchInvitationRequestCounts', 'resolvePendingRequests','fetchVocabulary'
        'fetchMembershipStatuses', 'setBackgroundImage', 'fetchAdmin', 'inviteMember',
        'removeBackgroundImage'
      ]
    schema          :
      title         :
        type        : String
        required    : yes
      body          : String
      avatar        : String
      slug          :
        type        : String
        validate    : require('../name').validateName
        set         : (value)-> value.toLowerCase()
      privacy       :
        type        : String
        enum        : ['invalid privacy type', ['public', 'private']]
      visibility    :
        type        : String
        enum        : ['invalid visibility type', ['visible', 'hidden']]
      parent        : ObjectRef
      counts        :
        members     : Number
      customize     :
        background  :
          customImages    : [String]
          customColors    : [String]
          customType      :
            type          : String
            default       : 'defaultImage'
            enum          : ['Invalid type', [ 'defaultImage', 'customImage', 'defaultColor', 'customColor']]
          customValue     :
            type          : String
            default       : '1'
          customOptions   : Object
    relationships   :
      permissionSet :
        targetType  : JPermissionSet
        as          : 'owner'
      defaultPermissionSet:
        targetType  : JPermissionSet
        as          : 'default'
      member        :
        targetType  : 'JAccount'
        as          : 'member'
      moderator     :
        targetType  : 'JAccount'
        as          : 'moderator'
      admin         :
        targetType  : 'JAccount'
        as          : 'admin'
      application   :
        targetType  : 'JApp'
        as          : 'owner'
      vocabulary    :
        targetType  : 'JVocabulary'
        as          : 'owner'
      subgroup      :
        targetType  : 'JGroup'
        as          : 'parent'
      tag           :
        targetType  : 'JTag'
        as          : 'tag'
      role          :
        targetType  : 'JGroupRole'
        as          : 'role'
      membershipPolicy :
        targetType  : 'JMembershipPolicy'
        as          : 'owner'
      invitationRequest:
        targetType  : 'JInvitationRequest'
        as          : 'owner'
      readme        :
        targetType  : 'JMarkdownDoc'
        as          : 'owner'

  @__importKodingMembers = secure (client, callback)->
    JAccount = require '../account'
    {delegate} = client.connection
    count = 0
    if delegate.can 'migrate-koding-users'
      @one slug:'koding', (err, koding)->
        if err then callback err
        else
          JAccount.each {}, {}, (err, account)->
            if err
              callback err
            else unless account?
              callback null
            else
              isMember =
                sourceId  : koding.getId()
                targetId  : account.getId()
                as        : 'member'
              Relationship.count isMember, (err, count)->
                if err then callback err
                else if count is 0
                  process.nextTick ->
                    koding.approveMember account, ->
                      console.log "added member: #{account.profile.nickname}"

  setBackgroundImage: permit 'edit groups',
    success:(client, type, value, callback=->)->
      if type is 'customImage'
        operation =
          $set: {}
          $addToSet : {}
        operation.$addToSet['customize.background.customImages'] = value
      else if type is 'customColor'
        operation =
          $set: {}
          $addToSet : {}
        operation.$addToSet['customize.background.customColors'] = value
      else
        operation = $set : {}

      operation.$set["customize.background.customType"] = type

      if type in ['defaultImage','defaultColor','customColor','customImage']
        operation.$set["customize.background.customValue"] = value

      @update operation, callback

  removeBackgroundImage: permit 'edit groups',
    success:(client, type, value, callback=->)->
      if type is 'customImage'
        @update {$pullAll: 'customize.background.customImages': [value]}, callback
      else if type is 'customColor'
        @update {$pullAll: 'customize.background.customColors': [value]}, callback
      else
        console.log 'Nothing to remove'


  @renderHomepage: require './render-homepage'

  @__resetAllGroups = secure (client, callback)->
    {delegate} = client.connection
    @drop callback if delegate.can 'reset groups'

  @fetchParentGroup =(source, callback)->
    Relationship.someData {
      targetName  : @name
      sourceId    : source.getId?()
      sourceType  : 'function' is typeof source and source.name
    }, {targetId: 1}, (err, cursor)=>
      if err
        callback err
      else
        cursor.nextObject (err, rel)=>
          if err
            callback err
          else unless rel
            callback null
          else
            @one {_id: targetId}, callback

  @create = do->

    save_ =(label, model, queue, callback)->
      model.save (err)->
        if err then callback err
        else
          console.log "#{label} is saved"
          queue.next()

    create = secure (client, formData, callback)->
      JPermissionSet = require './permissionset'
      JMembershipPolicy = require './membershippolicy'
      JName = require '../name'
      {delegate} = client.connection
      group                 = new this formData
      permissionSet         = new JPermissionSet
      defaultPermissionSet  = new JPermissionSet
      queue = [
        -> group.createSlug (err, slug)->
          if err then callback err
          else unless slug?
            callback new KodingError "Couldn't claim the slug!"
          else
            console.log "created a slug #{slug}"
            group.slug  = slug.slug
            group.slug_ = slug.slug
            queue.next()
        -> save_ 'group', group, queue, callback
        -> group.addMember delegate, (err)->
            if err then callback err
            else
              console.log 'member is added'
              queue.next()
        -> group.addAdmin delegate, (err)->
            if err then callback err
            else
              console.log 'admin is added'
              queue.next()
        -> save_ 'permission set', permissionSet, queue, callback
        -> save_ 'default permission set', defaultPermissionSet, queue,
                  callback
        -> group.addPermissionSet permissionSet, (err)->
            if err then callback err
            else
              console.log 'permissionSet is added'
              queue.next()
        -> group.addDefaultPermissionSet defaultPermissionSet, (err)->
            if err then callback err
            else
              console.log 'permissionSet is added'
              queue.next()
        -> group.addDefaultRoles (err)->
            if err then callback err
            else
              console.log 'roles are added'
              queue.next()
      ]
      if 'private' is group.privacy
        queue.push -> group.createMembershipPolicy -> queue.next()
      queue.push -> callback null, group

      daisy queue

  @findSuggestions = (client, seed, options, callback)->
    {limit, blacklist, skip}  = options

    @some {
      title   : seed
      _id     :
        $nin  : blacklist
      visibility: 'visible'
    },{
      skip
      limit
      sort    : 'title' : 1
    }, callback

  @fetchSecretChannelName =(groupSlug, callback)->
    JName = require '../name'
    JName.fetchSecretName groupSlug, (err, secretName, oldSecretName)->
      if err then callback err
      else callback null, "group.secret.#{secretName}",
        if oldSecretName then "group.secret.#{oldSecretName}"

  @cycleChannel =do->
    cycleChannel = (groupSlug, callback=->)->
      JName = require '../name'
      JName.cycleSecretName groupSlug, (err, oldSecretName, newSecretName)=>
        if err then callback err
        else
          routingKey = "group.secret.#{oldSecretName}.cycleChannel"
          @emit 'broadcast', routingKey, null
          callback null
    return throttle cycleChannel, 5000

  cycleChannel:(callback)-> @constructor.cycleChannel @slug, callback

  @broadcast =(groupSlug, message)->
    @fetchSecretChannelName groupSlug, (err, secretChannelName, oldSecretChannelName)=>
      if err? then console.error err
      else unless secretChannelName? then console.error 'unknown channel'
      else
        @emit 'broadcast', oldSecretChannelName, message  if oldSecretChannelName
        @emit 'broadcast', secretChannelName, message

  broadcast:(message)-> @constructor.broadcast @slug, message

  changeMemberRoles: permit 'grant permissions',
    success:(client, memberId, roles, callback)->
      group = this
      groupId = @getId()
      roles.push 'member'  unless 'member' in roles
      oldRole =
        targetId    : memberId
        sourceId    : groupId
      Relationship.remove oldRole, (err)->
        if err then callback err
        else
          queue = roles.map (role)->->
            (new Relationship
              targetName  : 'JAccount'
              targetId    : memberId
              sourceName  : 'JGroup'
              sourceId    : groupId
              as          : role
            ).save (err)->
              callback err  if err
              queue.fin()
          dash queue, callback

  addDefaultRoles:(callback)->
    group = this
    JGroupRole = require './role'
    JGroupRole.all {isDefault: yes}, (err, roles)->
      if err then callback err
      else
        queue = roles.map (role)->->
          group.addRole role, queue.fin.bind queue
        dash queue, callback

  updatePermissions: permit 'grant permissions',
    success:(client, permissions, callback=->)->
      @fetchPermissionSet (err, permissionSet)=>
        if err
          callback err
        else if permissionSet?
          permissionSet.update $set:{permissions}, callback
        else
          permissionSet = new JPermissionSet {permissions}
          permissionSet.save callback

  fetchPermissions:do->
    fixDefaultPermissions_ =(model, permissionSet, callback)->
      # It was lately recognized that we needed to have a default permission
      # set that is created at the time of group creation, because other
      # permissions may be roled out over time, and it is best to be secure by
      # default.  Without knowing which permissions were present at the time
      # of group creation, we may inadvertantly expose dangerous permissions
      # to underprivileged roles.  We will create this group's "default
      # permissions" by cloning the group's current permission set. C.T.
      defaultPermissionSet = permissionSet.clone()
      defaultPermissionSet.save (err)->
        if err then callback err
        else model.addDefaultPermissionSet defaultPermissionSet, (err)->
          if err then callback err
          else callback null, defaultPermissionSet

    fetchPermissions = permit 'grant permissions',
      success:(client, callback)->
        {permissionsByModule} = require '../../traits/protected'
        {delegate}            = client.connection
        permissionSet         = null
        defaultPermissionSet  = null
        daisy queue = [
          => @fetchPermissionSet (err, model)->
              if err then callback err
              else
                permissionSet = model
                queue.next()
          => @fetchDefaultPermissionSet (err, model)=>
              if err then callback err
              else if model?
                console.log 'already had defaults'
                defaultPermissionSet = model
                queue.next()
              else
                console.log 'needed defaults fixed'
                fixDefaultPermissions_ this, permissionSet, (err, newModel)->
                  defaultPermissionSet = newModel
                  queue.next()
          -> callback null, {
              permissionsByModule
              permissions         : permissionSet.permissions
              defaultPermissions  : defaultPermissionSet.permissions
            }
        ]

  fetchRolesByAccount:(account, callback)->
    Relationship.someData {
      targetId: account.getId()
      sourceId: @getId()
    }, {as:1}, (err, cursor)->
      if err then callback err
      else
        cursor.toArray (err, arr)->
          if err then callback err
          else callback null, (doc.as for doc in arr)

  fetchMyRoles: secure (client, callback)->
    @fetchRolesByAccount client.connection.delegate, callback

  fetchUserRoles: permit 'grant permissions',
    success:(client, callback)->
      @fetchRoles (err, roles)=>
        roleTitles = (role.title for role in roles)
        selector = {
          targetName  : 'JAccount'
          sourceId    : @getId()
          as          : { $in: roleTitles }
        }
        Relationship.someData selector, {as:1, targetId:1}, (err, cursor)->
          if err then callback err
          else
            cursor.toArray (err, arr)->
              if err then callback err
              else callback null, arr

  fetchMembers$: permit 'list members',
    success:(client, rest...)->
      [selector, options, callback] = Module.limitEdges 100, rest
      @fetchMembers selector, options, callback

  # fetchMyFollowees: permit 'list members'
  #   success:(client, options, callback)->
  #     [callback, options] = [options, callback]  unless callback
  #     options ?=


  # fetchMyFollowees: permit 'list members'
  #   success:(client, options, callback)->

  fetchReadme$: permit 'view readme',
    success:(client, rest...)-> @fetchReadme rest...

  setReadme$: permit
    advanced: PERMISSION_EDIT_GROUPS
    success:(client, text, callback)->
      @fetchReadme (err, readme)=>
        unless readme
          JMarkdownDoc = require '../markdowndoc'
          readme = new JMarkdownDoc content: text

          daisy queue = [
            ->
              readme.save (err)->
                console.log err
                if err then callback err
                else queue.next()
            =>
              @addReadme readme, (err)->
                console.log err
                if err then callback err
                else queue.next()
            ->
              callback null, readme
          ]

        else
          readme.update $set:{ content: text }, (err)=>
            if err then callback err
            else callback null, readme
    failure:(client,text, callback)->
      callback new KodingError "You are not allowed to change this."

  renderHomepageHelper: (roles, callback)->
    [callback, roles] = [roles, callback]  unless callback
    roles or= []

    @fetchReadme (err, readme)=>
      return callback err  if err
      @fetchMembershipPolicy (err, policy)=>
        if err then callback err
        else
          callback null, JGroup.renderHomepage {
            @slug
            @title
            policy
            @avatar
            @body
            @counts
            content : readme?.html ? readme?.content
            roles
            @customize
          }

  fetchHomepageView:(clientId, callback)->
    [callback, clientId] = [clientId, callback]  unless callback

    unless clientId
      @renderHomepageHelper callback
    else
      JSession = require '../session'
      JSession.one {clientId}, (err, session)=>
        if err
          console.error err
          callback err
        else
          {username} = session.data
          if username
            @fetchMembershipStatusesByUsername username, (err, roles)=>
              if err then callback err
              else @renderHomepageHelper roles, callback
          else
            @renderHomepageHelper callback

  createRole: permit 'grant permissions',
    success:(client, formData, callback)->
      JGroupRole = require './role'
      JGroupRole.create
        title           : formData.title
        isConfigureable : formData.isConfigureable or no
      , callback

  addCustomRole: permit 'grant permissions',
    success:(client,formData,callback)->
      @createRole client,formData, (err,role)=>
        console.log err,role
        unless err
          @addRole role, callback
        else
          callback err, null

  createMembershipPolicy:(queue, callback)->
    [callback, queue] = [queue, callback]  unless callback
    queue ?= []
    JMembershipPolicy = require './membershippolicy'
    membershipPolicy  = new JMembershipPolicy
    queue.push(
      -> membershipPolicy.save (err)->
        if err then callback err
        else queue.next()
      => @addMembershipPolicy membershipPolicy, (err)->
        if err then callback err
        else queue.next()
    )
    queue.push callback  if callback
    daisy queue

  destroyMemebershipPolicy:(callback)->
    @fetchMembershipPolicy (err, policy)->
      if err then callback err
      else unless policy?
        callback new KodingError '404 Membership policy not found'
      else policy.remove callback

  convertPublicToPrivate =(group, callback)->
    group.createMembershipPolicy callback

  convertPrivateToPublic =(group, callback)->
    group.destroyMemebershipPolicy callback

  setPrivacy:(privacy)->
    if @privacy is 'public' and privacy is 'private'
      convertPublicToPrivate this
    else if @privacy is 'private' and privacy is 'public'
      convertPrivateToPublic this
    @privacy = privacy

  getPrivacy:-> @privacy

  modify: permit
    advanced : [
      { permission: 'edit own groups', validateWith: Validators.own }
      { permission: 'edit groups' }
    ]
    success : (client, formData, callback)->
      @setPrivacy formData.privacy
      @update {$set:formData}, callback

  modifyMembershipPolicy: permit
    advanced: PERMISSION_EDIT_GROUPS
    success: (client, formData, callback)->
      @fetchMembershipPolicy (err, policy)->
        if err then callback err
        else policy.update $set: formData, callback

  canEditGroup: permit 'grant permissions'

  canOpenGroup: permit 'open group',
    failure:(client, callback)->
      @fetchMembershipPolicy (err, policy)->
        explanation = policy?.explain() ?
                      err?.message ?
                      'No membership policy!'
        clientError = err ? new KodingError explanation
        clientError.accessCode = policy?.code ?
          if err then ERROR_UNKNOWN
          else if explanation? then ERROR_POLICY
          else ERROR_NO_POLICY
        callback clientError, no

  countPendingInvitationRequests: permit 'send invitations',
    success: (client, callback)->
      @countInvitationRequests {}, {status: 'pending'}, callback

  countInvitationRequests$: permit 'send invitations',
    success: (client, rest...)-> @countInvitationRequests rest...

  fetchInvitationRequestCounts: permit 'send invitations',
    success: ->
      switch arguments.length
        when 2
          [client, callback] = arguments
          types = ['invitation', 'basic approval']
        when 3
          [client, types, callback] = arguments
      counts = {}
      queue = types.map (invitationType)=>=>
        @countInvitationRequests {}, {invitationType}, (err, count)->
          if err then queue.fin err
          else
            counts[invitationType] = count
            queue.fin()
      dash queue, callback.bind null, null, counts

  resolvePendingRequests: permit 'send invitations',
    success: (client, isApproved, callback)->
      @fetchMembershipPolicy (err, policy)=>
        if err then callback err
        else unless policy then callback new KodingError 'No membership policy!'
        else

          invitationType =
            if policy.invitationsEnabled then 'invitation' else 'basic approval'

          method =
            if 'invitation' is invitationType
              if isApproved then 'send' else 'delete'
            else
              if isApproved then 'approve' else 'decline'

          JInvitationRequest = require '../invitationrequest'

          invitationRequestSelector =
            group             : @slug
            status            : 'pending'
            invitationType    : invitationType

          JInvitationRequest.each invitationRequestSelector, {}, (err, request)->
            if err then callback err
            else if request? then request[method+'Invitation'] client, (err)->
              console.error err  if err
            else callback null

  inviteMember: permit 'send invitations',
    success: (client, email, callback)->
      JInvitationRequest = require '../invitationrequest'

      params =
        email: email,
        group: @slug

      JInvitationRequest.one params, (err, invitationRequest)=>
        if invitationRequest
          callback new KodingError """
            You've already invited #{email} to join this group.
            """
        else
          params['invitationType'] = 'invitation'
          params['status']         = 'sent'

          invitationRequest = new JInvitationRequest params
          invitationRequest.save (err)=>
            if err then callback err
            else @addInvitationRequest invitationRequest, (err)->
              if err then callback err
              else invitationRequest.sendInvitation client, callback

  requestInvitation: secure (client, invitationType, callback)->
    {delegate} = client.connection
    JInvitationRequest = require '../invitationrequest'

    invitationRequest = new JInvitationRequest {
      invitationType
      koding  : { username: delegate.profile.nickname }
      group   : @slug,
      status  : 'pending'
    }
    invitationRequest.save (err)=>
      if err?.code is 11000
        callback new KodingError """
          You've already requested an invitation to this group.
          """
      else
        @addInvitationRequest invitationRequest, (err)=>
          if err then callback err
          else
            if invitationType is 'basic approval'
              invitationRequest.sendRequestNotification client, callback
            @emit 'NewInvitationRequest'

  fetchInvitationRequests$: permit 'send invitations',
    success: (client, rest...)-> @fetchInvitationRequests rest...

  sendSomeInvitations: permit 'send invitations',
    success: (client, count, callback)->
      @fetchInvitationRequests {}, {
        targetOptions :
          selector    : { status  : 'pending' }
          options     : { limit   : count }
      }, (err, requests)->
        if err then callback err
        else
          queue = requests.map (request)->->
            request.sendInvitation client, ->
              callback null, """
                An invite was sent to:
                <strong>koding+#{request.koding.username}@koding.com</strong>
                """
              setTimeout queue.next.bind(queue), 50
          queue.push -> callback null, null
          daisy queue

  requestAccess: secure (client, callback)->
    @fetchMembershipPolicy (err, policy)=>
      if err then callback err
      else
        if policy?.invitationsEnabled
          invitationType = 'invitation'
        else
          invitationType = 'basic approval'

        @requestInvitation client, invitationType, callback

  approveMember:(member, roles, callback)->
    [callback, roles] = [roles, callback]  unless callback
    roles ?= ['member']
    queue = roles.map (role)=>=>
      @addMember member, role, queue.fin.bind queue
    dash queue, =>
      callback()
      @updateCounts()
<<<<<<< HEAD
      @cycleChannel()
      @emit 'NewMember'
=======
      @emit 'NewMember', member
>>>>>>> ca88f36e

  each:(selector, rest...)->
    selector.visibility = 'visible'
    Module::each.call this, selector, rest...

  fetchVocabulary$: permit 'administer vocabularies',
    success:(client, rest...)-> @fetchVocabulary rest...

  fetchRolesHelper: (account, callback)->
    client = connection: delegate : account
    @fetchMyRoles client, (err, roles)=>
      if err then callback err
      else if 'member' in roles or 'admin' in roles
        callback null, roles
      else
        options = targetOptions:
          selector: { koding: username: account.profile.nickname }
        @fetchInvitationRequest {}, options, (err, request)->
          if err then callback err
          else unless request? then callback null, ['guest']
          else callback null, ["invitation-#{request.status}"]

  fetchMembershipStatusesByUsername: (username, callback)->
    JAccount = require '../account'
    JAccount.one {'profile.nickname': username}, (err, account)=>
      if not err and account
        @fetchRolesHelper account, callback
      else
        console.error err
        callback err

  fetchMembershipStatuses: secure (client, callback)->
    JAccount = require '../account'
    {delegate} = client.connection
    unless delegate instanceof JAccount
      callback null, ['guest']
    else
      @fetchRolesHelper delegate, callback

  updateCounts:->
    Relationship.count
      as         : 'member'
      targetName : 'JAccount'
      sourceId   : @getId()
      sourceName : 'JGroup'
    , (err, count)=>
      @update ($set: 'counts.members': count), -><|MERGE_RESOLUTION|>--- conflicted
+++ resolved
@@ -195,7 +195,6 @@
       else
         console.log 'Nothing to remove'
 
-
   @renderHomepage: require './render-homepage'
 
   @__resetAllGroups = secure (client, callback)->
@@ -761,12 +760,8 @@
     dash queue, =>
       callback()
       @updateCounts()
-<<<<<<< HEAD
       @cycleChannel()
       @emit 'NewMember'
-=======
-      @emit 'NewMember', member
->>>>>>> ca88f36e
 
   each:(selector, rest...)->
     selector.visibility = 'visible'
