{Model} = require 'bongo'

module.exports = class JVM extends Model

  @share()

  @trait __dirname, '../traits/protected'

  @set
    permissions       :
      'sudoer'        : []
    schema            :
      ip              :
        type          : String
        default       : -> null
      ldapPassword    :
        type          : String
        default       : -> null
      name            : String
<<<<<<< HEAD
      users           : [String]
      groups          : [String]

  do ->

    handleError = (require 'koding-bound').call console, 'error'
=======
      users           : Array
      groups          : Array
      isEnabled       :
        type          : Boolean
        default       : yes
      shouldDelete    :
        type          : Boolean
        default       : no

  do ->

    handleError = (err)-> console.error err  if err
>>>>>>> 2b37581b

    JGroup  = require './group'
    JUser   = require './user'

<<<<<<< HEAD
    JUser.on 'UserCreated', (user)->
      console.warn 'User created hook needs to be implemented.'

    JUser.on 'UserDestroyed', (user)->
      console.warn 'User destroyed hook needs to be implemented.'
=======
    addVm = ({ target, user, name, sudo, groups })->
      vm = new JVM {
        name: name
        users: [
          { id: user.getId(), sudo: yes }
        ]
        groups: groups ? []
      }
      vm.save (err)-> target.addVm vm, handleError

    wrapGroup =(group)-> [ { id: group.getId() } ]

    uidFactory = (require 'koding-counter') {
      db          : JVM.getClient()
      counterName : 'uid'
      offset      : 1e6
    }

    uidFactory.reset (err, lastId)->
      console.log "UID counter is reset: %s", lastId

    JUser.on 'UserCreated', (user)->
      uidFactory.next (err, uid)->
        if err then handleError err
        else user.update { $set: { uid } }, handleError
>>>>>>> 2b37581b

    JGroup.on 'GroupCreated', ({group, creator})->
      creator.fetchUser (err, user)->
        if err then handleError err
        else
<<<<<<< HEAD
          (new JVM {
            name: group.slug
            users: [
              { id: user.getId(), sudo: yes }
            ]
            groups: [
              { id: group.getId() }
            ]
          }).save handleError

    JGroup.on 'GroupDestroyed', ({group, member})->
      JVM.remove { name: group.slug }, handleError
=======
          addVm {
            user
            target  : group
            sudo    : yes
            name    : group.slug
            groups  : wrapGroup group
          }

    JGroup.on 'GroupDestroyed', ({group, member})->
      group.fetchVms (err, vms)->
        if err then handleError err
        else vms.forEach (vm)-> vm.remove handleError
>>>>>>> 2b37581b

    JGroup.on 'MemberAdded', ({group, member})->
      member.fetchUser (err, user)->
        if err then handleError err
<<<<<<< HEAD
        else
          JVM.update { name: group.slug }, {
            $addToSet:
              users:
                id      : user.getId()
                sudo    : no
          }, handleError
=======
        else if group.slug is 'koding'
          # TODO: this special case for koding should be generalized for any group.
          addVm {
            user
            target  : member
            sudo    : yes
            name    : member.profile.nickname
          }
        else
          member.checkPermission group, 'sudoer', (err, hasPermission)->
            if err then handleError err
            else
              group.fetchVms (err, vms)->
                if err then handleError err
                else vms.forEach (vm)->
                  vm.update {
                    $addToSet: users: { id: user.getId(), sudo: hasPermission }
                  }, handleError
>>>>>>> 2b37581b

    JGroup.on 'MemberRemoved', ({group, member})->
      member.fetchUser (err, user)->
        if err then handleError err
<<<<<<< HEAD
        else
          JVM.update { name: group.slug }, { $pull: user.getId() }, handleError

    JGroup.on 'MemberRolesChanged', ({group, member})->
      member.checkPermission group, 'sudoer', (err, hasPermission)->
        if err then handleError err
        else
=======
        else if group.slug is 'koding'
          member.fetchVms (err, vms)->
            if err then handleError err
            else vms.forEach (vm)->
              vm.update {
                $set: { isEnabled: no, shouldDelete: yes }
              }, handleError
        else
          # group.fetchVms (err, vms)->
          #   if err then handleError err
          #   else vms.forEach (vm)->
          #     JVM.update {_id: vm.getId()}, { $pull: id: user.getId() }, handleError
          # TODO: the below is more efficient and a little less strictly correct than the above:
          JVM.update { groups: group.getId() }, { $pull: id: user.getId() }, handleError

    JGroup.on 'MemberRolesChanged', ({group, member})->
      return  if group.slug 'koding'  # TODO: remove this special case
      member.fetchUser (err, user)->
        if err then handleError err
        else
          member.checkPermission group, 'sudoer', (err, hasPermission)->
            if err then handleError err
            else if hasPermission
              member.fetchVms (err, vms)->
                if err then handleError err
                else
                  vms.forEach (vm)->
                    vm.update {
                      $set: users: vm.users.map (userRecord)->
                        isMatch = userRecord.id.equals user.getId()
                        return userRecord  unless isMatch
                        return { id, sudo: hasPermission }
                    }, handleError
>>>>>>> 2b37581b
<|MERGE_RESOLUTION|>--- conflicted
+++ resolved
@@ -17,14 +17,6 @@
         type          : String
         default       : -> null
       name            : String
-<<<<<<< HEAD
-      users           : [String]
-      groups          : [String]
-
-  do ->
-
-    handleError = (require 'koding-bound').call console, 'error'
-=======
       users           : Array
       groups          : Array
       isEnabled       :
@@ -37,18 +29,10 @@
   do ->
 
     handleError = (err)-> console.error err  if err
->>>>>>> 2b37581b
 
     JGroup  = require './group'
     JUser   = require './user'
 
-<<<<<<< HEAD
-    JUser.on 'UserCreated', (user)->
-      console.warn 'User created hook needs to be implemented.'
-
-    JUser.on 'UserDestroyed', (user)->
-      console.warn 'User destroyed hook needs to be implemented.'
-=======
     addVm = ({ target, user, name, sudo, groups })->
       vm = new JVM {
         name: name
@@ -74,26 +58,11 @@
       uidFactory.next (err, uid)->
         if err then handleError err
         else user.update { $set: { uid } }, handleError
->>>>>>> 2b37581b
 
     JGroup.on 'GroupCreated', ({group, creator})->
       creator.fetchUser (err, user)->
         if err then handleError err
         else
-<<<<<<< HEAD
-          (new JVM {
-            name: group.slug
-            users: [
-              { id: user.getId(), sudo: yes }
-            ]
-            groups: [
-              { id: group.getId() }
-            ]
-          }).save handleError
-
-    JGroup.on 'GroupDestroyed', ({group, member})->
-      JVM.remove { name: group.slug }, handleError
-=======
           addVm {
             user
             target  : group
@@ -106,20 +75,10 @@
       group.fetchVms (err, vms)->
         if err then handleError err
         else vms.forEach (vm)-> vm.remove handleError
->>>>>>> 2b37581b
 
     JGroup.on 'MemberAdded', ({group, member})->
       member.fetchUser (err, user)->
         if err then handleError err
-<<<<<<< HEAD
-        else
-          JVM.update { name: group.slug }, {
-            $addToSet:
-              users:
-                id      : user.getId()
-                sudo    : no
-          }, handleError
-=======
         else if group.slug is 'koding'
           # TODO: this special case for koding should be generalized for any group.
           addVm {
@@ -138,20 +97,10 @@
                   vm.update {
                     $addToSet: users: { id: user.getId(), sudo: hasPermission }
                   }, handleError
->>>>>>> 2b37581b
 
     JGroup.on 'MemberRemoved', ({group, member})->
       member.fetchUser (err, user)->
         if err then handleError err
-<<<<<<< HEAD
-        else
-          JVM.update { name: group.slug }, { $pull: user.getId() }, handleError
-
-    JGroup.on 'MemberRolesChanged', ({group, member})->
-      member.checkPermission group, 'sudoer', (err, hasPermission)->
-        if err then handleError err
-        else
-=======
         else if group.slug is 'koding'
           member.fetchVms (err, vms)->
             if err then handleError err
@@ -184,5 +133,4 @@
                         isMatch = userRecord.id.equals user.getId()
                         return userRecord  unless isMatch
                         return { id, sudo: hasPermission }
-                    }, handleError
->>>>>>> 2b37581b
+                    }, handleError