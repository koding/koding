{Model} = require 'bongo'

module.exports = class JVM extends Model

  {permit} = require './group/permissionset'

  KodingError = require '../error'

  @share()

  @trait __dirname, '../traits/protected'

  @bound = require 'koding-bound'

  @set
    softDelete          : yes
    permissions         :
      'sudoer'          : []
      'create vms'      : ['member','moderator']
      'list all vms'    : ['member','moderator']
      'list default vm' : ['member','moderator']
    sharedMethods       :
<<<<<<< HEAD
      static            : ['fetchVms','fetchVmsByContext','calculateUsage']
=======
      static            : ['fetchVmsByContext','calculateUsage']#,'create']
>>>>>>> b28db08f
      instance          : []
    schema              :
      ip                :
        type            : String
        default         : -> null
      ldapPassword      :
        type            : String
        default         : -> null
      name              : String
      users             : Array
      groups            : Array
      usage             : # TODO: usage seems like the wrong term for this.
        cpu             :
          type          : Number
          default       : 1
        ram             :
          type          : Number
          default       : 0.25
        disk            :
          type          : Number
          default       : 0.5
      isEnabled         :
        type            : Boolean
        default         : yes
      shouldDelete      :
        type            : Boolean
        default         : no

  # TODO: this needs to be rethought in terms of bundles, as per the
  # discussion between Devrim, Chris T. and Badahir  C.T.
<<<<<<< HEAD
  # @createVm = (target, groupSlug, limit, callback)->
  #   unless 0 < limit.getValue()
  #     callback new KodingError 'Quota exceeded'
  #   else
  #     target.fetchUser (err, user)->
  #       return callback err  if err
  #       { usage } = limit
  #       vm = new JVM {
  #         name: "#{user.username}#{unless usage then '' else "~#{usage}"}"
  #         users: [{ id: user.getId(),  sudo: yes }]
  #       }
  #       vm.save (err)->
  #         return callback err  if err
  #         limit.update {$inc: usage: 1}, (err)->
  #           return callback err  if err
  #           callback null, vm

  # @create = permit 'create vms',
  #   success: (client, callback) ->

  # @initializeVmLimits =(target, callback)->
  #   JLimit = require './limit'
  #   limit = new JLimit { quota: 5 }
  #   limit.save (err)->
  #     return callback err  if err
  #     target.addLimit limit, 'vm', (err)->
  #       callback err ? null, unless err then limit

  @getUsageTemplate = -> { cpu: 0, ram: 0, disk: 0 }

  @calculateUsage = (account, groupSlug, callback)->
    nickname =
      if 'string' is typeof account then account
      else account.profile.nickname

    @all { name: ///$#{groupSlug}~#{nickname}~/// }, (err, vms) =>
      return callback err  if err?
      callback null, vms
        .map((vm) -> vm.usage)
        .reduce (acc, usage) ->
          for own field, val of usage
            acc[field] += val
            return acc
        , @getUsageTemplate()

  @calculateUsage$ = permit 'list all vms',
    success: (client, groupSlug, callback)->
      {delegate} = client.connection
      @calculateUsage delegate, groupSlug, callback

  @fetchAccountVmsBySelector = (account, selector, options, callback) ->
    [callback, options] = [options, callback]  unless callback

    options ?= {}
    options.limit = Math.min options.limit ? 10, 10

    account.fetchUser (err, user) ->
      return callback err  if err

      selector.users = { $elemMatch: id: user.getId() }

      JVM.someData selector, { name: 1 }, options, (err, cursor)->
        return callback err  if err

        cursor.toArray (err, arr)->
          return callback err  if err
          callback null, arr.map (vm)-> vm.name

  @fetchVmsByContext = permit 'list all vms',
    success: (client, options, callback) ->
      JGroup = require './group'

      slug = context.group ? 'koding'

      JGroup.one {slug}, (err, group) ->
        return callback err  if err

        selector = groups: { $elemMatch: id: group.getId() }
        @fetchAccountVmsBySelector selector, options, callback

=======
  @createVm = ({account, groupSlug, usage}, callback)->
    JGroup = require '../group'
    JGroup.one {slug: groupSlug}, (err, group) ->
      return callback err  if err
      account.fetchUser (err, user) ->
        return callback err  if err
        vm = new JVM {
          name    : "#{groupSlug}~#{user.username}"
          users   : [{ id: user.getId(), sudo: yes }]
          groups  : [{ id: group.getId() }]
          usage
        }
        vm.save (err) ->
          return callback err  if err
          callback null, vm

  # @create = permit 'create vms',
  #   success: (client, callback) ->

  # @initializeVmLimits =(target, callback)->
  #   JLimit = require './limit'
  #   limit = new JLimit { quota: 5 }
  #   limit.save (err)->
  #     return callback err  if err
  #     target.addLimit limit, 'vm', (err)->
  #       callback err ? null, unless err then limit

  @getUsageTemplate = -> { cpu: 0, ram: 0, disk: 0 }

  @calculateUsage = (account, groupSlug, callback)->
    nickname =
      if 'string' is typeof account then account
      else account.profile.nickname

    @all { name: ///$#{groupSlug}~#{nickname}~/// }, (err, vms) =>
      return callback err  if err?
      callback null, vms
        .map((vm) -> vm.usage)
        .reduce (acc, usage) ->
          for own field, val of usage
            acc[field] += val
            return acc
        , @getUsageTemplate()

  @calculateUsage$ = permit 'list all vms',
    success: (client, groupSlug, callback)->
      {delegate} = client.connection
      @calculateUsage delegate, groupSlug, callback

  @fetchAccountVmsBySelector = (account, selector, options, callback) ->
    [callback, options] = [options, callback]  unless callback

    options ?= {}
    options.limit = Math.min options.limit ? 10, 10

    account.fetchUser (err, user) ->
      return callback err  if err

      selector.users = { $elemMatch: id: user.getId() }

      JVM.someData selector, { name: 1 }, options, (err, cursor)->
        return callback err  if err

        cursor.toArray (err, arr)->
          return callback err  if err
          callback null, arr.map (vm)-> vm.name

  @fetchVmsByContext = permit 'list all vms',
    success: (client, options, callback) ->
      JGroup = require './group'

      slug = context.group ? 'koding'

      JGroup.one {slug}, (err, group) ->
        return callback err  if err

        selector = groups: { $elemMatch: id: group.getId() }
        @fetchAccountVmsBySelector selector, options, callback

>>>>>>> b28db08f
  @fetchVms = permit 'list all vms',
    success: (client, options, callback) ->
      {delegate} = client.connection
      @fetchAccountVmsBySelector delegate, {}, options, callback


    # TODO: let's implement something like this:
    # failure: (client, callback) ->
    #   @fetchDefaultVmByContext client, (err, vm)->
    #     return callback err  if err
    #     callback null, [vm]


  do ->

    handleError = (err)-> console.error err  if err

    JGroup  = require './group'
    JUser   = require './user'

    addVm = ({ target, user, name, sudo, groups })->
      vm = new JVM {
        name: name
        users: [
          { id: user.getId(), sudo: yes }
        ]
        groups: groups ? []
      }
      vm.save (err)-> target.addVm vm, handleError

    wrapGroup =(group)-> [ { id: group.getId() } ]

    uidFactory = (require 'koding-counter') {
      db          : JVM.getClient()
      counterName : 'uid'
      offset      : 1e6
    }

    uidFactory.reset (err, lastId)->
      console.log "UID counter is reset: %s", lastId

    JUser.on 'UserCreated', (user)->
      uidFactory.next (err, uid)->
        if err then handleError err
        else user.update { $set: { uid } }, handleError

    JGroup.on 'GroupCreated', ({group, creator})->
      creator.fetchUser (err, user)->
        if err then handleError err
        else
          addVm {
            user
            target  : group
            sudo    : yes
            name    : group.slug
            groups  : wrapGroup group
          }

    JGroup.on 'GroupDestroyed', (group)->
      group.fetchVms (err, vms)->
        if err then handleError err
        else vms.forEach (vm)-> vm.remove handleError

    JGroup.on 'MemberAdded', ({group, member})->
      member.fetchUser (err, user)->
        if err then handleError err
        else if group.slug is 'koding'
          # TODO: this special case for koding should be generalized for any group.
          addVm {
            user
            target  : member
            sudo    : yes
            name    : member.profile.nickname
          }
        else
          member.checkPermission group, 'sudoer', (err, hasPermission)->
            if err then handleError err
            else
              group.fetchVms (err, vms)->
                if err then handleError err
                else vms.forEach (vm)->
                  vm.update {
                    $addToSet: users: { id: user.getId(), sudo: hasPermission }
                  }, handleError

    JGroup.on 'MemberRemoved', ({group, member})->
      member.fetchUser (err, user)->
        if err then handleError err
        else if group.slug is 'koding'
          member.fetchVms (err, vms)->
            if err then handleError err
            else vms.forEach (vm)->
              vm.update {
                $set: { isEnabled: no, shouldDelete: yes }
              }, handleError
        else
          # group.fetchVms (err, vms)->
          #   if err then handleError err
          #   else vms.forEach (vm)->
          #     JVM.update {_id: vm.getId()}, { $pull: id: user.getId() }, handleError
          # TODO: the below is more efficient and a little less strictly correct than the above:
          JVM.update { groups: group.getId() }, { $pull: id: user.getId() }, handleError

    JGroup.on 'MemberRolesChanged', ({group, member})->
      return  if group.slug 'koding'  # TODO: remove this special case
      member.fetchUser (err, user)->
        if err then handleError err
        else
          member.checkPermission group, 'sudoer', (err, hasPermission)->
            if err then handleError err
            else if hasPermission
              member.fetchVms (err, vms)->
                if err then handleError err
                else
                  vms.forEach (vm)->
                    vm.update {
                      $set: users: vm.users.map (userRecord)->
                        isMatch = userRecord.id.equals user.getId()
                        return userRecord  unless isMatch
                        return { id, sudo: hasPermission }
                    }, handleError<|MERGE_RESOLUTION|>--- conflicted
+++ resolved
@@ -20,11 +20,7 @@
       'list all vms'    : ['member','moderator']
       'list default vm' : ['member','moderator']
     sharedMethods       :
-<<<<<<< HEAD
       static            : ['fetchVms','fetchVmsByContext','calculateUsage']
-=======
-      static            : ['fetchVmsByContext','calculateUsage']#,'create']
->>>>>>> b28db08f
       instance          : []
     schema              :
       ip                :
@@ -55,88 +51,6 @@
 
   # TODO: this needs to be rethought in terms of bundles, as per the
   # discussion between Devrim, Chris T. and Badahir  C.T.
-<<<<<<< HEAD
-  # @createVm = (target, groupSlug, limit, callback)->
-  #   unless 0 < limit.getValue()
-  #     callback new KodingError 'Quota exceeded'
-  #   else
-  #     target.fetchUser (err, user)->
-  #       return callback err  if err
-  #       { usage } = limit
-  #       vm = new JVM {
-  #         name: "#{user.username}#{unless usage then '' else "~#{usage}"}"
-  #         users: [{ id: user.getId(),  sudo: yes }]
-  #       }
-  #       vm.save (err)->
-  #         return callback err  if err
-  #         limit.update {$inc: usage: 1}, (err)->
-  #           return callback err  if err
-  #           callback null, vm
-
-  # @create = permit 'create vms',
-  #   success: (client, callback) ->
-
-  # @initializeVmLimits =(target, callback)->
-  #   JLimit = require './limit'
-  #   limit = new JLimit { quota: 5 }
-  #   limit.save (err)->
-  #     return callback err  if err
-  #     target.addLimit limit, 'vm', (err)->
-  #       callback err ? null, unless err then limit
-
-  @getUsageTemplate = -> { cpu: 0, ram: 0, disk: 0 }
-
-  @calculateUsage = (account, groupSlug, callback)->
-    nickname =
-      if 'string' is typeof account then account
-      else account.profile.nickname
-
-    @all { name: ///$#{groupSlug}~#{nickname}~/// }, (err, vms) =>
-      return callback err  if err?
-      callback null, vms
-        .map((vm) -> vm.usage)
-        .reduce (acc, usage) ->
-          for own field, val of usage
-            acc[field] += val
-            return acc
-        , @getUsageTemplate()
-
-  @calculateUsage$ = permit 'list all vms',
-    success: (client, groupSlug, callback)->
-      {delegate} = client.connection
-      @calculateUsage delegate, groupSlug, callback
-
-  @fetchAccountVmsBySelector = (account, selector, options, callback) ->
-    [callback, options] = [options, callback]  unless callback
-
-    options ?= {}
-    options.limit = Math.min options.limit ? 10, 10
-
-    account.fetchUser (err, user) ->
-      return callback err  if err
-
-      selector.users = { $elemMatch: id: user.getId() }
-
-      JVM.someData selector, { name: 1 }, options, (err, cursor)->
-        return callback err  if err
-
-        cursor.toArray (err, arr)->
-          return callback err  if err
-          callback null, arr.map (vm)-> vm.name
-
-  @fetchVmsByContext = permit 'list all vms',
-    success: (client, options, callback) ->
-      JGroup = require './group'
-
-      slug = context.group ? 'koding'
-
-      JGroup.one {slug}, (err, group) ->
-        return callback err  if err
-
-        selector = groups: { $elemMatch: id: group.getId() }
-        @fetchAccountVmsBySelector selector, options, callback
-
-=======
   @createVm = ({account, groupSlug, usage}, callback)->
     JGroup = require '../group'
     JGroup.one {slug: groupSlug}, (err, group) ->
@@ -216,7 +130,6 @@
         selector = groups: { $elemMatch: id: group.getId() }
         @fetchAccountVmsBySelector selector, options, callback
 
->>>>>>> b28db08f
   @fetchVms = permit 'list all vms',
     success: (client, options, callback) ->
       {delegate} = client.connection
