jraphical = require 'jraphical'

module.exports = class JInvitation extends jraphical.Module

  fs = require 'fs'
  crypto = require 'crypto'
  nodePath = require 'path'
  {uniq} = require 'underscore'

  Emailer = require '../emailer'

  @isEnabledGlobally = yes

  {ObjectRef, dash, daisy, secure} = require 'bongo'

  JAccount = require './account'
  JLimit = require './limit'
  JLimit = require './limit'

  @share()

  @set
    indexes         :
      code          : 'unique'
    sharedMethods   :
      static        : ['create','byCode','sendBetaInviteFromClient','grantInvitesFromClient','markAsSent']
    schema          :
      code          : String
      inviteeEmail  : String
      customMessage :
        subject     : String
        body        : String
      uses          :
        type        : Number
        default     : 0
      maxUses       :
        type        : Number
        default     : 0
      type          :
        type        : String
        enum        : ['invalid invitation type', ['personal','multiuse','launchrock','koding.com','kodingen.com']]
        default     : 'personal'
      status        :
        type        : String
        enum        : ['invalid status type', ['sent','active','blocked','redeemed','couldnt send email']]
        default     : 'active' # 'unconfirmed'
      origin        : ObjectRef
    relationships   :
      invitedBy     :
        targetType  : JAccount
        as          : 'inviter'
      redeemer      :
        targetType  : JAccount
        as          : 'redeemer'

  createBetaInvite = (options, callback)->
    {inviterUsername, inviteeEmail, inviteType} = options
    inviterUsername ?= "devrim"
    inviteeEmail    ?= "pleaseChangeThisEmailWithYourOwn+"+Date.now()+"@koding.com"
    inviteType      ?= "koding.com"

    JAccount.one {'profile.nickname': inviterUsername}, (err, inviterAccount)->
      code = crypto
        .createHmac('sha1', 'kodingsecret')
        .update(inviteeEmail)
        .digest('hex')

      invite = new JInvitation
        code          : code
        inviteeEmail  : inviteeEmail
        maxUses       : 1
        origin        : ObjectRef(inviterAccount)
        type          : inviteType

      invite.save (err)->
        if err
          console.log err
          callback err
        else
          callback null

  @markAsSent = secure (client,options,callback)->
    account = client.connection.delegate
    # unless 'super-admin' in account.globalFlags
    unless account?.profile?.nickname is 'devrim'
      return callback new KodingError "not authorized"
    else
      JInvitationRequest = require "./invitationrequest"
      options.sort ?= 1
      JInvitationRequest.some {sent:$ne:true}, {limit:options.howMany, sort:requestedAt:options.sort},(err,arr)->
        arr.forEach (invitation)->
          invitation.update $set:sent:true,(err)->
          callback null,"#{invitation.email} is marked as sent."



  @sendBetaInviteFromClient = secure (client, options,callback)->
    JInvitationRequest = require "./invitationrequest"
    account = client.connection.delegate
    # unless 'super-admin' in account.globalFlags
    unless account?.profile?.nickname is 'devrim'
      return callback new KodingError "not authorized"
    else
      options.sort ?= 1
      if options.batch?
<<<<<<< HEAD
        JInvitationRequest.some {sent:$ne:true}, {limit:options.batch, sort:requestedAt:1},(err,emails)->
=======
        JInvitationRequest.some {sent:$ne:true}, {limit:options.batch, sort:requestedAt:options.sort},(err,emails)->
>>>>>>> 1f16d9fd
          daisy queue = emails.map (item)->
            ->
              continueLooping = ->
                setTimeout (-> queue.next()), 50

              JInvitation.sendBetaInvite email:item.email,(err,res)->
                if err
                  callback err,"#{item.email}:something went wrong sending the invite. not marked as sent."
                  continueLooping()
                else
                  item.update $set:sent:yes, (err)->
                    if err
                      callback 'err',"#{item.email}something went wrong saving the item as sent."
                    else
                      callback null,"#{item.email} is sent and marked as sent."
                      console.log "#{item.email} is sent and marked as sent."
                    continueLooping()

      else
        JInvitation.sendBetaInvite options,callback
  betaTestersHTML   = fs.readFileSync nodePath.join(KONFIG.projectRoot, 'email/beta-testers-invite.txt'), 'utf-8'
  @sendBetaInvite = (options,callback) ->
    Bitly = require 'bitly'
    bitly = new Bitly KONFIG.bitly.username, KONFIG.bitly.apiKey
    protocol = 'http://'
    email   = options.email ? "devrim+#{Date.now()}@koding.com"

    JInvitation.one {inviteeEmail: email}, (err, invite)=>
      if err
        console.log err
      else if invite?
        url = "#{KONFIG.uri.address}/Invitation/#{invite.code}"
        personalizedMail = betaTestersHTML.replace '#{url}', url#shortenedUrl

        emailerObj =
          From      : @getInviteEmail()
          To        : email
          Subject   : '[Koding] Here is your beta invite!'
          TextBody  : personalizedMail

        # console.log emailerObj
        if options.justInviteNoEmail
          callback null,"invite link: #{url}"
          bitly.shorten url, (err, response)->
            if err
              callback err
            else
              shortenedUrl = response.data.url
              callback err,shortenedUrl
        else
          Emailer.send emailerObj, (err)->
            if err
              console.log '[ERROR SENDING MAIL]', email,err
              callback err
            else
              callback null
          # else console.log email
      else
        # console.log "no invitation was found for #{email}"
        createBetaInvite inviteeEmail:email,(err)->
          unless err
            options.email = email
            JInvitation.sendBetaInvite options,callback
          else
            log "[JInvitation.sendBetaInvite] something got messed up."

  @grantInvitesFromClient = secure (client, options,callback)->
    account = client.connection.delegate
    # unless 'super-admin' in account.globalFlags
    unless account?.profile?.nickname is 'devrim'
      return callback new KodingError "not authorized"
    else
      if options.batch?
        callback "not implemented yet"
      else
        {username,quota} = options
        quota = 3 if quota is ''
        @grant {'profile.nickname':username},quota,(err)->
          if err
            callback err
          else
            callback null, "#{quota} invites granted to #{username}"


  @grant =(selector, quota, callback)->
    unless quota > 0
      callback new KodingError "Quota must be positive."
    else
      batch = []
      JAccount.all selector, (err, accounts)->
        for account in accounts
          batch.push ->
            account.fetchLimit 'invite', (err, limit)->
              if err then batch.fin(err)
              else if limit
                limit.update $inc: {quota}, (err)-> batch.fin(err)
              else
                limit = new JLimit {quota}
                limit.save (err)->
                  if err
                    batch.fin(err)
                  else
                    account.addLimit limit, 'invite', (err)-> batch.fin(err)
        dash batch, callback

  @getInviteEmail =-> "hello@koding.com"

  @getInviteSubject =({inviter})-> "#{inviter} has invited you to Koding!"

  @getInviteMessage =({inviter, url, message})->
    message or= "#{inviter} has invited you to Koding!"
    """
    Hi there,

    #{message}

    This URL will allow you to create an account:
    #{url}
    """

  @byCode = (code, callback)-> @one {code}, callback

  @__createMultiuse = secure (client, options, callback)->
    {delegate} = client.connection
    {code, maxUses} = options
    invite = new JInvitation {
      code
      maxUses   : maxUses
      type      : 'multiuse'
      origin    : ObjectRef(delegate)
    }
    invite.save (err)->
      if err
        callback err
      else
        invite.addInvitedBy delegate, callback

  @create = secure (client, options, callback)->
    {delegate} = client.connection
    {emails, subject, customMessage, type} = options
    delegate.fetchLimit 'invite', (err, limit)=>
      if err
        callback err
      else if !limit? or limit? and emails.length > limit.getValue()
        callback new KodingError "You don't have enough invitation quota"
      else
        emails.forEach (email)=>
          code = crypto
            .createHmac('sha1', 'kodingsecret')
            .update(email)
            .digest('hex')
          invite = new JInvitation {
            code
            customMessage
            maxUses       : 1
            inviteeEmail  : email
            origin        : ObjectRef(delegate)
          }
          invite.save (err)=>
            if err
              callback err
            else
              invite.addInvitedBy delegate, (err)=>
                if err
                  callback err
                else
                  {host, protocol} = require('../config').email
                  protocol = if host is 'localhost' then 'http:' else 'https:'
                  protocol ?= protocol.split(':').shift()+':'
                  messageOptions =
                    subject   : customMessage.subject
                    body      : customMessage.body
                    inviter   : delegate.getFullName()
                    url       : "#{protocol}//#{host}/Invitation/#{encodeURIComponent code}"

                  JUser = require './user'
                  JUser.fetchUser client,(err,user)=>
                    inviterEmail = user.email

                    Emailer.send
                      From      : @getInviteEmail()
                      To        : email
                      Subject   : @getInviteSubject(messageOptions)
                      TextBody  : @getInviteMessage(messageOptions)
                      ReplyTo   : inviterEmail
                    , (err)->
                      unless err
                        callback null
                        limit.update {$inc: usage: 1}, (err)-> console.log err if err
                        invite.update {$set: status: "sent"}, (err)-> console.log err if err
                      else
                        limit.update  {$inc: usage: 1}, (err)-> console.log err if err
                        invite.update {$set: status: "couldnt send email"}, (err)-> console.log err if err
                        callback new KodingError "I got your request just couldn't send the email, I'll try again. Consider it done."

  redeem:secure ({connection:{delegate}}, callback=->)->
    operation = $inc: {uses: 1}
    isRedeemed = if @type is 'multiuse' then @uses + 1 >= @maxUses else yes
    operation.$set = {status: 'redeemed'} if isRedeemed
    @update operation, (err)=>
      if err
        callback err
      else
        @addRedeemer delegate, (err)-> callback err<|MERGE_RESOLUTION|>--- conflicted
+++ resolved
@@ -103,11 +103,7 @@
     else
       options.sort ?= 1
       if options.batch?
-<<<<<<< HEAD
-        JInvitationRequest.some {sent:$ne:true}, {limit:options.batch, sort:requestedAt:1},(err,emails)->
-=======
         JInvitationRequest.some {sent:$ne:true}, {limit:options.batch, sort:requestedAt:options.sort},(err,emails)->
->>>>>>> 1f16d9fd
           daisy queue = emails.map (item)->
             ->
               continueLooping = ->
