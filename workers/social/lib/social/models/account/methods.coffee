# Methods shared by JAccount & JGuest
module.exports =
  sharedStaticMethods:->
    [
      'one', 'some', 'cursor', 'each', 'someWithRelationship'
      'someData', 'getAutoCompleteData', 'count'
      'byRelevance', 'fetchVersion','reserveNames'
      'impersonate'
    ]
  sharedInstanceMethods:->
    [
      'modify','follow','unfollow','fetchFollowersWithRelationship'
      'countFollowersWithRelationship', 'countFollowingWithRelationship'
      'fetchFollowingWithRelationship', 'fetchTopics'
      'fetchMounts','fetchActivityTeasers','fetchRepos','fetchDatabases'
      'fetchMail','fetchNotificationsTimeline','fetchActivities'
      'fetchStorage','count','addTags','fetchLimit', 'fetchLikedContents'
      'fetchFollowedTopics', 'fetchKiteChannelId', 'setEmailPreferences'
      'fetchNonces', 'glanceMessages', 'glanceActivities', 'fetchRole'
      'fetchAllKites','flagAccount','unflagAccount','isFollowing'
      'fetchFeedByTitle', 'updateFlags','fetchGroups','fetchGroupRoles',
      'setStaticPageVisibility','addStaticPageType','removeStaticPageType',
      'setHandle','setAbout','fetchAbout','setStaticPageTitle',
      'setStaticPageAbout', 'addStaticBackground', 'setBackgroundImage',
      'fetchPendingGroupInvitations', 'fetchPendingGroupRequests',
      'cancelRequest', 'acceptInvitation', 'ignoreInvitation',
      'getInvitationRequestByGroup', 'fetchMyPermissions',
<<<<<<< HEAD
      'fetchMyPermissionsAndRoles', 'addDomain', 'fetchDomains'
=======
      'fetchMyPermissionsAndRoles', 'fetchMyFollowingsFromGraph', 'fetchMyFollowersFromGraph'
>>>>>>> e833991e
    ]<|MERGE_RESOLUTION|>--- conflicted
+++ resolved
@@ -25,9 +25,5 @@
       'fetchPendingGroupInvitations', 'fetchPendingGroupRequests',
       'cancelRequest', 'acceptInvitation', 'ignoreInvitation',
       'getInvitationRequestByGroup', 'fetchMyPermissions',
-<<<<<<< HEAD
-      'fetchMyPermissionsAndRoles', 'addDomain', 'fetchDomains'
-=======
-      'fetchMyPermissionsAndRoles', 'fetchMyFollowingsFromGraph', 'fetchMyFollowersFromGraph'
->>>>>>> e833991e
+      'fetchMyPermissionsAndRoles', 'fetchDomains', 'fetchMyFollowingsFromGraph', 'fetchMyFollowersFromGraph'
     ]