# Methods shared by JAccount & JGuest
module.exports =
  sharedStaticMethods:->
    [
      'one', 'some', 'cursor', 'each', 'someWithRelationship'
      'someData', 'getAutoCompleteData', 'count'
      'byRelevance', 'fetchVersion','reserveNames'
      'impersonate'
    ]
  sharedInstanceMethods:->
    [
      'modify','follow','unfollow','fetchFollowersWithRelationship'
      'countFollowersWithRelationship', 'countFollowingWithRelationship'
      'fetchFollowingWithRelationship', 'fetchTopics'
      'fetchMounts','fetchActivityTeasers','fetchRepos','fetchDatabases'
      'fetchMail','fetchNotificationsTimeline','fetchActivities'
      'fetchStorage','count','addTags','fetchLimit', 'fetchLikedContents'
      'fetchFollowedTopics', 'fetchKiteChannelId', 'setEmailPreferences'
      'fetchNonces', 'glanceMessages', 'glanceActivities', 'fetchRole'
      'fetchAllKites','flagAccount','unflagAccount','isFollowing'
      'fetchFeedByTitle', 'updateFlags','fetchGroups','fetchGroupRoles',
      'setStaticPageVisibility','addStaticPageType','removeStaticPageType',
      'setHandle','setAbout','fetchAbout','setStaticPageTitle',
      'setStaticPageAbout', 'addStaticBackground', 'setBackgroundImage',
      'fetchPendingGroupInvitations', 'fetchPendingGroupRequests',
      'cancelRequest', 'acceptInvitation', 'ignoreInvitation',
      'getInvitationRequestByGroup', 'fetchMyPermissions',
<<<<<<< HEAD
      'fetchMyPermissionsAndRoles', 'fetchMyFollowingsFromGraph',
      'fetchMyFollowersFromGraph', 'changeUsername'
=======
      'fetchMyPermissionsAndRoles', 'fetchMyFollowingsFromGraph', 'fetchMyFollowersFromGraph', 'blockUser'
      'sendEmailVMTurnOnFailureToSysAdmin'
>>>>>>> fa0b02bb
    ]<|MERGE_RESOLUTION|>--- conflicted
+++ resolved
@@ -25,11 +25,7 @@
       'fetchPendingGroupInvitations', 'fetchPendingGroupRequests',
       'cancelRequest', 'acceptInvitation', 'ignoreInvitation',
       'getInvitationRequestByGroup', 'fetchMyPermissions',
-<<<<<<< HEAD
       'fetchMyPermissionsAndRoles', 'fetchMyFollowingsFromGraph',
-      'fetchMyFollowersFromGraph', 'changeUsername'
-=======
-      'fetchMyPermissionsAndRoles', 'fetchMyFollowingsFromGraph', 'fetchMyFollowersFromGraph', 'blockUser'
+      'fetchMyFollowersFromGraph', 'changeUsername','blockUser'
       'sendEmailVMTurnOnFailureToSysAdmin'
->>>>>>> fa0b02bb
     ]