
module.exports = ({profile,skillTags,counts,lastBlogPosts,content})->
  content ?= getDefaultuserContents()
  {nickname, firstName, lastName, hash, about, handles} = profile

  firstName ?= 'Koding'
  lastName  ?= 'User'
  nickname  ?= ''
  about     ?= ''

  """
  <!DOCTYPE html>
  <html>
  <head>
    <title>#{nickname}</title>
    #{getStyles()}
  </head>
  <body class="login" data-profile="#{nickname}">
    <div class="profile-landing" id='static-landing-page' data-profile="#{nickname}">

    <div class="profile-personal-wrapper kdview collapsed" id="profile-personal-wrapper">
      <div class="profile-avatar" style="background-image:url(//gravatar.com/avatar/#{hash}?size=160&d=/images/defaultavatar/default.avatar.160.png)">

      </div>

      <div class="profile-buttons kdview actions" id="profile-buttons">

        <a class="static-profile-button notifications" href="#"><span class="count"><cite></cite><span class="arrow-wrap"><span class="arrow"></span></span></span><span class="icon"></span></a>
        <a class="static-profile-button messages" href="#"><span class="count"><cite></cite><span class="arrow-wrap"><span class="arrow"></span></span></span><span class="icon"></span></a>
        <a class="static-profile-button group-switcher" href="#"><span class="count"><cite></cite><span class="arrow-wrap"><span class="arrow"></span></span></span><span class="icon"></span></a></div>

      <!--<div class="profile-links">
        <ul class='main'>
          <li class='twitter'>#{getHandleLink 'twitter', handles}</li>
          <li class='github'>#{getHandleLink 'github', handles}</li>
        </ul>
      </div>-->

      <div id="landing-page-sidebar" class=" profile-sidebar kdview">
        <div class="kdview kdlistview kdlistview-navigation" id="profile-static-nav">
          <div class="kdview kdlistitemview kdlistitemview-default navigation-item clearfix user invisible">
            <a class="title"><span class="main-nav-icon home"></span>Home</a>
          </div>
          <div class="kdview kdlistitemview kdlistitemview-default navigation-item clearfix user">
            <a class="title"><span class="main-nav-icon activity"></span>Activity</a>
          </div>
          <div class="kdview kdlistitemview kdlistitemview-default navigation-item clearfix user">
            <a class="title"><span class="main-nav-icon about"></span>About</a></div>
          <div class="kdview kdlistitemview kdlistitemview-default navigation-item clearfix separator">
            <hr class="">
          </div>
        </div>
       </div>


      <div class="profile-koding-logo">
        <div class="logo kdview" id='profile-koding-logo'></div>
      </div>

    </div>

    <div class="profile-content-wrapper kdview" id="profile-content-wrapper">
      <div class="profile-title" id="profile-title">
        <div class="profile-title-wrapper" id="profile-title-wrapper">
          <div class="profile-admin-customize hidden" id="profile-admin-customize"></div>
          <div class="profile-admin-message" id="profile-admin-message"></div>
          <div class="profile-name" id="profile-name"><span class="text">#{getStaticProfileTitle profile}</span></div>
          <div class="profile-bio" id="profile-bio"><span class="text">#{getStaticProfileAbout profile}</span></div>
        </div>
      </div>
      <div class="profile-splitview" id="profile-splitview">
        <div class="profile-content-links links-hidden" id="profile-content-links">
          <h4>Show me</h4>
          <ul>
            <li class="" id="CBlogPostActivity">Blog Posts</li>
            <li class="disabled" id="CStatusActivity">Status Updates</li>
            <li class="disabled" id="CCodeSnipActivity">Code Snippets</li>
            <li class="disabled" id="CDiscussionActivity">Discussions</li>
            <li class="disabled" id="CTutorialActivity">Tutorials</li>
          </ul>
        </div>
        <div class="profile-loading-bar" id="profile-loading-bar"></div>
        <div class="profile-content-list" id="profile-content-list">
          <div class="profile-content" id="profile-content" data-count="#{lastBlogPosts.length or 0}">
            #{getBlogPosts(lastBlogPosts,firstName,lastName)}
            <div id="profile-show-more-wrapper" class="profile-show-more-wrapper hidden">
             <button id="profile-show-more-button" class="profile-show-more-button kdview clean-gray">Show more
             </button>
            </div>
          </div>
        </div>
      </div>
    </div>
    #{KONFIG.getConfigScriptTag profileEntryPoint: profile.nickname}
    #{getScripts()}
    </div>
  </body>
  </html>
  """

getStaticProfileTitle = (profile)->
  {firstName,lastName,nickname,staticPage} = profile
  if staticPage?.title? and not (staticPage.title in [null, ''])
    "#{staticPage.title}"
  else
    if firstName and lastName then "#{firstName} #{lastName}"
    else if firstName then "#{firstName}"
    else if lastName then "#{lastName}"
    else "#{nickname}"

getStaticProfileAbout = (profile)->
  {about,staticPage} = profile
  if staticPage?.about? and not(staticPage.about in [null, ''])
    "#{staticPage.about}"
  else if about then "#{about}" else ""

getBlogPosts = (blogPosts=[],firstName,lastName)->
  posts = ""
  for blog,i in blogPosts
<<<<<<< HEAD
    postDate = require('dateformat')(blog.meta.createdAt,'mmmm dS, yyyy "at" hh:MM:ss TT')
=======
    postDate = require('dateformat')(blog.meta.createdAt,'mmmm dS, yyyy')
>>>>>>> d3220d49
    posts+="""
      <div class="content-item static">
        <div class="title"><span class="text">#{blog.title}</span><span class="create-date">written on #{postDate}</span></div>
        <div class="has-markdown">
          <span class="data">#{blog.html}</span>
        </div>
      </div>
    """
  if i>0
    posts
  else
    """
      <div class="content-item default-item" id='profile-blog-default-item'>
        <div class="has-markdown"><span class="data">#{firstName} #{lastName} has not written any Blog Posts yet.</span></div>
      </div>
    """

getHandleLink = (handle,handles)->

  handleMap =
    twitter :
      baseUrl : 'https://www.twitter.com/'
      text : 'Twitter'
      prefix : '@'

    github :
      baseUrl : 'https://www.github.com/'
      text : 'GitHub'

  if handles?[handle]
    """
      <a href='#{handleMap[handle].baseUrl}#{handles[handle]}' target='_blank' id='profile-handle-#{handle}'>
      <span class="icon"></span>
      #{handleMap[handle].prefix or ''}#{handles[handle]}
      </a>
    """
  else
    """
      <a href='#' id='profile-handle-#{handle}'>
      <span class="icon"></span>
      #{handleMap[handle].text}
      </a>
    """

getTags = (tags)->
  for value in tags
    """
    <div class='ttag' data-tag='#{value}'>#{value}</div>
    """

getStyles =->
  """
  <meta charset="utf-8" />
  <meta http-equiv="X-UA-Compatible" content="IE=edge,chrome=1" />
  <meta name="description" content="" />
  <meta name="author" content="" />
  <meta name="apple-mobile-web-app-capable" content="yes">
  <meta name="apple-mobile-web-app-status-bar-style" content="black">
  <meta name="apple-mobile-web-app-title" content="Koding" />
  <meta name="viewport" content="user-scalable=no, width=device-width, initial-scale=1" />
  <link rel="shortcut icon" href="/images/favicon.ico" />
  <link rel="fluid-icon" href="/images/kd-fluid-icon512.png" title="Koding" />
  <link rel="stylesheet" href="/css/kd.#{KONFIG.version}.css" />
  <link rel="stylesheet" href="/fonts/stylesheet.css" />
  """

getScripts =->
  """
  <!--[if IE]>
  <script type="text/javascript">
    (function() { window.location.href = '/unsupported.html'})();
  </script>
  <![endif]-->

  <script src="/js/require.js"></script>

  <script>
    require.config({baseUrl: "/js", waitSeconds:15});
    require([
      "order!/js/libs/jquery-1.8.2.min.js",
      "order!/js/underscore-min.1.3.js",
      "order!/js/libs/highlight.pack.js",
      "order!/js/kd.#{KONFIG.version}.js",
    ]);
  </script>

  <script type="text/javascript">
    var _gaq = _gaq || [];
    _gaq.push(['_setAccount', 'UA-6520910-8']);
    _gaq.push(['_setDomainName', 'koding.com']);
    _gaq.push(['_trackPageview']);
    (function() {
      var ga = document.createElement('script'); ga.type = 'text/javascript'; ga.async = true;
      ga.src = ('https:' == document.location.protocol ? 'https://ssl' : 'http://www') + '.google-analytics.com/ga.js';
      var s = document.getElementsByTagName('script')[0]; s.parentNode.insertBefore(ga, s);
    })();
  </script>
  """

getDefaultuserContents =->
  """
  Hi —

  This is a user on Koding.  It doesn't have a readme.  That's all we know.

  Sincerly,
  The Internet
  """.replace /\n/g, '<br>'<|MERGE_RESOLUTION|>--- conflicted
+++ resolved
@@ -117,11 +117,7 @@
 getBlogPosts = (blogPosts=[],firstName,lastName)->
   posts = ""
   for blog,i in blogPosts
-<<<<<<< HEAD
-    postDate = require('dateformat')(blog.meta.createdAt,'mmmm dS, yyyy "at" hh:MM:ss TT')
-=======
     postDate = require('dateformat')(blog.meta.createdAt,'mmmm dS, yyyy')
->>>>>>> d3220d49
     posts+="""
       <div class="content-item static">
         <div class="title"><span class="text">#{blog.title}</span><span class="create-date">written on #{postDate}</span></div>
