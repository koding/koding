_      = require 'underscore'
neo4j  = require "neo4j-koding"
{race} = require 'sinkrow'

{Base, ObjectId, race} = require 'bongo'

module.exports = class Graph
  @getDb:=>
    return @db if @db

    {read, port} = KONFIG.neo4j
    @db = new neo4j.GraphDatabase(read + ":" + port);
    return @db

  # TODO: move it to a proper place eg. trait maybe..
  @getExemptUsersClauseIfNeeded: (requestOptions, callback=->)->
    if not requestOptions.withExempt
      delegate = null

      if requestOptions.client and requestOptions.client.connection
        {delegate} = requestOptions.client.connection

      JAccount = require '../account'
      JAccount.getExemptUserIds (err, ids)=>
        if err
          return callback err, null
        if delegate and (index = ids.indexOf(delegate.getId().toString())) > -1
          ids.splice(index, 1)
        if ids.length > 0
          trollIds = ('"' + id + '"' for id in ids).join(',')
          callback null, " AND NOT(members.id in ["+trollIds+"])  "
        else
          callback null, ""
    else
      callback null, ""

  @fetch:(query, params, callback)->
    @getDb().query query, params, callback

  @revive:(results, callback=->)->
<<<<<<< HEAD
    if results.length < 1
      return callback
=======
    if not results or results.length < 1
      return callback []
>>>>>>> 23f02011
    data  = []
    for result in results
      if Array.isArray result
        continue unless result[0]
        result = result[0]
      result.bongo_ =
        constructorName : result.name
        instanceId : result.id
      obj = new Base.constructors[result.name] result
      data.push obj
    callback data

  # we have a bug here for objects that have array properties
  # they are converted into properties, not to array
  @objectify:(incomingObjects, callback=->)->
    incomingObjects = [].concat(incomingObjects)
    generatedObjects = []
    for incomingObject in incomingObjects
      generatedObject = {}
      for k of incomingObject
        temp = generatedObject
        parts = k.split "."
        key = parts.pop()
        while parts.length
          part = parts.shift()
          temp = temp[part] = temp[part] or {}
        temp[key] = incomingObject[k]
      generatedObjects.push generatedObject
    callback generatedObjects<|MERGE_RESOLUTION|>--- conflicted
+++ resolved
@@ -38,13 +38,8 @@
     @getDb().query query, params, callback
 
   @revive:(results, callback=->)->
-<<<<<<< HEAD
-    if results.length < 1
-      return callback
-=======
     if not results or results.length < 1
       return callback []
->>>>>>> 23f02011
     data  = []
     for result in results
       if Array.isArray result
