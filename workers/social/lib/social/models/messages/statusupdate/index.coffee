--- conflicted
+++ resolved
@@ -35,26 +35,15 @@
     {log}      = require 'console'
     util       = require "util"
 
-<<<<<<< HEAD
-    embedly    = require "embedly"
-    Api        = embedly.Api
-
-    api = new Api
-=======
     {Api}    = require "embedly"
 
     embedly = new Api
->>>>>>> c8bdba1a
       user_agent : 'Mozilla/5.0 (compatible; koding/1.0; arvid@koding.com)'
       key        : "e8d8b766e2864a129f9e53460d520115"
 
     embedOptions = extend {}, options, {url:url}
 
-<<<<<<< HEAD
-    api.preview(embedOptions).on "complete", (data)->
-=======
     embedly.preview(embedOptions).on "complete", (data)->
->>>>>>> c8bdba1a
       callback JSON.stringify data
     .on "error", (data)->
       callback JSON.stringify data
