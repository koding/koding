module.exports = (options = {}, callback)->
  prefetcher = require '../prefetcher'
  encoder    = require 'htmlencode'

  options.intro   ?= no
  options.landing ?= no
  options.client or= {}
  options.client.context or= {}
  options.client.context.group or= "koding"

  {argv} = require 'optimist'

  prefetchedFeeds = {}
  {client, intro, landing} = options

  createHTML = ->
    replacer    = (k, v)-> if 'string' is typeof v then encoder.XSSEncode v else v
    encodedFeed = JSON.stringify prefetchedFeeds, replacer

    landingOptions =
      page         : landing

    if client.connection?.delegate?.profile?.nickname
      {connection: {delegate}} = client
      {profile   : {nickname}} = delegate
      landingOptions.username  = nickname if delegate.type is "registered"

    landingOptions = JSON.stringify landingOptions
    """
    <script>
      console.time("Framework loaded");
      console.time("Koding.com loaded");
    </script>

    <!-- MIXPANEL -->
    <script>(function(e,b){if(!b.__SV){var a,f,i,g;window.mixpanel=b;a=e.createElement("script");a.type="text/javascript";a.async=!0;a.src=("https:"===e.location.protocol?"https:":"http:")+'//cdn.mxpnl.com/libs/mixpanel-2.2.min.js';f=e.getElementsByTagName("script")[0];f.parentNode.insertBefore(a,f);b._i=[];b.init=function(a,e,d){function f(b,h){var a=h.split(".");2==a.length&&(b=b[a[0]],h=a[1]);b[h]=function(){b.push([h].concat(Array.prototype.slice.call(arguments,0)))}}var c=b;"undefined"!==typeof d?c=b[d]=[]:d="mixpanel";c.people=c.people||[];c.toString=function(b){var a="mixpanel";"mixpanel"!==d&&(a+="."+d);b||(a+=" (stub)");return a};c.people.toString=function(){return c.toString(1)+".people (stub)"};i="disable track track_pageview track_links track_forms register register_once alias unregister identify name_tag set_config people.set people.set_once people.increment people.append people.track_charge people.clear_charges people.delete_user".split(" ");for(g=0;g<i.length;g++)f(c,i[g]);b._i.push([a,e,d])};b.__SV=1.2}})(document,window.mixpanel||[]);mixpanel.init("#{KONFIG.mixpanel}");</script>

    <script src='/js/kd.#{KONFIG.version}.js'></script>
    <script src='#{if intro then '/js/introapp.'+KONFIG.version+'.js,' else ''}'></script>
    <script src='/js/koding.#{KONFIG.version}.js'></script>
    <script src='#{if landing then '/js/landingapp.'+KONFIG.version+'.js,' else ''}'></script>
    <script>KD.prefetchedFeeds=#{encodedFeed};</script>


    <!-- GOOGLE ANALYTICS -->
    <script>
      var _gaq = _gaq || [];
      _gaq.push(['_setAccount', 'UA-6520910-8']);
      _gaq.push(['_setDomainName', 'koding.com']);
      _gaq.push(['_trackPageview']);
      (function() {
        var ga = document.createElement('script'); ga.type = 'text/javascript'; ga.async = true;
        ga.src = ('https:' == document.location.protocol ? 'https://ssl' : 'http://www') + '.google-analytics.com/ga.js';
        var s = document.getElementsByTagName('script')[0]; s.parentNode.insertBefore(ga, s);
      })();
    </script>

    <!-- ROLLBAR -->
    <script>
      var _rollbarParams = {
        "server.environment": "production",
        "client.javascript.source_map_enabled": true,
        "client.javascript.code_version": "#{KONFIG.version}",
        "client.javascript.guess_uncaught_frames": true
      };
      _rollbarParams["notifier.snippet_version"] = "2"; var _rollbar=["713a5f6ab23c4ab0abc05494ef7bca55", _rollbarParams]; var _ratchet=_rollbar;
      (function(w,d){w.onerror=function(e,u,l){_rollbar.push({_t:'uncaught',e:e,u:u,l:l});};var i=function(){var s=d.createElement("script");var
      f=d.getElementsByTagName("script")[0];s.src="//d37gvrvc0wt4s1.cloudfront.net/js/1/rollbar.min.js";s.async=!0;
      f.parentNode.insertBefore(s,f);};if(w.addEventListener){w.addEventListener("load",i,!1);}else{w.attachEvent("onload",i);}})(window,document);
    </script>
<<<<<<< HEAD
    #{if argv.t then "<script src=\"/js/tests.js\"></script>" else ''}
=======

>>>>>>> 27f98b12
    """

  generateScript = ->
    html = createHTML()
    return callback null, html

  prefetcher options, (err, data)->
    # this is updating the prefetchedFeeds property
    prefetchedFeeds = data
    # we can generate html here
    return generateScript()<|MERGE_RESOLUTION|>--- conflicted
+++ resolved
@@ -68,11 +68,7 @@
       f=d.getElementsByTagName("script")[0];s.src="//d37gvrvc0wt4s1.cloudfront.net/js/1/rollbar.min.js";s.async=!0;
       f.parentNode.insertBefore(s,f);};if(w.addEventListener){w.addEventListener("load",i,!1);}else{w.attachEvent("onload",i);}})(window,document);
     </script>
-<<<<<<< HEAD
     #{if argv.t then "<script src=\"/js/tests.js\"></script>" else ''}
-=======
-
->>>>>>> 27f98b12
     """
 
   generateScript = ->
