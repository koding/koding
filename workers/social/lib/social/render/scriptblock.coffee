module.exports = (options = {}, callback)->
  encoder = require 'htmlencode'

  options.client               or= {}
  options.client.context       or= {}
  options.client.context.group or= "koding"
  options.client.connection    or= {}

  {argv} = require 'optimist'

  prefetchedFeeds  = null
  customPartial    = null
  campaignData     = null
  currentGroup     = null
  usePremiumBroker = no

  {bongoModels, client, slug} = options

  createHTML = ->
    if client.connection?.delegate?.profile?.nickname
      {connection: {delegate}} = client
      {profile   : {nickname}} = delegate

    replacer             = (k, v)-> if 'string' is typeof v then encoder.XSSEncode v else v
    encodedFeed          = JSON.stringify prefetchedFeeds, replacer
    encodedCampaignData  = JSON.stringify campaignData, replacer
    encodedCustomPartial = JSON.stringify customPartial, replacer
<<<<<<< HEAD
    currentGroup         = JSON.stringify currentGroup, replacer
    {delegate}           = client.connection
    profile              = JSON.stringify delegate.profile

    usePremiumBroker = usePremiumBroker or options.client.context.group isnt "koding"

    if delegate?.profile?.nickname
      {profile   : {nickname}} = delegate

=======
    currentGroup         = JSON.stringify currentGroup
    userAccount          = JSON.stringify delegate

    usePremiumBroker = usePremiumBroker or options.client.context.group isnt "koding"

>>>>>>> 8548bdd8
    """
    <script>
      console.time("Framework loaded");
      console.time("Koding.com loaded");
      console.time("singletons registered I");
      console.time("singletons registered II");
    </script>

    <!-- SEGMENT.IO -->
    <script type="text/javascript">
      window.analytics||(window.analytics=[]),window.analytics.methods=["identify","track","trackLink","trackForm","trackClick","trackSubmit","page","pageview","ab","alias","ready","group","on","once","off"],window.analytics.factory=function(t){return function(){var a=Array.prototype.slice.call(arguments);return a.unshift(t),window.analytics.push(a),window.analytics}};for(var i=0;window.analytics.methods.length>i;i++){var method=window.analytics.methods[i];window.analytics[method]=window.analytics.factory(method)}window.analytics.load=function(t){var a=document.createElement("script");a.type="text/javascript",a.async=!0,a.src=("https:"===document.location.protocol?"https://":"http://")+"d2dq2ahtl5zl1z.cloudfront.net/analytics.js/v1/"+t+"/analytics.min.js";var n=document.getElementsByTagName("script")[0];n.parentNode.insertBefore(a,n)},window.analytics.SNIPPET_VERSION="2.0.8",
      window.analytics.load("3crxx7q648");
      window.analytics.page();
    </script>

    <!-- HEAP ANALYTICS -->
    <script type="text/javascript">var heap=heap||[];heap.load=function(a){window._heapid=a;var b=document.createElement("script");b.type="text/javascript",b.async=!0,b.src=("https:"===document.location.protocol?"https:":"http:")+"//cdn.heapanalytics.com/js/heap.js";var c=document.getElementsByTagName("script")[0];c.parentNode.insertBefore(b,c);var d=function(a){return function(){heap.push([a].concat(Array.prototype.slice.call(arguments,0)))}},e=["identify","track"];for(var f=0;f<e.length;f++)heap[e[f]]=d(e[f])};heap.load("112304216");</script>

    <script>KD.config.usePremiumBroker=#{usePremiumBroker}</script>
    <script>KD.customPartial=#{encodedCustomPartial}</script>
    <script>KD.campaignData=#{encodedCampaignData}</script>
    <script>KD.profile=#{profile}</script>
    <script src='/a/js/kd.libs.#{KONFIG.version}.js'></script>
    <script src='/a/js/kd.#{KONFIG.version}.js'></script>
<<<<<<< HEAD
    <script>KD.currentGroup=#{currentGroup};</script>
=======
    #{if intro then "<script src='/a/js/introapp.#{ KONFIG.version }.js'></script>" else ''}
>>>>>>> 8548bdd8
    <script src='/a/js/koding.#{KONFIG.version}.js'></script>
    <script>
    KD.utils.defer(function () {
      KD.currentGroup = KD.remote.revive(#{currentGroup});
      KD.userAccount = KD.remote.revive(#{userAccount});
    });
    </script>
    <script>KD.prefetchedFeeds=#{encodedFeed};</script>


    <!-- GOOGLE ANALYTICS -->
    <script>
      var _gaq = _gaq || [];
      _gaq.push(['_setAccount', 'UA-6520910-8']);
      _gaq.push(['_setDomainName', 'koding.com']);
      _gaq.push(['_trackPageview']);
      (function() {
        var ga = document.createElement('script'); ga.type = 'text/javascript'; ga.async = true;
        ga.src = ('https:' == document.location.protocol ? 'https://ssl' : 'http://www') + '.google-analytics.com/ga.js';
        var s = document.getElementsByTagName('script')[0]; s.parentNode.insertBefore(ga, s);
      })();
    </script>

    <!-- ROLLBAR -->
    <script>
      var startTime = new Date().getTime();
      var _rollbarParams = {
        "server.environment": "production",
        "client.javascript.source_map_enabled": true,
        "client.javascript.code_version": "#{KONFIG.version}",
        "client.javascript.guess_uncaught_frames": true,
        checkIgnore: function(msg, file, line, col, err) {
          if ((new Date().getTime() - startTime) > 1000*60*60) {
            // ignore errors after the page has been open for 1hr
            return true;
          }
          return false;
        }
      };
      _rollbarParams["notifier.snippet_version"] = "2"; var _rollbar=["#{KONFIG.rollbar}", _rollbarParams]; var _ratchet=_rollbar;
      (function(w,d){w.onerror=function(e,u,l){_rollbar.push({_t:'uncaught',e:e,u:u,l:l});};var i=function(){var s=d.createElement("script");var
      f=d.getElementsByTagName("script")[0];s.src="//d37gvrvc0wt4s1.cloudfront.net/js/1/rollbar.min.js";s.async=!0;
      f.parentNode.insertBefore(s,f);};if(w.addEventListener){w.addEventListener("load",i,!1);}else{w.attachEvent("onload",i);}})(window,document);
    </script>
    #{if argv.t then "<script src=\"/a/js/tests.js\"></script>" else ''}

    <!-- Facebook Conversion Code for FB-Koding Registrations -->
    <script type="text/javascript">
      var fb_param = {};
      fb_param.pixel_id = '6011653749578';
      fb_param.value = '0.01';
      fb_param.currency = 'USD';
      (function(){
      var fpw = document.createElement('script');
      fpw.async = true;
      fpw.src = '//connect.facebook.net/en_US/fp.js';
      var ref = document.getElementsByTagName('script')[0];
      ref.parentNode.insertBefore(fpw, ref);
      })();
    </script>
    <noscript>
      <img height="1" width="1" alt="" style="display:none" src="https://www.facebook.com/offsite_event.php?id=6011653749578&amp;value=0.01&amp;currency=USD" />
    </noscript>
    """

  kallback = ->
    {delegate} = options.client.connection

    if 'function' is typeof delegate?.fetchSubscriptions
      selector = {}
      fetchOptions = targetOptions: selector :{ tags: $nin: ["nosync"] }

      delegate.fetchSubscriptions selector, fetchOptions, (err, subscriptions)->
        if subscriptions and subscriptions.length
          usePremiumBroker = yes
        callback null, createHTML()
    else
      callback null, createHTML()

  generateScript = ->
    selector =
      partialType : "HOME"

    if options.isCustomPreview
      selector.isPreview = yes
    else
      selector.isActive  = yes

    # add custom partials into body
    bongoModels.JCustomPartials.one selector, (err, partial)->
      customPartial = partial.data  if not err and partial

      bongoModels.JGroup.one {slug : slug or 'koding'}, (err, group) ->
        console.log err if err
        # add custom partial into referral campaign
        bongoModels.JReferralCampaign.one {isActive:yes}, (err, campaignData_)->
          if not err and campaignData_ and campaignData_.data
            campaignData = campaignData_.data
          if group
            currentGroup = group
          kallback()



  {delegate} = options.client.connection
  # if user is exempt or super-admin do not cache his/her result set
  return generateScript()  if delegate and delegate.checkFlag ['super-admin', 'exempt']

  Cache  = require '../cache/main'
  feedFn = require '../cache/feed'

  getCacheKey =-> return "scriptblock#{options.client.context.group}"

  Cache.fetch getCacheKey(), feedFn, options, (err, data)->
    prefetchedFeeds = data    # this is updating the prefetchedFeeds property
    return generateScript()   # we can generate html here<|MERGE_RESOLUTION|>--- conflicted
+++ resolved
@@ -25,23 +25,12 @@
     encodedFeed          = JSON.stringify prefetchedFeeds, replacer
     encodedCampaignData  = JSON.stringify campaignData, replacer
     encodedCustomPartial = JSON.stringify customPartial, replacer
-<<<<<<< HEAD
-    currentGroup         = JSON.stringify currentGroup, replacer
-    {delegate}           = client.connection
+    currentGroup         = JSON.stringify currentGroup
+    userAccount          = JSON.stringify delegate
     profile              = JSON.stringify delegate.profile
 
     usePremiumBroker = usePremiumBroker or options.client.context.group isnt "koding"
 
-    if delegate?.profile?.nickname
-      {profile   : {nickname}} = delegate
-
-=======
-    currentGroup         = JSON.stringify currentGroup
-    userAccount          = JSON.stringify delegate
-
-    usePremiumBroker = usePremiumBroker or options.client.context.group isnt "koding"
-
->>>>>>> 8548bdd8
     """
     <script>
       console.time("Framework loaded");
@@ -66,11 +55,6 @@
     <script>KD.profile=#{profile}</script>
     <script src='/a/js/kd.libs.#{KONFIG.version}.js'></script>
     <script src='/a/js/kd.#{KONFIG.version}.js'></script>
-<<<<<<< HEAD
-    <script>KD.currentGroup=#{currentGroup};</script>
-=======
-    #{if intro then "<script src='/a/js/introapp.#{ KONFIG.version }.js'></script>" else ''}
->>>>>>> 8548bdd8
     <script src='/a/js/koding.#{KONFIG.version}.js'></script>
     <script>
     KD.utils.defer(function () {
