--- conflicted
+++ resolved
@@ -48,10 +48,7 @@
     <script>KD.customPartial=#{encodedCustomPartial}</script>
     <script>KD.campaignData=#{encodedCampaignData}</script>
     <script>KD.socialApiData=#{encoedSocialApiData}</script>
-<<<<<<< HEAD
     <script>KD._isLoggedIn=#{loggedIn};</script>
-=======
->>>>>>> ba61623b
     <script src='/a/js/kd.libs.js?#{KONFIG.version}'></script>
     <script src='/a/js/kd.js?#{KONFIG.version}'></script>
     <script src='/a/js/koding.js?#{KONFIG.version}'></script>
@@ -144,11 +141,7 @@
     socialapidata = data
     {delegate} = options.client.connection
     # if user is exempt or super-admin do not cache his/her result set
-<<<<<<< HEAD
-    return generateScript()  if delegate and delegate.checkFlag ['super-admin', 'exempt']
-=======
     return generateScript() if delegate?.checkFlag('super-admin') and delegate.isExempt
->>>>>>> ba61623b
 
     Cache       = require '../cache/main'
     feedFn      = require '../cache/feed'
