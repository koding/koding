{argv} = require 'optimist'

koding = require './bongo'
koding.connect()

AuthWorker = require './authworker'

<<<<<<< HEAD
configFile = argv.c
=======
{authWorker,librato} = require argv.c

processMonitor = (require 'processes-monitor').start
  name : "Auth Worker #{process.pid}"
  stats_id: "worker.auth." + process.pid
  interval : 30000
  librato: librato
>>>>>>> f22c3f6f

KONFIG = require('koding-config-manager').load("main.#{configFile}")

authWorker = new AuthWorker koding, KONFIG.authWorker.authResourceName
authWorker.connect()<|MERGE_RESOLUTION|>--- conflicted
+++ resolved
@@ -5,19 +5,14 @@
 
 AuthWorker = require './authworker'
 
-<<<<<<< HEAD
 configFile = argv.c
-=======
-{authWorker,librato} = require argv.c
+KONFIG = require('koding-config-manager').load("main.#{configFile}")
 
 processMonitor = (require 'processes-monitor').start
   name : "Auth Worker #{process.pid}"
   stats_id: "worker.auth." + process.pid
   interval : 30000
   librato: librato
->>>>>>> f22c3f6f
-
-KONFIG = require('koding-config-manager').load("main.#{configFile}")
 
 authWorker = new AuthWorker koding, KONFIG.authWorker.authResourceName
 authWorker.connect()