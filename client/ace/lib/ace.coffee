$                    = require 'jquery'
_                    = require 'underscore'
getscript            = require 'getscript'
kd                   = require 'kd'
KDButtonView         = kd.ButtonView
KDModalViewWithForms = kd.ModalViewWithForms
KDNotificationView   = kd.NotificationView
KDView               = kd.View
remote               = require('app/remote').getInstance()
globals              = require 'globals'
trackEvent           = require 'app/util/trackEvent'
FSHelper             = require 'app/util/fs/fshelper'
settings             = require './settings'

module.exports =

class Ace extends KDView

  ACE_READY = no
  @registerStaticEmitter()

  getscript globals.acePath, (err) =>
    throw err  if err

    for k, v of globals.aceConfig
      ace.config.set k, v

    ACE_READY = yes
    Ace.emit 'ScriptLoaded'


  constructor:(options, file)->

    super options, file

    @lastSavedContents     = ''
    {appStorageController} = kd.singletons
    @appStorage            = appStorageController.storage 'Ace', '1.0.1'


  setDomElement:(cssClass)->
    @domElement = $ "<figure class='kdview'><div id='editor#{@getId()}' class='code-wrapper'></div></figure>"


  viewAppended:->
    super
    @hide()
    @appStorage.fetchStorage (storage)=>

    if ACE_READY
    then @scriptLoaded()
    else Ace.once 'ScriptLoaded', @bound 'scriptLoaded'


  scriptLoaded: ->

    @fetchContents (err, contents)=>
      notification?.destroy()
      id = "editor#{@getId()}"
      return  unless @getElement().querySelector "##{id}"
      @editor = ace.edit id
      @prepareEditor()
      if contents
        @setContents contents
        @lastSavedContents = contents

      @editor.on 'change', =>
        @emit 'FileContentChanged'  unless @suppressListeners
        @emit 'FileContentRestored'  unless @isCurrentContentChanged()

      @editor.gotoLine 0

      # remove cmd+L binding. we have already defined cmd+g for this purpose
      @editor.commands.removeCommand 'gotoline'

      # we are using ctrl+alt+s for 'Save All' action
      @editor.commands.removeCommand 'sortlines'

      @focus()
      @show()

      kd.utils.defer => @emit 'ace.ready'

      trackEvent 'Open Ace, success'

    @once 'ace.ready', =>
      LineWidgets = ace.require('ace/line_widgets').LineWidgets
      @Range      = ace.require('ace/range').Range
      @Anchor     = ace.require('ace/anchor').Anchor

      @lineWidgetManager = new LineWidgets @editor.session
      @lineWidgetManager.attach @editor


  setContent: (content, emitFileContentChangedEvent = yes) ->
    @suppressListeners = yes  unless emitFileContentChangedEvent

    @editor.setValue content, -1

    @suppressListeners = no   unless emitFileContentChangedEvent


  prepareEditor:->

    @setTheme null, no
    @setSyntax()
    @setEditorListeners()

    @appStorage.fetchStorage (storage)=>
      @setTheme()
      @setUseSoftTabs         @appStorage.getValue('useSoftTabs')         ? yes    ,no
      @setShowGutter          @appStorage.getValue('showGutter')          ? yes    ,no
      @setUseWordWrap         @appStorage.getValue('useWordWrap')         ? no     ,no
      @setShowPrintMargin     @appStorage.getValue('showPrintMargin')     ? no     ,no
      @setHighlightActiveLine @appStorage.getValue('highlightActiveLine') ? yes    ,no
      @setShowInvisibles      @appStorage.getValue('showInvisibles')      ? no     ,no
      @setFontSize            @appStorage.getValue('fontSize')            ? 12     ,no
      @setTabSize             @appStorage.getValue('tabSize')             ? 4      ,no
      @setKeyboardHandler     @appStorage.getValue('keyboardHandler')     ? 'default'
      @setScrollPastEnd       @appStorage.getValue('scrollPastEnd')       ? yes
      @setOpenRecentFiles     @appStorage.getValue('openRecentFiles')     ? yes
      @setEnableAutocomplete  @appStorage.getValue('enableAutocomplete')  ? yes    ,no


  saveStarted:->
    @lastContentsSentForSave = @getContents()


<<<<<<< HEAD
  saveFinished:(err, res)->
    unless err
      @lastSavedContents = @lastContentsSentForSave
      @emit 'FileContentRestored'
      # unless @askedForSave
        # log "this file has changed, put a modal and block editing @fatihacet!"
        # fatihacet - this case works buggy.
      @askedForSave = no
    else if err?.message?.indexOf? 'permission denied' > -1
      @notify "You don't have enough permission to save!", 'error'


  saveAsFinished:->
=======
  saveFinished:(res)->

    @lastSavedContents = @lastContentsSentForSave
    @emit 'FileContentRestored'
    # unless @askedForSave
      # log "this file has changed, put a modal and block editing @fatihacet!"
      # fatihacet - this case works buggy.
    @askedForSave = no


  saveAsFinished:(newFile, oldFile)->

>>>>>>> 6ae49b61
    @emit 'FileContentRestored'
    @emit 'FileHasBeenSavedAs', @getData()


  setEditorListeners:->

    @editor.getSession().selection.on 'changeCursor', (cursor) =>
      return if @suppressListeners
      @emit 'ace.change.cursor', @editor.getSession().getSelection().getCursor()

    @editor.commands.on 'afterExec', (e) =>
      if e.command.name is 'insertstring' and /^[\w.]$/.test e.args
        @editor.completer and @editor.completer.autoInsert = off
        @editor.execCommand 'startAutocomplete'

    {enableShortcuts, createFindAndReplaceView} = @getOptions()

    if enableShortcuts
      @addKeyCombo 'save',       'Ctrl-S',           @bound 'requestSave'
      @addKeyCombo 'saveAs',     'Ctrl-Shift-S',     @bound 'requestSaveAs'
      @addKeyCombo 'fullscreen', 'Ctrl-Enter', =>    @getDelegate().toggleFullscreen()
      @addKeyCombo 'gotoLine',   'Ctrl-G',           @bound 'showGotoLine'
      @addKeyCombo 'settings',   'Ctrl-,',           kd.noop # override default ace settings view

      if createFindAndReplaceView
        @addKeyCombo 'find',    'Ctrl-F', =>        @showFindReplaceView no
        @addKeyCombo 'replace', 'Ctrl-Shift-F', =>  @showFindReplaceView yes
      else
        @addKeyCombo 'find',    'Ctrl-F', =>        @emit 'FindAndReplaceViewRequested', no
        @addKeyCombo 'replace', 'Ctrl-Shift-F', =>  @emit 'FindAndReplaceViewRequested', yes

      # these features are broken with IDE, should reimplement again
      # @addKeyCombo "preview",    "Ctrl-Shift-P", =>  @getDelegate().preview()
      # @addKeyCombo "closeTab",   "Ctrl-W", "Ctrl-W", @bound "closeTab"


  showFindReplaceView: (openReplaceView) ->
    {findAndReplaceView} = @getDelegate()
    selectedText         = @editor.session.getTextRange @editor.getSelectionRange()
    findAndReplaceView.setViewHeight openReplaceView
    findAndReplaceView.setTextIntoFindInput selectedText
    findAndReplaceView.on 'FindAndReplaceViewClosed', => @focus()


  addKeyCombo: (name, winKey, macKey, callback) ->
    if typeof macKey is 'function'
      callback = macKey
      macKey   = winKey.replace 'Ctrl', 'Command'
      macKey   = macKey.replace 'Alt', 'Option'
    @editor.commands.addCommand
      name    : name
      bindKey :
        win   : winKey
        mac   : macKey
      exec    : => callback?()


  isContentChanged: -> @contentChanged

  isCurrentContentChanged:-> @getContents() isnt @lastSavedContents


  closeTab: ->
    aceView   = @getDelegate()
    {tabView} = aceView.getDelegate()
    tabView.removePane_ tabView.getActivePane()


  ###
  FS REQUESTS
  ###

  requestSave:->
    contents = @getContents()
    unless contents is '' or @isContentChanged()
      if @getDelegate().parent.active
        @notify 'Nothing to save!'
      return

    @askedForSave = yes
    @emit 'ace.requests.save', contents


  requestSaveAs: ->
    @emit 'ace.requests.saveAs', @getContents()

  fetchContents:(callback)->
    file = @getData()
    unless /localfile:/.test file.path
      file.fetchContents callback
    else
      callback null, file.contents or ''


  ###
  GETTERS
  ###

  getContents:-> @editor.getSession().getValue()


  getTheme:-> @editor.getTheme().replace 'ace/theme/', ''


  getSyntax:-> @syntaxMode


  getUseSoftTabs:->
    @appStorage.getValue('useSoftTabs') ? @editor.getSession().getUseSoftTabs()


  getShowGutter:->
    @appStorage.getValue('showGutter') ? @editor.renderer.getShowGutter()


  getShowPrintMargin:->
    @appStorage.getValue('showPrintMargin') ? @editor.getShowPrintMargin()


  getHighlightActiveLine:->
    @appStorage.getValue('highlightActiveLine') ? @editor.getHighlightActiveLine()


  getShowInvisibles:->
    @appStorage.getValue('showInvisibles') ? @editor.getShowInvisibles()


  getFontSize:->
    @appStorage.getValue('fontSize') ? parseInt @$("#editor#{@getId()}").css('font-size') ? 12, 10


  getTabSize:->
    @appStorage.getValue('tabSize') ? @editor.getSession().getTabSize()


  getUseWordWrap:->
    @appStorage.getValue('useWordWrap') ? @editor.getSession().getUseWrapMode()


  getKeyboardHandler: ->
    @appStorage.getValue('keyboardHandler') ? 'default'


  getScrollPastEnd: ->
    @appStorage.getValue('scrollPastEnd') ? yes


  getOpenRecentFiles:->
    @appStorage.getValue('openRecentFiles') ? yes


  getEnableAutocomplete:->
    @appStorage.getValue('enableAutocomplete') ? yes


  getSettings:->
    theme               : @getTheme()
    syntax              : @getSyntax()
    useSoftTabs         : @getUseSoftTabs()
    showGutter          : @getShowGutter()
    useWordWrap         : @getUseWordWrap()
    showPrintMargin     : @getShowPrintMargin()
    highlightActiveLine : @getHighlightActiveLine()
    showInvisibles      : @getShowInvisibles()
    fontSize            : @getFontSize()
    tabSize             : @getTabSize()
    keyboardHandler     : @getKeyboardHandler()
    scrollPastEnd       : @getScrollPastEnd()
    openRecentFiles     : @getOpenRecentFiles()
    enableAutocomplete  : @getEnableAutocomplete()


  ###
  SETTERS
  ###

  setContents:(contents)-> @editor.getSession().setValue contents


  setSyntax:(mode)->

    file = @getData()
    mode or= file.syntax

    unless mode
      ext  = FSHelper.getFileExtension file.path
      for own name, [language, extensions] of settings.syntaxAssociations
        if ///^(?:#{extensions})$///i.test ext
          mode = name

      syntaxChoice = @appStorage.getValue "syntax_#{ext}"
      mode = syntaxChoice or mode or 'text'

    @editor.getSession().setMode "ace/mode/#{mode}"
    @syntaxMode = mode


  setTheme:(themeName, save = yes)->
    themeName or= @appStorage.getValue('theme') or 'base16'
    @editor.setTheme "ace/theme/#{themeName}"
    return  unless save
    @appStorage.setValue 'theme', themeName, => # do what is necessary here if any - SY


  setUseSoftTabs:(value, save = yes)->

    @editor.getSession().setUseSoftTabs value
    return  unless save
    @appStorage.setValue 'useSoftTabs', value


  setShowGutter:(value, save = yes)->

    @editor.renderer.setShowGutter value
    return  unless save
    @appStorage.setValue 'showGutter', value


  setShowPrintMargin:(value, save = yes)->

    @editor.setShowPrintMargin value
    return  unless save
    @appStorage.setValue 'showPrintMargin', value


  setHighlightActiveLine:(value, save = yes)->

    @editor.setHighlightActiveLine value
    return  unless save
    @appStorage.setValue 'highlightActiveLine', value


  # setHighlightSelectedWord:(value)-> @editor.setHighlightActiveLine value


  setShowInvisibles:(value, save = yes)->

    @editor.setShowInvisibles value
    return  unless save
    @appStorage.setValue 'showInvisibles', value


  setKeyboardHandler: (name = 'default') ->
    @appStorage.setValue 'keyboardHandler', name
    handler = if name isnt 'default' then "ace/keyboard/#{name}" else null
    @editor.setKeyboardHandler handler


  setScrollPastEnd: (value = yes) ->
    @editor.setOption 'scrollPastEnd', value
    @appStorage.setValue 'scrollPastEnd', value


  setFontSize:(value, save = yes)->
    return if value is globals.config.oldFontSize

    style           = global.document.createElement 'style'
    style.id        = 'ace-font-size'
    style.innerHTML = ".ace_editor { font-size: #{value}px }"

    oldStyleTag     = global.document.getElementById style.id
    oldStyleTag.parentNode.removeChild oldStyleTag if oldStyleTag

    global.document.head.appendChild style
    globals.config.oldFontSize = value

    return  unless save
    @appStorage.setValue 'fontSize', value


  setTabSize:(value, save = yes)->

    @editor.getSession().setTabSize +value
    return  unless save
    @appStorage.setValue 'tabSize', value


  setUseWordWrap:(value, save = yes)->

    @editor.getSession().setUseWrapMode value
    return  unless save
    @appStorage.setValue 'useWordWrap', value


  setReadOnly:(value)-> @editor.setReadOnly value


  setOpenRecentFiles:(value, save = yes)->
    @appStorage.setValue 'openRecentFiles', value


  setEnableAutocomplete:(value, save = yes)->

    @editor.setOptions
      enableBasicAutocompletion: value
      enableSnippets: value

    @appStorage.setValue 'enableAutocomplete', value  if save


  gotoLine: (lineNumber) ->
    @editor.gotoLine lineNumber


  focus: -> @editor?.focus()


  ###
  HELPERS
  ###

  notification = null
  notify:(msg, style, details, duration)->

    notification.destroy() if notification

    style or= 'error' if details

    notification = new KDNotificationView
      title     : msg or 'Something went wrong'
      type      : 'mini'
      cssClass  : "#{style}"
      duration  : duration or if details then 5000 else 2500
      details   : details
      click     : ->
        if notification.getOptions().details
          details = new KDNotificationView
            title     : 'Error details'
            content   : notification.getOptions().details
            type      : 'growl'
            duration  : 0
            click     : -> details.destroy()

          kd.getSingleton('windowController').addLayer details

          details.on 'ReceivedClickElsewhere', =>
            details.destroy()


  #obsolete: Now we are using IDE saveAllFiles method
  saveAllFiles: ->
    aceApp = kd.singletons.appManager.get 'Ace'
    return unless aceApp

    {aceViews} = aceApp.getView()

    for path, aceView of aceViews when aceView.data.parentPath isnt 'localfile:'
      aceView.ace.requestSave()
      aceView.ace.once 'FileContentRestored', @bound 'removeModifiedFromTab'


  removeModifiedFromTab: ->
    aceView      = @parent

    unless aceView
      # happens when collab is active and when you have tabs open
      # and when you reload the page - SY
      kd.warn 'possible race condition, shadowing the error! @acet'
      return

    {name}       = aceView.ace.data
    {handles}    = aceView.delegate.tabView
    targetHandle = null

    for handle in handles when handle.getOptions().title is name
      targetHandle = handle
      targetHandle.setClass 'saved'

      kd.utils.wait 500, ->
        targetHandle.unsetClass 'modified'
        targetHandle.unsetClass 'saved'


  showGotoLine: ->
    unless @gotoLineModal
      @gotoLineModal = new KDModalViewWithForms
        cssClass                : 'goto'
        width                   : 180
        height                  : 'auto'
        overlay                 : yes
        tabs                    :
          forms                 :
            Go                  :
              callback          : (form) =>
                lineNumber = parseInt form.line, 10
                @gotoLine lineNumber if lineNumber > 0
                @gotoLineModal.destroy()
              fields            :
                Line            :
                  type          : 'text'
                  name          : 'line'
                  placeholder   : 'Goto line'
                  nextElement   :
                    Go              :
                      itemClass     : KDButtonView
                      title         : 'Go'
                      style         : 'solid green'
                      type          : 'submit'

      @gotoLineModal.on 'KDModalViewDestroyed', =>
        @gotoLineModal = null
        @focus()

      @gotoLineModal.modalTabs.forms.Go.focusFirstElement()<|MERGE_RESOLUTION|>--- conflicted
+++ resolved
@@ -126,21 +126,6 @@
     @lastContentsSentForSave = @getContents()
 
 
-<<<<<<< HEAD
-  saveFinished:(err, res)->
-    unless err
-      @lastSavedContents = @lastContentsSentForSave
-      @emit 'FileContentRestored'
-      # unless @askedForSave
-        # log "this file has changed, put a modal and block editing @fatihacet!"
-        # fatihacet - this case works buggy.
-      @askedForSave = no
-    else if err?.message?.indexOf? 'permission denied' > -1
-      @notify "You don't have enough permission to save!", 'error'
-
-
-  saveAsFinished:->
-=======
   saveFinished:(res)->
 
     @lastSavedContents = @lastContentsSentForSave
@@ -153,7 +138,6 @@
 
   saveAsFinished:(newFile, oldFile)->
 
->>>>>>> 6ae49b61
     @emit 'FileContentRestored'
     @emit 'FileHasBeenSavedAs', @getData()
 
