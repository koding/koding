--- conflicted
+++ resolved
@@ -1,16 +1,4 @@
 class EnvironmentDomainContainer extends EnvironmentContainer
-
-  EnvironmentDataProvider.addProvider "domains", ->
-
-    new Promise (resolve, reject)->
-
-      KD.remote.api.JDomain.fetchDomains (err, domains)->
-
-        if err or not domains or domains.length is 0
-          warn "Failed to fetch domains", err  if err
-          return resolve []
-
-        resolve domains
 
   constructor:(options={}, data)->
     options.cssClass  = 'domains'
@@ -61,11 +49,9 @@
       aliases     : domain.hostnameAlias
       domain      : domain
 
-<<<<<<< HEAD
-=======
-  loadItems:->
+  getDomainCreateForm: ->
 
-    new Promise (resolve, reject)=>
+    domainCreateForm = new DomainCreateForm {}, {stack: @parent.stack}
 
       {JDomain} = KD.remote.api
       JDomain.fetchDomains (err, domains)=>
@@ -80,7 +66,6 @@
           @addDomain domain
           if index is domains.length - 1 then resolve()
 
->>>>>>> d1d808db
   getDomainCreateForm: ->
 
     domainCreateForm = new DomainCreateForm {}, {stack: @parent.stack}
