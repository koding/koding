class EnvironmentContainer extends KDDiaContainer

  constructor:(options={}, data)->

    options.cssClass   = KD.utils.curry 'environments-container', options.cssClass
<<<<<<< HEAD
    options.bind       = 'scroll mousewheel wheel'
    # options.draggable  = yes
=======
>>>>>>> ca6799c1

    super options, data

    title   = @getOption 'title'
    @header = new KDHeaderView {type : "medium", title}

<<<<<<< HEAD
    @itemHeight = options.itemHeight ? 44

    @on "DataLoaded", => @_dataLoaded = yes
    # @on "DragFinished", @bound 'savePosition'

    @newItemPlusForGroups = new KDCustomHTMLView
      cssClass   : 'new-item-plus-for-groups'
      partial    : "<i></i><span>Shared VM</span>"
      click      : =>
        @emit 'PlusButtonForGroupsClicked'

    @newItemPlus = new KDCustomHTMLView
      cssClass   : 'new-item-plus'
      partial    : "<i></i><span>Add new</span>"
      click      : =>
        @once 'transitionend', @emit 'PlusButtonClicked'

    @newItemPlus.bindTransitionEnd()
    @newItemPlusForGroups.bindTransitionEnd()
=======
    @itemHeight = options.itemHeight ? 24

    @on "DataLoaded", => @_dataLoaded = yes
>>>>>>> ca6799c1

    @loader = new KDLoaderView
      cssClass   : 'new-item-loader hidden'
      size       :
        height   : 20
        width    : 20

  viewAppended:->
    super

    @addSubView @header
<<<<<<< HEAD
    @header.addSubView @newItemPlus
    KD.getSingleton("groupsController").ready =>
      currentGroup = KD.getSingleton("groupsController").getCurrentGroup()

      currentGroup.fetchAdmin (err, admin)=>
        unless err and admin?.profile
          me = KD.whoami()
          if admin.profile?.nickname is me.profile?.nickname
            title   = @getOption 'title'
            # FIXME remove magic string.
            if title is "Machines"
              @header.addSubView @newItemPlusForGroups

=======
>>>>>>> ca6799c1
    @header.addSubView @loader

    @addButton = new KDButtonView
      title    : "+"
      cssClass : 'add-button'
      callback : => @emit 'PlusButtonClicked'
    @addSubView @addButton
    @addButton.setY 54

    {@appStorage} = @parent

  showLoader: ->
    @newItemPlus.hide()
    @loader.show()

  hideLoader: ->
    @newItemPlus.show()
    @loader.hide()

  addDia:(diaObj, pos)->
<<<<<<< HEAD
    pos = x: 20, y: 68 + @diaCount() * (@itemHeight + 20)
=======
    pos = x: 20, y: 50 + @diaCount() * (@itemHeight + 14)
>>>>>>> ca6799c1
    super diaObj, pos

    diaObj.on "KDObjectWillBeDestroyed", @bound 'updatePositions'
    diaObj.on "KDObjectWillBeDestroyed", => @emit "itemRemoved"
    @updateAddButton()

  updatePositions:->

    index = 0
    for _key, dia of @dias
      dia.setX 20
<<<<<<< HEAD
      dia.setY 68 + index * 64
=======
      dia.setY 50 + index * (@itemHeight + 14)
>>>>>>> ca6799c1
      index++

    @updateAddButton()

  diaCount:-> Object.keys(@dias).length

  loadItems:->
    @removeAllItems()

  updateAddButton:->
    @addButton.setY 54 + @diaCount() * (@itemHeight + 14)<|MERGE_RESOLUTION|>--- conflicted
+++ resolved
@@ -3,42 +3,15 @@
   constructor:(options={}, data)->
 
     options.cssClass   = KD.utils.curry 'environments-container', options.cssClass
-<<<<<<< HEAD
-    options.bind       = 'scroll mousewheel wheel'
-    # options.draggable  = yes
-=======
->>>>>>> ca6799c1
 
     super options, data
 
     title   = @getOption 'title'
     @header = new KDHeaderView {type : "medium", title}
 
-<<<<<<< HEAD
-    @itemHeight = options.itemHeight ? 44
-
-    @on "DataLoaded", => @_dataLoaded = yes
-    # @on "DragFinished", @bound 'savePosition'
-
-    @newItemPlusForGroups = new KDCustomHTMLView
-      cssClass   : 'new-item-plus-for-groups'
-      partial    : "<i></i><span>Shared VM</span>"
-      click      : =>
-        @emit 'PlusButtonForGroupsClicked'
-
-    @newItemPlus = new KDCustomHTMLView
-      cssClass   : 'new-item-plus'
-      partial    : "<i></i><span>Add new</span>"
-      click      : =>
-        @once 'transitionend', @emit 'PlusButtonClicked'
-
-    @newItemPlus.bindTransitionEnd()
-    @newItemPlusForGroups.bindTransitionEnd()
-=======
     @itemHeight = options.itemHeight ? 24
 
     @on "DataLoaded", => @_dataLoaded = yes
->>>>>>> ca6799c1
 
     @loader = new KDLoaderView
       cssClass   : 'new-item-loader hidden'
@@ -50,22 +23,6 @@
     super
 
     @addSubView @header
-<<<<<<< HEAD
-    @header.addSubView @newItemPlus
-    KD.getSingleton("groupsController").ready =>
-      currentGroup = KD.getSingleton("groupsController").getCurrentGroup()
-
-      currentGroup.fetchAdmin (err, admin)=>
-        unless err and admin?.profile
-          me = KD.whoami()
-          if admin.profile?.nickname is me.profile?.nickname
-            title   = @getOption 'title'
-            # FIXME remove magic string.
-            if title is "Machines"
-              @header.addSubView @newItemPlusForGroups
-
-=======
->>>>>>> ca6799c1
     @header.addSubView @loader
 
     @addButton = new KDButtonView
@@ -86,11 +43,7 @@
     @loader.hide()
 
   addDia:(diaObj, pos)->
-<<<<<<< HEAD
-    pos = x: 20, y: 68 + @diaCount() * (@itemHeight + 20)
-=======
     pos = x: 20, y: 50 + @diaCount() * (@itemHeight + 14)
->>>>>>> ca6799c1
     super diaObj, pos
 
     diaObj.on "KDObjectWillBeDestroyed", @bound 'updatePositions'
@@ -102,11 +55,7 @@
     index = 0
     for _key, dia of @dias
       dia.setX 20
-<<<<<<< HEAD
-      dia.setY 68 + index * 64
-=======
       dia.setY 50 + index * (@itemHeight + 14)
->>>>>>> ca6799c1
       index++
 
     @updateAddButton()
