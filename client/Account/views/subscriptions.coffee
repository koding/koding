class AccountSubscriptionsListController extends AccountListViewController

  constructor:(options={}, data)->
    options.noItemFoundText or= 'You have no subscriptions.'

    super options, data

    @loadItems()

    @getListView().on 'ItemWasAdded', (item) =>
      subscription = item.getData()

      item
        .on 'UnsubscribeRequested', =>
          @confirm 'cancel', subscription

        .on 'ReactivateRequested', =>
          @confirm 'resume', subscription

        .on 'PlanChangeRequested', ->
          route =
            if "vm" in subscription.tags
            then "/Pricing/Developer"
            else if "custom-plan" in subscription.tags
            then "/Pricing/Team"
          KD.singleton("router").handleRoute route

  getConfirmationText = (action, subscription) -> switch action
    when 'cancel'
      'Are you sure you want to cancel this subscription?'
    when 'resume'
      'Are you sure you want to reactivate this subscription?'

  getConfirmationButtonText = (action, subscription) -> switch action
    when 'cancel' then 'Unsubscribe'
    when 'resume' then 'Reactivate'

  confirm: (action, subscription, callback) ->
    modal = KDModalView.confirm
      title       : 'Are you sure?'
      description : getConfirmationText action, subscription
      subView     : new SubscriptionView {}, subscription
      ok          :
        title     : getConfirmationButtonText action, subscription
        callback  : callback ? => subscription[action] (err) =>
          KD.showError err
          modal.destroy()
          @loadItems()

  loadItems:->
    @removeAllItems()
    @showLazyLoader no

    payment = KD.getSingleton 'paymentController'

    payment.once 'SubscriptionDebited', @bound 'loadItems'

    status = status: $in: [
      'active'
      'live'
      'canceled'
      'future'
      'past_due'
      'expired'
      'in_trial'
    ]

    payment.fetchSubscriptionsWithPlans status, (err, subscriptions) =>
      @instantiateListItems subscriptions.filter (subscription) ->
        subscription.status isnt 'expired'
      @hideLazyLoader()

  loadView:->
    super

class AccountSubscriptionsList extends KDListView

  constructor:(options={}, data)->
    options.tagName   or= 'ul'
    options.itemClass or= AccountSubscriptionsListItem

    super options, data

class AccountSubscriptionsListItem extends KDListItemView

  constructor:(options={}, data)->
    options.tagName or= 'li'
    options.type    or= 'subscription'

    super options, data

    listView = @getDelegate()

    subscription = @getData()

    @subscription = new SubscriptionView {}, subscription

    @controls = new SubscriptionControls {}, subscription

    @forwardEvents @controls, [
      'PlanChangeRequested'
      'UnsubscribeRequested'
      'ReactivateRequested'
    ]

  viewAppended: JView::viewAppended

  pistachio:->
    """
      {{> @subscription}}
      {{> @controls}}
    """

class SubscriptionControls extends JView

  getStatusInfo: (subscription = @getData()) ->
    switch subscription.status
      when 'active', 'future'
        cssClass    : 'red'
        text        : 'unsubscribe'
        event       : 'UnsubscribeRequested'
        showChange  : yes
      when 'canceled', 'expired'
        cssClass    : 'yellow'
        text        : 'reactivate'
        event       : 'ReactivateRequested'
        showChange  : no

  viewAppended: ->
    @unsetClass 'kdview'
    @setClass 'controls'

    { text, cssClass, event, showChange } = @getStatusInfo()

<<<<<<< HEAD
    @statusLink = new CustomLinkView
      cssClass  : cssClass
      title     : text
      click     : (e) =>
        e.preventDefault()
        @emit event
    @addSubView @statusLink
=======
    nosync = "nosync" in @getData().plan.tags

    unless nosync
      @statusLink = new CustomLinkView
        cssClass  : cssClass
        title     : text
        click     : (e) =>
          e.preventDefault()
          @emit event
      @addSubView @statusLink
>>>>>>> ca6799c1

    if showChange and not nosync
      @changeLink = new CustomLinkView
        cssClass  : 'green'
        title     : 'change plan'
        click     : (e) =>
          e.preventDefault()
          @emit 'PlanChangeRequested'
      @addSubView @changeLink<|MERGE_RESOLUTION|>--- conflicted
+++ resolved
@@ -132,15 +132,6 @@
 
     { text, cssClass, event, showChange } = @getStatusInfo()
 
-<<<<<<< HEAD
-    @statusLink = new CustomLinkView
-      cssClass  : cssClass
-      title     : text
-      click     : (e) =>
-        e.preventDefault()
-        @emit event
-    @addSubView @statusLink
-=======
     nosync = "nosync" in @getData().plan.tags
 
     unless nosync
@@ -151,7 +142,6 @@
           e.preventDefault()
           @emit event
       @addSubView @statusLink
->>>>>>> ca6799c1
 
     if showChange and not nosync
       @changeLink = new CustomLinkView
