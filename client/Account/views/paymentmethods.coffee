class AccountPaymentMethodsListController extends AccountListViewController

  constructor:(options,data)->

    options.noItemFoundText = "You have no payment method."

    super options, data

    data = @getData()

    @loadItems()

    @on "reload", (data)=>
      @loadItems()

    list = @getListView()

    list.on 'ItemWasAdded', (item) =>
      item.on 'PaymentMethodEditRequested', @bound 'editPaymentMethod'
      item.on 'PaymentMethodRemoveRequested', (data) =>
        modal = KDModalView.confirm
          title       : 'Are you sure?'
          description : 'Are you sure that you want to remove this payment method?'
          subView     : new PaymentMethodView {}, data
          ok          :
            title     : 'Remove'
            callback  : =>
              modal.destroy()
              @removePaymentMethod data, item

    list.on 'reload', (data) => @loadItems()

    KD.getSingleton('paymentController').on 'PaymentDataChanged', => @loadItems()

  editPaymentMethod: (data) ->
    paymentController = KD.getSingleton 'paymentController'
    @showModal data

  removePaymentMethod: ({ paymentMethodId }, item) ->
    paymentController = KD.getSingleton 'paymentController'
    paymentController.removePaymentMethod paymentMethodId, =>
      @removeItem item

  loadItems: ->
    @removeAllItems()
    @showLazyLoader no

    KD.whoami().fetchPaymentMethods (err, paymentMethods) =>
      @instantiateListItems paymentMethods

      @addButton?.destroy()
      @getListView().prepend @addButton = new KDButtonView
        cssClass  : 'add-method-btn'
        title     : 'Add new payment method'
        icon      : yes
        callback  : => @showModal()

      @hideLazyLoader()

  showModal: (initialPaymentInfo) ->
    paymentController = KD.getSingleton 'paymentController'

    modal = paymentController.createPaymentInfoModal()
    modal.on 'viewAppended', ->
      if initialPaymentInfo?
        modal.setState 'editExisting', initialPaymentInfo
      else
        modal.setState 'createNew'

    paymentController.observePaymentSave modal, (err, updatedPaymentInfo) =>
      return  if KD.showError err
      modal.destroy()


class AccountPaymentMethodsList extends KDListView

  constructor:(options = {},data)->

    options.tagName   = "ul"
    options.itemClass = AccountPaymentMethodsListItem

    super options,data


class AccountPaymentMethodsListItem extends KDListItemView

  JView.mixin @prototype

  constructor:(options = {}, data)->

    options.tagName    = "li"
    options.type       = 'cc'

    super options,data

    data = @getData()

    @paymentMethod = new PaymentMethodView
      editLink    : yes
      removeLink  : yes
      , @getData()

    @paymentMethod.on 'PaymentMethodEditRequested', =>
      @emit 'PaymentMethodEditRequested', data

<<<<<<< HEAD
=======
    @paymentMethod.on 'PaymentMethodRemoveRequested', =>
      @emit 'PaymentMethodRemoveRequested', data

>>>>>>> 2d72e39c
  pistachio:->
    """
    {{> @paymentMethod}}
    """<|MERGE_RESOLUTION|>--- conflicted
+++ resolved
@@ -103,12 +103,9 @@
     @paymentMethod.on 'PaymentMethodEditRequested', =>
       @emit 'PaymentMethodEditRequested', data
 
-<<<<<<< HEAD
-=======
     @paymentMethod.on 'PaymentMethodRemoveRequested', =>
       @emit 'PaymentMethodRemoveRequested', data
 
->>>>>>> 2d72e39c
   pistachio:->
     """
     {{> @paymentMethod}}
