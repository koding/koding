--- conflicted
+++ resolved
@@ -67,18 +67,10 @@
         @utils.defer => @chatView.scrollToBottom()
 
       @emit "WorkspaceSyncedWithRemote"
-
-<<<<<<< HEAD
-        @emit 'ready'
-
-      if @amIHost() then cb()
-      else
-        @pingHost (status) =>
-          cb()  if status is "online"
-=======
+      @emit 'ready'
+
   bindRemoteEvents: ->
     if @amIHost() then @syncWorkspace() else @requestPingFromHost()
->>>>>>> 2c38eb8e
 
     @usersRef.on "child_added", (snapshot) =>
       @fetchUsers()
