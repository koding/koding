--- conflicted
+++ resolved
@@ -15,85 +15,6 @@
   &.presentation
     b
       &.highlight-tag
-<<<<<<< HEAD
-        bg              color, rgba(255,255,0,.15) !important
-        border          1px solid rgba(54, 54, 10,.35)
-        border-radius   2px
-
-      &.highlight-user
-        bg              color, rgba(255,0,0,.15)   !important
-        border          1px solid rgba(255,0,0,.35)
-        border-radius   2px
-
-ul.chat-list
-  margin                  0
-  padding                 0
-  overflow                visible
-  min-height              100%
-  li
-    height                auto
-    // padding               7px 11px
-    border-bottom         1px solid #e0e0df
-    font-size             82%
-    // min-width             280px
-    borderBox()
-    &.unread
-      background          rgba(250, 239, 223, .5)
-      border-left         3px solid #ff9200
-      // padding             7px 11px 7px 8px
-
-    &:last-child
-      border-bottom       1px solid #e0e0df !important
-
-    div.avatar-wrapper
-      padding             1px
-      border              1px solid #e3e3e3
-      border-top          none
-      border-bottom       none
-      margin-right        11px
-      size                30px,30px
-
-    a.avatar
-      size                30px,30px
-
-    div.right-overflow
-      cursor              pointer
-      margin-top          8px
-      p
-        color             #393939
-        font-size         11px
-        a.profile
-          color           linkColor1
-          font-weight     600
-      footer
-        margin-top        2px
-        font-size         11px
-        color             #888
-        a
-          color           #888
-          font-size       11px
-          margin-bottom   2px
-          line-height     1.5em
-          noTextDeco()
-        time
-          display         block
-
-    div.inline-conversation-widget
-      background-color    #666
-      height              0px
-      box-shadow          0 1px 15px #000 inset
-      vendor              transition, height .2s ease-in
-
-      &.ready
-        height            200px
-
-      input
-        position          absolute
-        bottom            5px
-        right             3px
-        left              3px
-        box-shadow        none
-=======
         bg                color, rgba(255,255,0,.15) !important
         border            1px solid rgba(54, 54, 10,.35)
         border-radius     2px
@@ -206,7 +127,6 @@
         box-shadow        none
         width             100%
         abs()
->>>>>>> 63d47a4f
 
     h3
       color               linkColor1
@@ -217,45 +137,13 @@
       bg                  color,rgba(255,255,255,.65)
       shadow              0 0 4px 0 rgba(0,0,0,.17)
       .delete-link
-<<<<<<< HEAD
-        opacity         .5
-        &:hover
-          opacity       1
-=======
         opacity           .5
         &:hover
           opacity         1
->>>>>>> 63d47a4f
 
     &.active
       bg                  color,white
       shadow              0 0 10px 0 rgba(0,0,0,.17)
-<<<<<<< HEAD
-    // &.active.unread
-    //   bg                  color,red
-
-    .delete-link
-      display                 block
-      size                    20px, 20px
-      abs()
-      top                     5px
-      right                   5px
-      bg                      position, -80px -520px
-      opacity                 0
-      vendor                  transition, opacity .15s linear
-      sprite()
-      // border                  1px solid transparent
-
-
-  // textarea
-  //   color             chatTextColor
-
-  // .focused
-  //   bg                color, #272420
-  //   >div
-  //     color           chatTextColor
-  //     border-left     1px solid rgba(0,0,0,.4)
-=======
 
     .delete-link
       display             block
@@ -278,5 +166,4 @@
 
   li.message
     padding               4px
-    border-bottom         1px solid rgba(0,0,0,0.03)
->>>>>>> 63d47a4f
+    border-bottom         1px solid rgba(0,0,0,0.03)