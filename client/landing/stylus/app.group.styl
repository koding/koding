@import "./client/Framework/themes/default/kdfn"
@import "./client/stylus/appfn"
@import "nib"
@import "nib/gradients"
@import "nib/vendor"

/*

  Groups ListView

*/

#static-landing-page
  &.group-leaving
    rel()
  &.group-shrinking
    height              0
  &.group-fading
    opacity             0
  &.group-hidden
    z-index             1
    display             none

  #main-loader > span
    margin              20px 0px 20px 60px

.group-header
  width                 100%
  height                51px
  display               none

.group-personal-wrapper
  height                100%
  width                 160px
  fl()

.group-avatar
  abs()
  size                  60px, 60px
  left                  48px
  bottom                66px
  opacity               .4
  padding               0
  border                1px solid rgba(0,0,0,0.5)
  rounded               60px
  background            rgba(0,0,0,0.25)
  shadow                0 2px 6px rgba(0,0,0,0.5),inset 0 8px rgba(255,255,255,0.3),inset 0 0px rgba(255,255,255,0.2),inset 0 11px 28px rgba(255,255,255,0.25),inset 0 -15px 30px rgba(0,0,0,0.3);
  vendor transition,    opacity .4s ease

  &:hover
    opacity             1


.group-buttons
  min-height                27px
  border-top            1px solid #403d37
  width                 100%
  bg color,             rgba(0,0,0,0.2)
  padding 0 5px 5px 0
  borderBox()
.group-content-wrapper
  margin-left           160px
  height                100%
  width                 auto
  bg color,             white
  borderBox()

.group-title
  borderBox()
  height                77px
  width                 auto
  bg                    color, white
  border-bottom         1px solid rgb(229,229,229)
  shadow                inset 0 3px 1px 3px rgba(250,250,250,.5)
  gradient              rgb(255,255,255),rgb(242,242,242)
  padding 20px 23px

  .group-title-wrapper
    height auto
    width auto

  .group-name
    vendor              font-smoothing, antialiased
    vendor              text-rendering, geometricPrecision
    borderBox()
    max-width               700px
    font-size               32px
    width                   auto
    display                 inline-block
    color                   #444
    border-bottom           2px solid #ff9200
    margin-right            10px
    white-space             nowrap
    text-overflow           ellipsis

  .group-bio
    vendor              font-smoothing, antialiased
    vendor              text-rendering, geometricPrecision
    borderBox()
    color                   #888
    font-size               12px
    height                  29px
    overflow                hidden
    text-overflow           ellipsis
    white-space             nowrap
    width                   auto
    font-weight             300
    display                 inline

  .button-wrapper
    abs()
    right               26px
    top                 26px
    height              24px
    button.kdbutton
      margin-left       5px
      display           inline-block


.group-nickname
  borderBox()
  font-size 14px
  width auto
  display inline-block
  color #aaa
  padding 5px 5px 0 13px

.group-links
  margin                24px 0 27px 15px
  ul
    li
      a
        color             #adadad!important
        noTextDeco()
        font-size         14px
        font-weight       300
      line-height       20px
      margin-bottom     4px
      span.icon
        sprite()
        fl()
        size            20px, 20px
        margin-right    18px
      &.blog
        span.icon
          bg position,  0 -80px
      &.twitter
        span.icon
          bg position,  0 -100px
      &.github
        span.icon
          bg position,  0 -280px

  ul.admin
    li
      a
        padding-top 3px
        font-size         11px
  hr
    border-top          1px solid rgba(44,41,36,0.5)
    border-bottom       1px solid rgba(255,255,255,0.07)
    width               auto
    height              0
    margin              20px 20px 10px 6px
    padding             0 11px

.group-splitview
  height 100%

.group-content-links
  margin-right          0px
  width                 139px
  height                100%
  border-right          1px solid #e8e8e8
  padding               19px 23px 19px 23px
  fl()
  borderBox()

  h4
    text-transform      uppercase
    font-size           9px
    color               #9f9d9a
    font-weight         400
    margin-bottom       9px

  li
    color               #7c603b
    font-weight         normal
    noTextDeco()
    cursor              pointer
    line-height         16px
    font-size           12px
    vertical-align      baseline
    margin-bottom       6px

.group-koding-logo
  height 100%
  .logo
    cursor pointer
    sprite()
    width 120px
    height 30px
    bg position, -240px -40px
    position fixed
    bottom 12px
    left 15px
    &.animate
      vendor transition, top 0.5s ease-in-out
    &.top
      top 12px!important
      bottom none

  vertical-align bottom

.kdlistview.kdview.group-loading-content
.group-loading-content
  overflow auto
  // margin-left 125px
  borderBox()
  height 100%
  width auto

  .has-markdown
    padding 30px
    max-width 600px


// .group-loader
//   width                   30px
//   height                  30px
//   size                    30px, 30px
//   margin                  auto
//   bg                      position,-240px -40px
//   sprite()

// #group-loader-container
//   top                     40px
//   width                   100%
//   abs()

// .landing-button
//   font-size               17px !important

// .group-landing-content
//   borderBox()
//   rel()
//   overflow                visible
//   max-height              660px
//   max-width               980px
//   width                   90%
//   border                  1px solid rgba(255,255,255,0.16)
//   rounded                 8px
//   margin                  100px auto 30px auto
//   shadow                  0 0 150px rgba(0,0,0,0.32)
//   bg color,               rgba(255,255,255,0.05)
//   vendor transition,      height .2s linear

//   .group-wrapper
//     // max-height            650px
//     overflow              auto

//   .avatar
//     borderBox()
//     padding               30px 30px 10px 30px
//     fl()

//     img
//       padding             5px
//       border              1px solid rgba(255,255,255,0.2)
//       bg color,           rgba(0,0,0,0.2)
//       rounded             5px
//       vendor transition,  all 0.2s ease-in-out
//       width               150px
//       height              150px

//   .content-title
//     vendor transition,    margin-left 0.2s ease-in-out
//     font-weight           500
//     overflow              hidden
//     white-space           nowrap
//     text-overflow         ellipsis
//     font-size             24px
//     padding               30px 30px 20px 0
//     color                 #f5f5f5
//     vendor                font-smoothing antialiased
//     text-rendering        geometricPrecision
//     margin-left           215px

//     .betatag
//       text-indent         -9999px
//       abs()
//       top                 -3px
//       right               -3px
//       width               64px
//       height              38px
//       sprite()
//       bg position,        -400px -120px

//   .content-body
//     vendor transition,    margin-left 0.2s ease-in-out
//     color                 rgba(227, 227, 227, 0.5)
//     font-weight           300
//     margin-left           215px
//     padding-right         30px

//   .content-meta
//     fr()
//     borderBox()
//     clear                 both
//     height                27px
//     rounded               4px
//     padding               5px 8px 5px 5px
//     margin                -25px 30px 15px 30px
//     shadow                0 -1px 0 rgba(0,0,0,0.6), -1px 0 0 rgba(0,0,0,0.35), 1px 1px rgba(255,255,255,0.1)

//     bg color,             rgba(0,0,0,0.25)
//     div
//       vertical-align      top
//       color               rgba(227,227,227,0.5)
//       font-weight         300
//       display             inline-block
//       .count
//         color             #f5f5f5
//         vertical-align    top
//       .icon
//         sprite()
//         width             20px
//         height            20px
//         display           inline-block
//       .text
//         vertical-align    top
//       &.followers
//         .icon
//           bg position,    -201px -523px
//       &.posts
//         .icon
//           bg position,    -99px -523px

//   .group-content
//     clear                 both
//     borderBox()
//     height                394px
//     overflow              auto
//     margin                30px
//     bg color,             rgba(0, 0, 0, 0.25) //#282520
//     border                10px solid rgba(0, 0, 0, 0) //#282520
//     shadow                0 -1px 0 rgba(0,0,0,0.6), -1px 0 0 rgba(0,0,0,0.35), 1px 1px rgba(255,255,255,0.1)
//     rounded               5px
//     width                 auto

//   .content-markdown
//     overflow              auto
//     padding               10px

// .group-koding-logo
//   abs()
//   left                    0
//   bottom                  0
//   text-align              center
//   width                   auto
//   .text
//     margin                30px 30px 10px 30px
//     .logo
//       cursor              pointer
//       display             inline-block
//       width               140px
//       height              40px
//       sprite()
//       bg position,        -400px 0px

// @media screen and (max-width: 500px)
//   .group-landing-content
//     margin-top            30px
//     .avatar
//       padding-right       10px
//       img
//         padding           2px
//         width             40px
//         height            40px
//     .content-title
//       margin-left         90px
//     .content-body
//       margin-left         90px
//     .content-meta
//       float               none
//       margin-top          20px
//       margin-bottom       0px
//     .content-markdown
//       img
//         max-width         100%

// .group-navigation
//   width                   90%
//   max-width               980px
//   text-align              center
//   margin                  auto
//   margin-top              8px

//   .group-login-buttons
//     // border                1px solid rgba(255,255,255,0.1)
//     // border-radius         7px
//     padding               3px
//     opacity               0
//     // background-color      rgba(255,255,255,0.1)
//     vendor transition,    opacity .3s linear

//     &.ready
//       opacity             1.0
//       height              25px
//       display             block

//     .bigLink
//       text-shadow           0 -1px 0 rgba(0,0,0,0.8)
//       font-size             20px
//       color                 #ffb500
//       noTextDeco()
//       vertical-align        baseline
//       bg color,             transparent
//       &:hover
//         color               white
//       cursor                pointer

#group-content
  height            100%
  width             64%
  margin            15px
  min-width         370px
  overflow          auto !important
  height            2000px
  a
    color           grouppage-link
  #group-left-pane
  #group-right-pane
    padding           10px 40px 0 5px
    borderBox()
    .kdview
      overflow        visible
      height          auto

  #group-left-pane
    //bg(color,aqua)
    width                 70%
    overflow              visible
    padding-left          50px
    height                100%
    fl()
    .group-meta
      margin-top            20px
      img
        width               160px
        height              150px
        rel()
        border              1px solid white
        margin              0 25px 10px 0
        blockMidTop()
        shadow(0px 0px 8px 1px #c5c5c5)
      > div
        width               70%
        blockMidTop()
      h2
        font-weight         bold
        font-size           36px
        line-height         30px
        color               #000
        margin-bottom       18px
      p
        line-height         23px
        font-size           14px
        color               #7c7c7c
        margin-bottom       18px
      .group-privacy
        span
          padding           3px 8px
          color             #229ee3
          bg(color,#ebf7fe)
          rounded(3px,3px,3px,3px)
          shadow(0 1px 1px 0 #b9e4fc)
    //group-meta
  //group-left-pane
  #group-right-pane
    //bg(color,orange)
    display               inline-block
    width                 20%
    padding-top           45px
    height                100%

    section
      padding-bottom      20px
      margin-bottom       20px
      border-bottom       1px solid #bfbfbf
      &:last-child
        border-bottom     none
      h4
        margin-bottom     10px
        color             #7f7f7f
        font-weight       normal
        font-size         11px
    .subscribe
      border-bottom       none
      padding-bottom      0
      div
        color             #0a90e0
        text-decoration   none
        padding           6px 10px
        display           inline-block
        rounded(4px,4px,4px,4px)
        bg(color,#f2f2f2)
        cite
          font-style      normal
          font-size       11px
          blockMid()
        span
          cursor          pointer
          margin-left     5px
          padding         4px 5px
          line-height     8px
          font-size       12px
          font-weight     bold
          color           #f2f2f2
          blockMid()
          rounded(10px,10px,10px,10px)
          width(12px,12px)
          bg(color,#ddd)
        shadow(0 2px 2px 0 #e3e3e3)
    .stats
      ul
        list-style        none
        mp0()
        color               #2e2d2a
        li
          padding             5px
          border-bottom       1px solid #eeeeee
          &:last-child
            border-bottom     none
      cite
        font-style        normal
      span
        margin-right      20px
        blockMid()
        size(20px,20px)
      .members span
        sprite()
        bg(position,-140px -440px)
      .shared span
        sprite()
        bg(position,-100px -460px)
      .activity span
        sprite()
        bg(position,-100px -420px)
    .tags
      .langtags span
        margin-bottom     3px
    .links
      ul
        mp0()
        list-style            none
        a
          text-decoration     none
    .moderators
      ul
        mp0()
        list-style        none
        li
          blockMid()
//group-content-layout

.test-btn
  // bg(color,lightBlue)
  width                 auto
  height                auto
  abs()
  left                  0
  top                   0

.list-filter
  margin                20px 0
  //padding               10px
  color                 #acacac
  rel()
  font-size             10px
  bg(color,#f2f2f2)
  rounded(4px,4px,4px,4px)
  div,span,a
    blockMid()
  a.filtered
    color               grouppage-link
    shadow(inset 0 1px 1px 0 #d7d7d7)
    bg(color,white)
    rounded(4px,4px,4px,4px)
    border-right        none
  a
    color               #9c9b9b
    padding             2px 6px
    font-size           12px
    line-height         12px
    text-decoration     none
    blockMid()
  .sort
    float               right
    display             inine-block
    span
      margin-right      10px
  > span
    blockMid()
    width               55px

.list-filter.kdlistview-sorter
    width                 100%
    padding               3px 10px 3px 15px
    height                35px
    borderBox()
    span
      text-shadow         0px 1px 1px #fff
    a
      color               #eba63c
      padding             5px 6px
      font-size           13px
      // border              1px solid #e9e9e9
      gradient            #f1f1f1,#fefefe
      shadow              inset 0 1px 1px -1px rgba(0,0,0,0.2)
      blockMid()



.content-page.groups
  .header-facets
    margin-right            18px
    button.kdbutton
      margin-top            4px
      span.icon
        size                13px, 13px
        bg                  position, -124px -364px
    a.active-facet:nth-child(2n)
      margin-right          10px

  .feeder-tabs .listview-wrapper
    bg                      color, #f2f2f2
    // background              #f2f2f2 url("../images/dark-linen.png") repeat 0 0
    // shadow                  inset 0 0px 15px rgba(0,0,0,.1)
  // .onboarding-wrapper
  //   margin                  3% 3% 0 3%
  .kdlistview.groups
    padding-bottom          20px
  .kdlistitemview-groups
    margin                  20px 20px 0 20px
    min-width               250px
    max-width               900px
    min-height              128px
    size                    auto, auto
    display                 block
    vertical-align          top
    overflow                visible
    bg                      color, #fff
    borderBox()
    rel()

    &:hover
      div.groups-settings-menu
        opacity 1

    &:nth-child(2n)
      margin-right          2%

    &.own-group
      .badge.member
        visible()

    .side-wrapper
      top                     0
<<<<<<< HEAD
      right                   -5px
      size                    auto, auto
      display                 inline-block
=======
      right                   18px
      size                    214px, 100%
      z-index                 2
      text-align              right
>>>>>>> a2e59846
      abs()

    .badge-wrapper
      size                    auto, auto
      margin-top              18px

    .badge
      font-style              normal
      font-weight             600
      font-size               12px
      text-transform          uppercase
      background-color        linkColor1
      color                   white
      padding                 0 10px
      text-shadow             0 -1px 0 rgb(247,111,20)
      height                  28px
      line-height             28px
      fr()
      rel()
      &.member
        hidden()
      &.private
        background-color      #0896bd
        .icon
          display             block
          margin-top          4px
          size                18px, 18px
          bg                  position, -80px -640px
          sprite()




    .members-list-wrapper
      abs()
      borderBox()
      padding               5px
      size                  auto, auto
      max-width             100%
      bg                    color, #f2f2f2
      bottom                18px
      right                 0

    .kdlistview-members
      text-align          left
      margin              0
      line-height         0
      overflow            visible
      .kdlistitemview-member
        display           inline-block
        size              40px, 40px
        margin            0 1px 1px 0
        borderBox()
        &:nth-child(5n)
          margin-right    0
          clear           left
        &:nth-child(6)
        &:nth-child(7)
        &:nth-child(8)
        &:nth-child(9)
        &:nth-child(10)
          margin-bottom   0

        img
          display         block
          size            100%, 100%
          borderBox()




    div.groups-settings-menu
        vendor            transition, opacity .1s ease-out
        size              21px, 18px
        opacity           .2
        abs()
        top               0
        right             0
        z-index           10
        button.kdbutton.with-icon
          padding         1px 2px
          padding-right   3px!important
          span.icon
            bg            position, -81px -281px
            size          16px, 16px
            padding       0
            margin        0
          &:hover
            gradient      #eee, #ddd
            rounded       2px
        .chevron
          display         none
        .chevron-separator
          display         none

    span.avatar
      // margin                  20px 20px 5px 20px
      // padding                 1px
      // border                  1px solid #E3E3E3
      display                 block
      size                    128px, 100%
      z-index                 0
      top                     0
      left                    0
      // bg                      color, rgba(0, 0, 0, .1)
      bg                      color, #f2f2f2
      abs()
      // shadow                  0 1px 5px rgba(0,0,0,.3)
      // fl()
      .avatar-image
        margin-top            18px
        display               block
        text-decoration       none
        background-size       cover
        background-position   center
        // bg                    image, url("../images/defaultavatar/default.group.128.png")
        size                  100%, 128px

    .wrapper
      overflow          hidden
      width             auto
      padding           18px 214px 13px 148px
      line-height       20px
      min-height        214px
      borderBox()

    h3
      font-family           Avenir
      width                 auto
      padding               0 20px
      top                   18px
      left                  146px
      font-size             28px
      line-height           50px
      max-height            50px
      max-width             80%
      z-index               10
      display               inline-block
      overflow              ellipsis
      color                 white
      bg                    color, rgba(0, 0, 0, .4)
      a
        color               white
        font-weight         400
        noTextDeco()

    p
      a.custom-link-view
        font-size           11px
        span.title
          color             #aaa
        .icon.members
          bg                position, -140px -440px

    article
      margin-top        18px
      color             #5f5f5f
      font-size         12px
      borderBox()

    .topicmeta
      abs()
      left 18px
      bottom 12px

      .topicstats
        .posts
          margin-right 5px
        .followers, .posts
          display inline-block
          a
            color black
            font-weight bold
            noTextDeco()

    .button-container
      abs()
      right 10px
      bottom 10px

      button
        fr()
        clear both
        display block
        margin-top 5px

        &.joined
          bg color, #444

      .enter-button
        borderBox()
        cursor            pointer
        border            1px solid #ddd
        border-bottom-color    #cfcfcf
        color             #7f7f7f
        font-size         11px
        width             80px
        line-height       12px
        padding           5px 5px 4px 5px
        text-align        center
        text-shadow       0 1px 0 #fff
        font-weight       700
        vertical-align    inherit
        background        linear-gradient(top,  white 0%,#e6e5e5 94%)
        shadow(0 1px 0 rgb(255, 255, 255))
        rounded(3px,3px,3px,3px)

        &:hover
          background           linear-gradient(top, #e9e8e8 0%,#d7d4d4 94%)
          border               1px solid #ddd
          border-bottom-color  #cfcfcf
          -moz-box-shadow      0 1px 0 #fff
          -webkit-box-shadow   0 1px 0 #fff
          box-shadow           0 1px 0 #fff

        &:active
          background           linear-gradient(top, #e9e8e8 0%,#d7d4d4 94%)
          border               1px solid #afafaf
          border-bottom        1px solid #ddd
          -moz-box-shadow      0 1px 0 #fff, inset 0 2px 1px rgba(0, 0, 0, 0.13)
          -webkit-box-shadow   0 1px 0 #fff, inset 0 2px 1px rgba(0, 0, 0, 0.13)
          box-shadow           0 1px 0 #fff, inset 0 2px 1px rgba(0, 0, 0, 0.13)

      .enter-group
        noTextDeco()
        color #7f7f7f
        &:before
          content               ''
          padding 0px 10px
          sprite()
          bg position, -20px -263px
          size 15px 15px
          margin               0 6px 0 0
          vertical-align       middle


/*

  Groups Content Display

*/

.grouptabhandle.dirty .new
  background-color  #0a92ba
  color             white
  font-weight       bold
  font-size         11px
  line-height       1
  padding           1px 4px
  rounded           3px


.group-admin-modal
  div.general-settings  > .kdformview
    margin-top 5px
    > .formline
      width 100%
      borderBox()
      overflow:auto
      border none
      padding 5px 0px 7px 18px
      &.button-field
        padding-right 10px

  > .kdformview
    margin-top 20px
    > .formline
      width 100%
      borderBox()
      overflow:auto
      border none
      &.button-field
        bg color, transparent
        rounded 0
        border none
        padding 0
        margin-left 108px
        margin-top 15px


  div.avatar
    .kdlabel
      margin-top:30px
    .kdfileuploadarea
      width 80px
      height 80px

  div.body
    textarea
      min-height 150px


.groups-member-permissions-view

  .kdview.kdloader
    display           block
    margin            10px auto

  .kdview.kdlistitemview.kdlistitemview-member-item
    line-height       24px

    .kdselectbox
      display         inline-block
      float           right

    .profile
      font-size       13px

    .role
      color           #999

    span.icon
      &.edit
        bg            position, -120px -400px
      &.delete
        bg            position, -80px -520px
      &.save
        bg            position, -80px -500px

    .kd-radio-holder
      line-height       30px
      margin-right      10px
      display           inline-block

      input[type=radio]
        vertical-align  middle
        display         inline
        width           auto
        margin          0 10px 0 3px

      label
        float           none
        display         inline


  .edit-container
    padding             5px 10px
    border              1px solid #ccc
    rounded             4px
    bg                  color, #f5f5f5
    borderBox()

    .buttons
      margin            10px 0 5px 0
      padding           10px
      bg                color, #e2e2e2
      rounded           3px
      border            1px solid #ccc
      .kdbutton
        width           auto
        margin-right    10px

.invitation-request
  .username
    font-weight         bold
    color               #ff9200
  &.invitation-sent
    background-color    #eee

.group-header
  margin-top            20px
  padding               20px 20px 0
  borderBox()
  .avatar
    margin-right        20px
    fl()
    span
      display           block
      border            1px solid #eee
      padding           1px
      size              60px, 60px
  section
    height              auto
    rel()
    h2
      font-size         36px
      font-weight       normal
      line-height       64px
      height            64px
      border-bottom     none
      padding           0
      overflow          ellipsis
      margin-right      180px
    .buttons
      top               0
      right             0
      size              auto, 100%
      padding           18px 5px
      borderBox()
      abs()
      .custom-link-view.enter-group
        margin-right    5px
  .navbar
    bg                  color, #f5f5f5
    height              60px
    margin              20px 0 0
    borderBox()
    .custom-link-view
      margin            20px 20px 0
      span.title
        color           #aaa
        // noTextDeco()
      &.enter-group
        margin-left     20px
      .icon
        &.enter-group
          bg            position, -180px -518px
          opacity       .2
        &.admin
          bg            position, -180px -439px
          opacity       .5

.group-content-display
  .sub-header
    gradient            #fff, #f8f8f8
    width               100%
    z-index             100
    fix()
    &.shadow
      shadow            0 0 15px rgba(0,0,0,.1)


  .loader
    fl()
    margin-top 10px
  .loader-text
    display block
    width auto
    margin-top 8px
    padding-left 5px
  .readme
    borderBox()
    padding             0px 0 0 0
    width 100%

    .data
      borderBox()
      border none
      padding 10px 0 0 0

    .edit
      margin-top 10px
      borderBox()
      width 100%
      min-height 200px
      max-height 400px
      .preview_content
        padding 10px
    .button-bar
      margin-top 10px
      margin-bottom 5px
      text-align right
      width auto
      opacity 0.95
      vendor transition, opacity 0.2s linear
      &:hover
        opacity 1
    .edit-cancel
      font-size 12px
      margin-top 4px
      margin-right 5px
      span
        noTextDeco()
        color #aaa
  .desc
    border-bottom       1px solid #f2f2f2
    padding             20px 0

  .group-content
    borderBox()
    height auto
    padding 0px 20px

    .kdtabhandlecontainer
      padding-top           0
      // background            linear-gradient(top, #555 0%,#666 93.7%)
      height                27px
      padding               0px 10px 0px 10px
      // shadow                inset 0 2px 5px rgba(0,0,0,.1)
      bg color,             #f5f5f5
      borderBox()
      border none
      .kdtabhandle
        border-width        0
        height              27px
        line-height         27px
        color               #aaa
        font-size           13px
        padding             0 40px 0 10px
        width               auto!important
        borderBox()
        rounded(0)
        b
          margin-right      0
          font-weight normal
        &.active
          // border-color      #ccc
          border none
          bg color, transparent
          height            21px
          // background        linear-gradient(top, #ffaf43 0%,linkColor1 100%)
          color             #444
          // text-shadow       0 -1px 0 rgba(0,0,0,.05)
          // shadow            inset 0 2px 2px -2px rgba(0,0,0,0.40)
          b
            // text-decoration underline
            font-weight       600

    .members
      .listview-wrapper
        borderBox()
        padding 20px
        .kdlistitemview-member-item
          // width 50%
          width auto
          min-width 350px
          display inline-block
          margin 2px
          padding 10px
          borderBox()
          vendor transition, background-color 0.2s ease-in-out
          background-color rgba(248,248,248,0.5)
          &:hover
            background-color rgba(248,248,248,1)

          section
            .profile
              borderBox()
              margin-left 60px
              padding 2px
              display block
            .role
              borderBox()
              margin-left 60px
              padding 2px
              display block
            .edit-link
            .save-link
            .cancel-link
              fr()

    .policy-view-wrapper
      padding-top 20px

    .invitations
    .membership-policy
    .approval-requests

      section.formline
        margin-left 100px
        margin-top 10px
        padding 10px

        h2
          padding-left 0
          padding-bottom 0px
          height 17px
          // font-weight 600
          font-size 14px
          // border none
        h3
          font-size 12px
          padding-bottom 10px

        p
          margin-top 0px
          margin-bottom 15px
          padding-left 0px

        > a
          margin-left 10px

        button
          min-width 80px
          height 24px
          line-height 8px
          margin 5px 5px 5px 0

        .policylanguage-editor

          textarea
            min-width 400px
            min-height 100px

        div.formline
          borderBox()
          margin 0
          padding 10px 0
          bg color, transparent
          border none

          > span
            margin-left 20px
            display inline-block
            hidden()

      a.edit-link
      > div.kdview > div.on-off
        fl()
        margin-left 25px
        margin-top 20px
        display inline-block
        width auto

      a.edit-link
        margin-top 16px
        padding-left 17px



    .invitations
    .approval-requests
      padding-top 20px

      div.formline.button-field
        margin 0
        padding 0
        height auto

      div.formline
        overflow hidden
        width 100%

      section.formline
        overflow hidden
        min-width 200px
        width 50%
        borderBox()
        margin 0
        padding 20px
        fl()

        button
          margin 0
          fr()

        &.status-quo
          width 100%

      .requests-list
        margin-top 20px

        .default-item
          padding-left 10px

        .formline.invitation-request
          padding 0px 10px 10px 0
          display inline-block
          borderBox()

          .request
            margin-left 55px

          .username
            width auto

          .requested-at

            span
              display inline-block

          .is-sent

            span
              font-weight 600

          span.avatar
            border              1px solid #E3E3E3
            padding             1px
            margin-right        10px
            size(40px,40px)
            bg(color,#fff)
            fl()

            a
              display               block
              background-position   center
              background-image      url('../images/defaultavatar/default.avatar.40.png')
              bg(size,cover)
              bg(repeat,no-repeat)
              size(30px,30px)

    .approval-requests
      section.formline
        button
          margin-left 10px
          width 60px

    .form-generator
      overflow hidden
      .wrapper
        width auto
      .form-builder
        width 100%
      .add-header
        // bg color, #f5f5f5
        border-bottom 1px solid #f5f5f5
        rounded 5px 5px 0 0
        div
          color #444
          borderBox()
          padding 5px 8px 4px 8px
          margin 0
          width 150px
          font-weight bold
          font-size 12px
          display inline-block
          vertical-align top
          &:first-child
            width 100px
      .add-inputs
        padding-top 10px
        border-top 1px solid #f5f5f5
        // bg color, #f5f5f5
        width auto
        rounded 0 0 5px 5px
        .add-input
          width  150px
          borderBox()
          display inline-block
          padding 4px 9px
          vertical-align top
          &:first-child
            width 100px
            .kdselectbox
              width 80px

          &.button
            padding 0
            width auto

          &.select
            display block

          .kdinput
            width 140px

          .kdselectbox
            width 130px
        .select-fields
        .radio-fields
          margin-left 450px
          padding 5px
          width 205px
          borderBox()
          > input.text
            display inline-block
          h3
            // bg color, #f5f5f5
            // color #444
            padding 5px 5px 5px 0
          .form-builder-select
          .form-builder-radio
            margin-bottom 10px
            .default-item
              color #aaa
            .kdlistitemview
              width auto
              bg color, white
              margin 3px
              padding 5px 5px 0px 5px
              span.value
                color #aaa
              .title
                display inline-block
                width auto
              .remove-button
                display inline-block
                width auto
                margin-left 5px
                fr()
      .form-item
        borderBox()
        width auto
        // border-left 1px solid #f5f5f5

        &:hover
          > div
            bg color, #f5f5f5
        > div
          borderBox()
          border-right 1px solid #f5f5f5
          overflow-x hidden
          overflow-y hidden
          text-overflow ellipsis
          white-space nowrap
          width 150px
          // min-width 200px
          display inline-block
          padding 3px 9px
          margin 0
          border none
          line-height 1.5
          vertical-align middle
          &:first-child
            width 100px

          &.title
            font-weight 500
          // height 25px
          .kdselectbox
            margin-top -4px
            height 18px
            width 130px
            span.title
              height 18px
              line-height 18px
              overflow hidden
              text-overflow ellipsis
            span.arrows
              top 0
          div.default
          fieldset
            &.textarea
              white-space normal
            opacity 0.5
            vendor transition, opacity 0.15s ease-in-out
            &:hover
              opacity 1
            span
              color #aaa
              &.title
                color #444
          &:first-child
            border-left none
          &:last-child
            border-right 1px solid #f5f5f5
        &:last-child //> div
          padding-bottom 4px
    span.add-button
      noTextDeco()
      cursor pointer
      margin 0 0 0 5px
      span.title
        noTextDeco()
        color black
        line-height 2.5
        font-weight 600

    button.save-button
      margin-left 10px

    span.remove-button
      borderBox()
      noTextDeco()
      display inline-block
      margin 0 0 0 5px
      cursor pointer
      span.title
        noTextDeco()

    .permissions-view
      .add-role-dialog
        z-index 100000

        .add-role-header
          padding-top 15px
          padding-bottom 15px
          font-size 14px
          font-weight 500

        .add-role-button
          margin-bottom 10px
        .add-role-cancel
          margin-top 8px

        label.label-role-name
          display inline-block
        input.role-name
          display inline-block
          width 289px

        label.label-copy-permissions
          margin-top 10px
          display inline-block
        div.kdselectbox.copy-permissions
          margin-top 0px

      // .kdview.kdloader
      //   display           block
      //   margin            10px auto

      .permissions-header
        abs()
        top 0px
        left 0
        right 0
        z-index 20000
        bg color, white
        &.scrolling
           shadow 0 5px 15px -5px rgba(0,0,0,0.1)
        > .input-wrapper > .kdview
          borderBox()
          width auto
          line-height 20px
          top 0
          overflow-x hidden
          display block
          text-overflow ellipsis
          white-space nowrap

      .permissions-form
        overflow-y scroll
        overflow-x hidden
        // max-height 300px
        margin-top 20px

        fraction(full,divisor)
          fraction = full/divisor

        for num in 2 3 4 5 6 7 8 9 10 11 12
          &.col-{num}
            .formline .input-wrapper
              width fraction(340,num)px

        .formline
          &.button-field
            borderBox()
            &.scrolling
              shadow 0 -5px 10px -3px rgba(0,0,0,0.1)
            abs()
            left 0
            right 0
            // bottom 0
            height 50px
            padding 15px 20px 0 15px
            border-top 1px solid #e5e5e5

            button.add-role
              fl()

          &:nth-last-child(2)
            margin-bottom 49px
            border-bottom-color transparent

          borderBox()
          padding 0px
          border-bottom 1px solid #f5f5f5
          border-left 1px solid #f5f5f5
          border-right 1px solid #f5f5f5

          .input-wrapper:first-child
            border-left none
            width 160px
            > .kdview
              borderBox()
              min-height 15px
              line-height 15px
              padding 3px
              padding-left 7px
              display inline-block
              width 160px
              overflow hidden
              text-overflow ellipsis
              white-space nowrap
              text-align left

          input.kdinput.permission-checkbox
            display inline
            margin-right 2px
            width auto
            margin-top 5px
            vertical-align middle
          .input-wrapper
            border-left 1px solid #f5f5f5
            borderBox()
            display inline-block
            width 100%
            height 20px
            vertical-align top
            text-align center
            > .input-wrapper
              vertical-align middle

        .permissions-module
          background      linear-gradient(top, #555 0%,#666 93.7%)
          color white
          .input-wrapper
            text-align left

@media screen and (max-width:1000px)

  .group-content-display .group-content
    .kdtabhandlecontainer
      .kdtabhandle
        padding-right 20px

// .kdview.jcontextmenu.kdbuttonmenu.groups-settings-context
//   border-color          rgba(0,0,0,.2)
//   .chevron-ghost-wrapper
//     border-color        rgba(0,0,0,.2)
//     rounded             2px 2px 0 0
//     width               19px
//     span.chevron-ghost
//       margin            0 auto
//       bg                position, -80px -261px
//   .kdcontextmenutreeview
//     margin              3px 0
//     .kdview.kdtreeitemview.default
//       padding           2px
//       font-size         11px<|MERGE_RESOLUTION|>--- conflicted
+++ resolved
@@ -667,16 +667,10 @@
 
     .side-wrapper
       top                     0
-<<<<<<< HEAD
-      right                   -5px
-      size                    auto, auto
-      display                 inline-block
-=======
       right                   18px
       size                    214px, 100%
       z-index                 2
       text-align              right
->>>>>>> a2e59846
       abs()
 
     .badge-wrapper
