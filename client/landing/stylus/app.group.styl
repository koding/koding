@import "./client/Framework/themes/default/kdfn"
@import "./client/stylus/appfn"
@import "nib"
@import "nib/gradients"
@import "nib/vendor"

/*

  Groups ListView

*/

#static-landing-page
  &.group-leaving
    rel()
  &.group-shrinking
    height              0
  &.group-fading
    opacity             0
  &.group-hidden
    z-index             1
    display             none

  #main-loader > span
    margin              20px 0px 20px 60px

.group-header
  width                 100%
  height                51px
  display               none

.group-personal-wrapper
  height                100%
  width                 160px
  fl()

.group-avatar
  height                76px
  width                 160px
  background-position   center center
  background-repeat     no-repeat
  vendor background-size, 160px auto
  shadow                inset 0 0 13px 0 rgba(0,0,0,0.6)


.group-buttons
  min-height                27px
  border-top            1px solid #403d37
  width                 100%
  bg color,             rgba(0,0,0,0.2)
  padding 0 5px 5px 0
  borderBox()
.group-content-wrapper
  margin-left           160px
  height                100%
  width                 auto
  bg color,             white
  borderBox()

.group-title
  borderBox()
  height                77px
  width                 auto
  bg                    color, white
  border-bottom         1px solid rgb(229,229,229)
  shadow                inset 0 3px 1px 3px rgba(250,250,250,.5)
  gradient              rgb(255,255,255),rgb(242,242,242)
  padding 20px 23px

  .group-title-wrapper
    height auto
    width auto

  .group-name
    vendor              font-smoothing, antialiased
    vendor              text-rendering, geometricPrecision
    borderBox()
    max-width               700px
    font-size               32px
    width                   auto
    display                 inline-block
    color                   #444
    border-bottom           2px solid #ff9200
    margin-right            10px
    white-space             nowrap
    text-overflow           ellipsis

  .group-bio
    vendor              font-smoothing, antialiased
    vendor              text-rendering, geometricPrecision
    borderBox()
    color                   #888
    font-size               12px
    height                  29px
    overflow                hidden
    text-overflow           ellipsis
    white-space             nowrap
    width                   auto
    font-weight             300
    display                 inline

  .button-wrapper
    abs()
    right               26px
    top                 26px
    height              24px
    button.kdbutton
      margin-left       5px
      display           inline-block


.group-nickname
  borderBox()
  font-size 14px
  width auto
  display inline-block
  color #aaa
  padding 5px 5px 0 13px

.group-links
  margin                24px 0 27px 15px
  ul
    li
      a
        color             #adadad!important
        noTextDeco()
        font-size         14px
        font-weight       300
      line-height       20px
      margin-bottom     4px
      span.icon
        sprite()
        fl()
        size            20px, 20px
        margin-right    18px
      &.blog
        span.icon
          bg position,  0 -80px
      &.twitter
        span.icon
          bg position,  0 -100px
      &.github
        span.icon
          bg position,  0 -280px

  ul.admin
    li
      a
        padding-top 3px
        font-size         11px
  hr
    border-top          1px solid rgba(44,41,36,0.5)
    border-bottom       1px solid rgba(255,255,255,0.07)
    width               auto
    height              0
    margin              20px 20px 10px 6px
    padding             0 11px

.group-splitview
  height 100%

.group-content-links
  margin-right          0px
  width                 139px
  height                100%
  border-right          1px solid #e8e8e8
  padding               19px 23px 19px 23px
  fl()
  borderBox()

  h4
    text-transform      uppercase
    font-size           9px
    color               #9f9d9a
    font-weight         400
    margin-bottom       9px

  li
    color               #7c603b
    font-weight         normal
    noTextDeco()
    cursor              pointer
    line-height         16px
    font-size           12px
    vertical-align      baseline
    margin-bottom       6px

.group-koding-logo
  height 100%
  .logo
    cursor pointer
    sprite()
    width 120px
    height 30px
    bg position, -240px -40px
    position fixed
    bottom 12px
    left 15px
    &.animate
      vendor transition, top 0.5s ease-in-out
    &.top
      top 12px!important
      bottom none

  vertical-align bottom

.kdlistview.kdview.group-loading-content
.group-loading-content
  overflow auto
  // margin-left 125px
  borderBox()
  height 100%
  width auto

  .has-markdown
    padding 30px
    max-width 600px


// .group-loader
//   width                   30px
//   height                  30px
//   size                    30px, 30px
//   margin                  auto
//   bg                      position,-240px -40px
//   sprite()

// #group-loader-container
//   top                     40px
//   width                   100%
//   abs()

// .landing-button
//   font-size               17px !important

// .group-landing-content
//   borderBox()
//   rel()
//   overflow                visible
//   max-height              660px
//   max-width               980px
//   width                   90%
//   border                  1px solid rgba(255,255,255,0.16)
//   rounded                 8px
//   margin                  100px auto 30px auto
//   shadow                  0 0 150px rgba(0,0,0,0.32)
//   bg color,               rgba(255,255,255,0.05)
//   vendor transition,      height .2s linear

//   .group-wrapper
//     // max-height            650px
//     overflow              auto

//   .avatar
//     borderBox()
//     padding               30px 30px 10px 30px
//     fl()

//     img
//       padding             5px
//       border              1px solid rgba(255,255,255,0.2)
//       bg color,           rgba(0,0,0,0.2)
//       rounded             5px
//       vendor transition,  all 0.2s ease-in-out
//       width               150px
//       height              150px

//   .content-title
//     vendor transition,    margin-left 0.2s ease-in-out
//     font-weight           500
//     overflow              hidden
//     white-space           nowrap
//     text-overflow         ellipsis
//     font-size             24px
//     padding               30px 30px 20px 0
//     color                 #f5f5f5
//     vendor                font-smoothing antialiased
//     text-rendering        geometricPrecision
//     margin-left           215px

//     .betatag
//       text-indent         -9999px
//       abs()
//       top                 -3px
//       right               -3px
//       width               64px
//       height              38px
//       sprite()
//       bg position,        -400px -120px

//   .content-body
//     vendor transition,    margin-left 0.2s ease-in-out
//     color                 rgba(227, 227, 227, 0.5)
//     font-weight           300
//     margin-left           215px
//     padding-right         30px

//   .content-meta
//     fr()
//     borderBox()
//     clear                 both
//     height                27px
//     rounded               4px
//     padding               5px 8px 5px 5px
//     margin                -25px 30px 15px 30px
//     shadow                0 -1px 0 rgba(0,0,0,0.6), -1px 0 0 rgba(0,0,0,0.35), 1px 1px rgba(255,255,255,0.1)

//     bg color,             rgba(0,0,0,0.25)
//     div
//       vertical-align      top
//       color               rgba(227,227,227,0.5)
//       font-weight         300
//       display             inline-block
//       .count
//         color             #f5f5f5
//         vertical-align    top
//       .icon
//         sprite()
//         width             20px
//         height            20px
//         display           inline-block
//       .text
//         vertical-align    top
//       &.followers
//         .icon
//           bg position,    -201px -523px
//       &.posts
//         .icon
//           bg position,    -99px -523px

//   .group-content
//     clear                 both
//     borderBox()
//     height                394px
//     overflow              auto
//     margin                30px
//     bg color,             rgba(0, 0, 0, 0.25) //#282520
//     border                10px solid rgba(0, 0, 0, 0) //#282520
//     shadow                0 -1px 0 rgba(0,0,0,0.6), -1px 0 0 rgba(0,0,0,0.35), 1px 1px rgba(255,255,255,0.1)
//     rounded               5px
//     width                 auto

//   .content-markdown
//     overflow              auto
//     padding               10px

// .group-koding-logo
//   abs()
//   left                    0
//   bottom                  0
//   text-align              center
//   width                   auto
//   .text
//     margin                30px 30px 10px 30px
//     .logo
//       cursor              pointer
//       display             inline-block
//       width               140px
//       height              40px
//       sprite()
//       bg position,        -400px 0px

// @media screen and (max-width: 500px)
//   .group-landing-content
//     margin-top            30px
//     .avatar
//       padding-right       10px
//       img
//         padding           2px
//         width             40px
//         height            40px
//     .content-title
//       margin-left         90px
//     .content-body
//       margin-left         90px
//     .content-meta
//       float               none
//       margin-top          20px
//       margin-bottom       0px
//     .content-markdown
//       img
//         max-width         100%

// .group-navigation
//   width                   90%
//   max-width               980px
//   text-align              center
//   margin                  auto
//   margin-top              8px

//   .group-login-buttons
//     // border                1px solid rgba(255,255,255,0.1)
//     // border-radius         7px
//     padding               3px
//     opacity               0
//     // background-color      rgba(255,255,255,0.1)
//     vendor transition,    opacity .3s linear

//     &.ready
//       opacity             1.0
//       height              25px
//       display             block

//     .bigLink
//       text-shadow           0 -1px 0 rgba(0,0,0,0.8)
//       font-size             20px
//       color                 #ffb500
//       noTextDeco()
//       vertical-align        baseline
//       bg color,             transparent
//       &:hover
//         color               white
//       cursor                pointer

#group-content
  height            100%
  width             64%
  margin            15px
  min-width         370px
  overflow          auto !important
  height            2000px
  a
    color           grouppage-link
  #group-left-pane, #group-right-pane
    padding           10px 40px 0 5px
    borderBox()
    .kdview
      overflow        visible
      height          auto

  #group-left-pane
    //bg(color,aqua)
    width                 70%
    overflow              visible
    padding-left          50px
    height                100%
    fl()
    .group-meta
      margin-top            20px
      img
        width               160px
        height              150px
        rel()
        border              1px solid white
        margin              0 25px 10px 0
        blockMidTop()
        shadow(0px 0px 8px 1px #c5c5c5)
      > div
        width               70%
        blockMidTop()
      h2
        font-weight         bold
        font-size           36px
        line-height         30px
        color               #000
        margin-bottom       18px
      p
        line-height         23px
        font-size           14px
        color               #7c7c7c
        margin-bottom       18px
      .group-privacy
        span
          padding           3px 8px
          color             #229ee3
          bg(color,#ebf7fe)
          rounded(3px,3px,3px,3px)
          shadow(0 1px 1px 0 #b9e4fc)
    //group-meta
  //group-left-pane
  #group-right-pane
    //bg(color,orange)
    display               inline-block
    width                 20%
    padding-top           45px
    height                100%

    section
      padding-bottom      20px
      margin-bottom       20px
      border-bottom       1px solid #bfbfbf
      &:last-child
        border-bottom     none
      h4
        margin-bottom     10px
        color             #7f7f7f
        font-weight       normal
        font-size         11px
    .subscribe
      border-bottom       none
      padding-bottom      0
      div
        color             #0a90e0
        text-decoration   none
        padding           6px 10px
        display           inline-block
        rounded(4px,4px,4px,4px)
        bg(color,#f2f2f2)
        cite
          font-style      normal
          font-size       11px
          blockMid()
        span
          cursor          pointer
          margin-left     5px
          padding         4px 5px
          line-height     8px
          font-size       12px
          font-weight     bold
          color           #f2f2f2
          blockMid()
          rounded(10px,10px,10px,10px)
          width(12px,12px)
          bg(color,#ddd)
        shadow(0 2px 2px 0 #e3e3e3)
    .stats
      ul
        list-style        none
        mp0()
        color               #2e2d2a
        li
          padding             5px
          border-bottom       1px solid #eeeeee
          &:last-child
            border-bottom     none
      cite
        font-style        normal
      span
        margin-right      20px
        blockMid()
        size(20px,20px)
      .members span
        sprite()
        bg(position,-140px -440px)
      .shared span
        sprite()
        bg(position,-100px -460px)
      .activity span
        sprite()
        bg(position,-100px -420px)
    .tags
      .langtags span
        margin-bottom     3px
    .links
      ul
        mp0()
        list-style            none
        a
          text-decoration     none
    .moderators
      ul
        mp0()
        list-style        none
        li
          blockMid()
//group-content-layout

.test-btn
  // bg(color,lightBlue)
  width                 auto
  height                auto
  abs()
  left                  0
  top                   0

.list-filter
  margin                20px 0
  //padding               10px
  color                 #acacac
  rel()
  font-size             10px
  bg(color,#f2f2f2)
  rounded(4px,4px,4px,4px)
  div,span,a
    blockMid()
  a.filtered
    color               grouppage-link
    shadow(inset 0 1px 1px 0 #d7d7d7)
    bg(color,white)
    rounded(4px,4px,4px,4px)
    border-right        none
  a
    color               #9c9b9b
    padding             2px 6px
    font-size           12px
    line-height         12px
    text-decoration     none
    blockMid()
  .sort
    float               right
    display             inine-block
    span
      margin-right      10px
  > span
    blockMid()
    width               55px

.list-filter.kdlistview-sorter
    width                 100%
    padding               3px 10px 3px 15px
    height                35px
    borderBox()
    span
      text-shadow         0px 1px 1px #fff
    a
      color               #eba63c
      padding             5px 6px
      font-size           13px
      // border              1px solid #e9e9e9
      gradient            #f1f1f1,#fefefe
      shadow              inset 0 1px 1px -1px rgba(0,0,0,0.2)
      blockMid()



.content-page.groups
<<<<<<< HEAD
  .header-facets
    margin-right            3%
    button.kdbutton
      margin-top            4px
      span.icon
        size                13px, 13px
        bg                  position, -124px -364px
    a.active-facet:nth-child(2n)
      margin-right          10px

=======
>>>>>>> 44c10d24
  .feeder-tabs .listview-wrapper
    bg                      color, #f2f2f2
    background              #f2f2f2 url("../images/dark-linen.png") repeat 0 0
    shadow                  inset 0 0px 15px rgba(0,0,0,.1)
  .kdlistitemview-groups
    rel()
    borderBox()
    border                  1px solid #e2e2e2
    border-color            #f2f2f2 #e2e2e2 #d2d2d2
    bg                      color, #fff
    rounded                 6px
    margin                  3% 0 0 3%
    min-height              131px
    min-width               250px
    clear                   none
    width                   45.5%
    display                 inline-block
    height                  auto
    vertical-align          top
    overflow                visible
    gradient                #fff, #fafafa
    shadow                  0 2px 5px rgba(0,0,0,.15)

    &:hover
      div.groups-settings-menu
        opacity 1

    &:nth-child(2n)
      margin-right          2%

    &.own-group
      .own-group-title
        visible()
        span
          visible()

    .own-group-title
      font-style              normal
      font-weight             700
      font-size               9px
      text-transform          uppercase
      background-color        linkColor1
      color                   white
      display                 block
      padding                 4px 8px
      top                     8px
      right                   -4px
      shadow                  0 1px 5px rgba(0,0,0,.3)
      text-shadow             0 -1px 0 rgb(247,111,20)
      hidden()
      abs()
      span
        size                    0, 0
        display                 block
        border                  2px solid rgb(192, 110, 0)
        border-color            rgb(192, 110, 0) transparent transparent  rgb(192, 110, 0)
        right                   0
        top                     19px
        hidden()
        abs()

    cite
      font-style              normal
      font-weight             600
      font-size               9px
      background-color        #FFF
      color                   #CCC
      margin                  -5px 0 0 20px
      display                 block
      height                  15px
      z-index                 10
      padding-right           5px
      abs()


    .kdlistview-members
      border-top          1px solid #eee
      margin              0 20px
      padding             10px 0 20px
      line-height         0
      overflow            visible
      .kdlistitemview-member
        display           inline-block
        size              30px, 30px
        margin            2px 2px 0 0
        shadow            0 1px 3px rgba(0,0,0,.3)
        borderBox()
        // border            1px solid #ccc
        // bg                color, cyan
        // padding           1px
        // vendor            transition, all .1s ease .1s

        // &:first-child
        //   margin          2px 2px 0 2px
        // &:hover
        //   size            60px, 60px
        img
          display         block
          size            100%, 100%
          borderBox()




    div.groups-settings-menu
        vendor            transition, opacity .1s ease-out
        size              21px, 18px
        opacity           .2
        abs()
        top               0
        right             0
        z-index           10
        button.kdbutton.with-icon
          padding         1px 2px
          padding-right   3px!important
          span.icon
            bg            position, -81px -281px
            size          16px, 16px
            padding       0
            margin        0
          &:hover
            gradient      #eee, #ddd
            rounded       2px
        .chevron
          display         none
        .chevron-separator
          display         none

    span.avatar
      margin                  20px 20px 5px 20px
      // padding                 1px
      // border                  1px solid #E3E3E3
      display                 block
      size                    80px, 80px
      shadow                  0 1px 5px rgba(0,0,0,.3)
      fl()
      .avatar-image
        display               block
        text-decoration       none
        background-size       cover
        background-position   center
        // bg                    image, url("../images/defaultavatar/default.group.128.png")
        size                  100%, 100%

    .content
      width                   auto
      padding-top             10px
      min-height              103px
      margin-bottom           20px
      borderBox()
      h3
        width                 auto
        padding               0 20px 10px 0
        margin-top            12px
        color                 linkColor1
        font-size             18px
        line-height           26px
        borderBox()
        a
          width               auto
          color               linkColor1
          font-weight         400
          borderBox()
          noTextDeco()

      article
        borderBox()
        width             auto
        margin            0 20px 0 0
        overflow          hidden
        text-overflow     ellipsis
        line-height       20px
        color             #5f5f5f
        font-size         12px

    .topicmeta
      abs()
      left 18px
      bottom 12px

      .topicstats
        .posts
          margin-right 5px
        .followers, .posts
          display inline-block
          a
            color black
            font-weight bold
            noTextDeco()

    .button-container
      abs()
      right 10px
      bottom 10px

      button
        fr()
        clear both
        display block
        margin-top 5px

        &.joined
          bg color, #444

      .enter-button
        borderBox()
        cursor            pointer
        border            1px solid #ddd
        border-bottom-color    #cfcfcf
        color             #7f7f7f
        font-size         11px
        width             80px
        line-height       12px
        padding           5px 5px 4px 5px
        text-align        center
        text-shadow       0 1px 0 #fff
        font-weight       700
        vertical-align    inherit
        background        linear-gradient(top,  white 0%,#e6e5e5 94%)
        shadow(0 1px 0 rgb(255, 255, 255))
        rounded(3px,3px,3px,3px)

        &:hover
          background           linear-gradient(top, #e9e8e8 0%,#d7d4d4 94%)
          border               1px solid #ddd
          border-bottom-color  #cfcfcf
          -moz-box-shadow      0 1px 0 #fff
          -webkit-box-shadow   0 1px 0 #fff
          box-shadow           0 1px 0 #fff

        &:active
          background           linear-gradient(top, #e9e8e8 0%,#d7d4d4 94%)
          border               1px solid #afafaf
          border-bottom        1px solid #ddd
          -moz-box-shadow      0 1px 0 #fff, inset 0 2px 1px rgba(0, 0, 0, 0.13)
          -webkit-box-shadow   0 1px 0 #fff, inset 0 2px 1px rgba(0, 0, 0, 0.13)
          box-shadow           0 1px 0 #fff, inset 0 2px 1px rgba(0, 0, 0, 0.13)

      .enter-group
        noTextDeco()
        color #7f7f7f
        &:before
          content               ''
          padding 0px 10px
          sprite()
          bg position, -20px -263px
          size 15px 15px
          margin               0 6px 0 0
          vertical-align       middle


/*

  Groups Content Display

*/

.grouptabhandle.dirty .new
  background-color  #0a92ba
  color             white
  font-weight       bold
  font-size         11px
  line-height       1
  padding           1px 4px
  rounded           3px


.group-admin-modal
  div.general-settings  > .kdformview
    margin-top 5px
    > .formline
      width 100%
      borderBox()
      overflow:auto
      border none
      padding 5px 0px 7px 18px
      &.button-field
        padding-right 10px

  > .kdformview
    margin-top 20px
    > .formline
      width 100%
      borderBox()
      overflow:auto
      border none
      &.button-field
        bg color, transparent
        rounded 0
        border none
        padding 0
        margin-left 108px
        margin-top 15px


  div.avatar
    .kdlabel
      margin-top:30px
    .kdfileuploadarea
      width 80px
      height 80px

  div.body
    textarea
      min-height 150px


.groups-member-permissions-view

  .kdview.kdloader
    display           block
    margin            10px auto

  .kdview.kdlistitemview.kdlistitemview-member-item
    line-height       24px

    .kdselectbox
      display         inline-block
      float           right

    .profile
      font-size       13px

    .role
      color           #999

    span.icon
      &.edit
        bg            position, -120px -400px
      &.delete
        bg            position, -80px -520px
      &.save
        bg            position, -80px -500px

    .kd-radio-holder
      line-height       30px
      margin-right      10px
      display           inline-block

      input[type=radio]
        vertical-align  middle
        display         inline
        width           auto
        margin          0 10px 0 3px

      label
        float           none
        display         inline


  .edit-container
    padding             5px 10px
    border              1px solid #ccc
    rounded             4px
    bg                  color, #f5f5f5
    borderBox()

    .buttons
      margin            10px 0 5px 0
      padding           10px
      bg                color, #e2e2e2
      rounded           3px
      border            1px solid #ccc
      .kdbutton
        width           auto
        margin-right    10px

.invitation-request
  .username
    font-weight         bold
    color               #ff9200
  &.invitation-sent
    background-color    #eee

.group-header
  margin-top            20px
  padding               20px 20px 0
  borderBox()
  .avatar
    margin-right        20px
    fl()
    span
      display           block
      border            1px solid #eee
      padding           1px
      size              60px, 60px
  section
    height              auto
    rel()
    h2
      font-size         36px
      font-weight       normal
      line-height       64px
      height            64px
      border-bottom     none
      padding           0
      overflow          ellipsis
      margin-right      180px
    .buttons
      top               0
      right             0
      size              auto, 100%
      padding           18px 5px
      borderBox()
      abs()
      .custom-link-view.enter-group
        margin-right    5px
  .navbar
    bg                  color, #f5f5f5
    height              60px
    margin              20px 0 0
    borderBox()
    .custom-link-view
      margin            20px 20px 0
      span.title
        color           #aaa
        // noTextDeco()
      &.enter-group
        margin-left     20px
      .icon
        &.enter-group
          bg            position, -180px -518px
          opacity       .2
        &.admin
          bg            position, -180px -439px
          opacity       .5

.group-content-display
  .sub-header
    gradient            #fff, #f8f8f8
    width               100%
    z-index             100
    fix()
    &.shadow
      shadow            0 0 15px rgba(0,0,0,.1)


  .loader
    fl()
    margin-top 10px
  .loader-text
    display block
    width auto
    margin-top 8px
    padding-left 5px
  .readme
    borderBox()
    padding             0px 0 0 0
    width 100%

    .data
      borderBox()
      border none
      padding 10px 0 0 0

    .edit
      margin-top 10px
      borderBox()
      width 100%
      min-height 200px
      max-height 400px
      .preview_content
        padding 10px
    .button-bar
      margin-top 10px
      margin-bottom 5px
      text-align right
      width auto
      opacity 0.95
      vendor transition, opacity 0.2s linear
      &:hover
        opacity 1
    .edit-cancel
      font-size 12px
      margin-top 4px
      margin-right 5px
      span
        noTextDeco()
        color #aaa
  .desc
    border-bottom       1px solid #f2f2f2
    padding             20px 0

  .group-content
    borderBox()
    height auto
    padding 0px 20px

    .kdtabhandlecontainer
      padding-top           0
      // background            linear-gradient(top, #555 0%,#666 93.7%)
      height                27px
      padding               0px 10px 0px 10px
      // shadow                inset 0 2px 5px rgba(0,0,0,.1)
      bg color,             #f5f5f5
      borderBox()
      border none
      .kdtabhandle
        border-width        0
        height              27px
        line-height         27px
        color               #aaa
        font-size           13px
        padding             0 40px 0 10px
        width               auto!important
        borderBox()
        rounded(0)
        b
          margin-right      0
          font-weight normal
        &.active
          // border-color      #ccc
          border none
          bg color, transparent
          height            21px
          // background        linear-gradient(top, #ffaf43 0%,linkColor1 100%)
          color             #444
          // text-shadow       0 -1px 0 rgba(0,0,0,.05)
          // shadow            inset 0 2px 2px -2px rgba(0,0,0,0.40)
          b
            // text-decoration underline
            font-weight       600

    .members
      .listview-wrapper
        borderBox()
        padding 20px
        .kdlistitemview-member-item
          // width 50%
          width auto
          min-width 350px
          display inline-block
          margin 2px
          padding 10px
          borderBox()
          vendor transition, background-color 0.2s ease-in-out
          background-color rgba(248,248,248,0.5)
          &:hover
            background-color rgba(248,248,248,1)

          section
            .profile
              borderBox()
              margin-left 60px
              padding 2px
              display block
            .role
              borderBox()
              margin-left 60px
              padding 2px
              display block
            .edit-link
            .save-link
            .cancel-link
              fr()

    .policy-view-wrapper
      padding-top 20px

    .invitations
    .membership-policy
    .approval-requests

      section.formline
        margin-left 100px
        margin-top 10px
        padding 10px

        h2
          padding-left 0
          padding-bottom 0px
          height 17px
          // font-weight 600
          font-size 14px
          // border none
        h3
          font-size 12px
          padding-bottom 10px

        p
          margin-top 0px
          margin-bottom 15px
          padding-left 0px

        > a
          margin-left 10px

        button
          min-width 80px
          height 24px
          line-height 8px
          margin 5px 5px 5px 0

        .policylanguage-editor

          textarea
            min-width 400px
            min-height 100px

        div.formline
          borderBox()
          margin 0
          padding 10px 0
          bg color, transparent
          border none

          > span
            margin-left 20px
            display inline-block
            hidden()

      a.edit-link
      > div.kdview > div.on-off
        fl()
        margin-left 25px
        margin-top 20px
        display inline-block
        width auto

      a.edit-link
        margin-top 16px
        padding-left 17px



    .invitations
    .approval-requests
      padding-top 20px

      div.formline.button-field
        margin 0
        padding 0
        height auto

      div.formline
        overflow hidden
        width 100%

      section.formline
        overflow hidden
        min-width 200px
        width 50%
        borderBox()
        margin 0
        padding 20px
        fl()

        button
          margin 0
          fr()

        &.status-quo
          width 100%

      .requests-list
        margin-top 20px

        .default-item
          padding-left 10px

        .formline.invitation-request
          padding 0px 10px 10px 0
          display inline-block
          borderBox()

          .request
            margin-left 55px

          .username
            width auto

          .requested-at

            span
              display inline-block

          .is-sent

            span
              font-weight 600

          span.avatar
            border              1px solid #E3E3E3
            padding             1px
            margin-right        10px
            size(40px,40px)
            bg(color,#fff)
            fl()

            a
              display               block
              background-position   center
              background-image      url('../images/defaultavatar/default.avatar.40.png')
              bg(size,cover)
              bg(repeat,no-repeat)
              size(30px,30px)

    .approval-requests
      section.formline
        button
          margin-left 10px
          width 60px

    .form-generator
      overflow hidden
      .wrapper
        width auto
      .form-builder
        width 100%
      .add-header
        // bg color, #f5f5f5
        border-bottom 1px solid #f5f5f5
        rounded 5px 5px 0 0
        div
          color #444
          borderBox()
          padding 5px 8px 4px 8px
          margin 0
          width 150px
          font-weight bold
          font-size 12px
          display inline-block
          vertical-align top
          &:first-child
            width 100px
      .add-inputs
        padding-top 10px
        border-top 1px solid #f5f5f5
        // bg color, #f5f5f5
        width auto
        rounded 0 0 5px 5px
        .add-input
          width  150px
          borderBox()
          display inline-block
          padding 4px 9px
          vertical-align top
          &:first-child
            width 100px
            .kdselectbox
              width 80px

          &.button
            padding 0
            width auto

          &.select
            display block

          .kdinput
            width 140px

          .kdselectbox
            width 130px
        .select-fields
        .radio-fields
          margin-left 450px
          padding 5px
          width 205px
          borderBox()
          > input.text
            display inline-block
          h3
            // bg color, #f5f5f5
            // color #444
            padding 5px 5px 5px 0
          .form-builder-select
          .form-builder-radio
            margin-bottom 10px
            .default-item
              color #aaa
            .kdlistitemview
              width auto
              bg color, white
              margin 3px
              padding 5px 5px 0px 5px
              span.value
                color #aaa
              .title
                display inline-block
                width auto
              .remove-button
                display inline-block
                width auto
                margin-left 5px
                fr()
      .form-item
        borderBox()
        width auto
        // border-left 1px solid #f5f5f5

        &:hover
          > div
            bg color, #f5f5f5
        > div
          borderBox()
          border-right 1px solid #f5f5f5
          overflow-x hidden
          overflow-y hidden
          text-overflow ellipsis
          white-space nowrap
          width 150px
          // min-width 200px
          display inline-block
          padding 3px 9px
          margin 0
          border none
          line-height 1.5
          vertical-align middle
          &:first-child
            width 100px

          &.title
            font-weight 500
          // height 25px
          .kdselectbox
            margin-top -4px
            height 18px
            width 130px
            span.title
              height 18px
              line-height 18px
              overflow hidden
              text-overflow ellipsis
            span.arrows
              top 0
          div.default
          fieldset
            &.textarea
              white-space normal
            opacity 0.5
            vendor transition, opacity 0.15s ease-in-out
            &:hover
              opacity 1
            span
              color #aaa
              &.title
                color #444
          &:first-child
            border-left none
          &:last-child
            border-right 1px solid #f5f5f5
        &:last-child //> div
          padding-bottom 4px
    span.add-button
      noTextDeco()
      cursor pointer
      margin 0 0 0 5px
      span.title
        noTextDeco()
        color black
        line-height 2.5
        font-weight 600

    button.save-button
      margin-left 10px

    span.remove-button
      borderBox()
      noTextDeco()
      display inline-block
      margin 0 0 0 5px
      cursor pointer
      span.title
        noTextDeco()

    .permissions-view
      .add-role-dialog
        z-index 100000

        .add-role-header
          padding-top 15px
          padding-bottom 15px
          font-size 14px
          font-weight 500

        .add-role-button
          margin-bottom 10px
        .add-role-cancel
          margin-top 8px

        label.label-role-name
          display inline-block
        input.role-name
          display inline-block
          width 289px

        label.label-copy-permissions
          margin-top 10px
          display inline-block
        div.kdselectbox.copy-permissions
          margin-top 0px

      // .kdview.kdloader
      //   display           block
      //   margin            10px auto

      .permissions-header
        abs()
        top 0px
        left 0
        right 0
        z-index 20000
        bg color, white
        &.scrolling
           shadow 0 5px 15px -5px rgba(0,0,0,0.1)
        > .input-wrapper > .kdview
          borderBox()
          width auto
          line-height 20px
          top 0
          overflow-x hidden
          display block
          text-overflow ellipsis
          white-space nowrap

      .permissions-form
        overflow-y scroll
        overflow-x hidden
        // max-height 300px
        margin-top 20px

        fraction(full,divisor)
          fraction = full/divisor

        for num in 2 3 4 5 6 7 8 9 10 11 12
          &.col-{num}
            .formline .input-wrapper
              width fraction(340,num)px

        .formline
          &.button-field
            borderBox()
            &.scrolling
              shadow 0 -5px 10px -3px rgba(0,0,0,0.1)
            abs()
            left 0
            right 0
            // bottom 0
            height 50px
            padding 15px 20px 0 15px
            border-top 1px solid #e5e5e5

            button.add-role
              fl()

          &:nth-last-child(2)
            margin-bottom 49px
            border-bottom-color transparent

          borderBox()
          padding 0px
          border-bottom 1px solid #f5f5f5
          border-left 1px solid #f5f5f5
          border-right 1px solid #f5f5f5

          .input-wrapper:first-child
            border-left none
            width 160px
            > .kdview
              borderBox()
              min-height 15px
              line-height 15px
              padding 3px
              padding-left 7px
              display inline-block
              width 160px
              overflow hidden
              text-overflow ellipsis
              white-space nowrap
              text-align left

          input.kdinput.permission-checkbox
            display inline
            margin-right 2px
            width auto
            margin-top 5px
            vertical-align middle
          .input-wrapper
            border-left 1px solid #f5f5f5
            borderBox()
            display inline-block
            width 100%
            height 20px
            vertical-align top
            text-align center
            > .input-wrapper
              vertical-align middle

        .permissions-module
          background      linear-gradient(top, #555 0%,#666 93.7%)
          color white
          .input-wrapper
            text-align left

@media screen and (max-width:1000px)

  .group-content-display .group-content
    .kdtabhandlecontainer
      .kdtabhandle
        padding-right 20px

// .kdview.jcontextmenu.kdbuttonmenu.groups-settings-context
//   border-color          rgba(0,0,0,.2)
//   .chevron-ghost-wrapper
//     border-color        rgba(0,0,0,.2)
//     rounded             2px 2px 0 0
//     width               19px
//     span.chevron-ghost
//       margin            0 auto
//       bg                position, -80px -261px
//   .kdcontextmenutreeview
//     margin              3px 0
//     .kdview.kdtreeitemview.default
//       padding           2px
//       font-size         11px<|MERGE_RESOLUTION|>--- conflicted
+++ resolved
@@ -614,7 +614,6 @@
 
 
 .content-page.groups
-<<<<<<< HEAD
   .header-facets
     margin-right            3%
     button.kdbutton
@@ -625,8 +624,6 @@
     a.active-facet:nth-child(2n)
       margin-right          10px
 
-=======
->>>>>>> 44c10d24
   .feeder-tabs .listview-wrapper
     bg                      color, #f2f2f2
     background              #f2f2f2 url("../images/dark-linen.png") repeat 0 0
