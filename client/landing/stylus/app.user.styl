@import "./client/Framework/themes/default/kdfn"
@import "./client/stylus/appfn"
@import "nib"
@import "nib/gradients"
@import "nib/vendor"

.slideable
  vendor transition,        margin-top 0.5s linear

// .slide-down
//   margin-top                51px

#static-landing-page.profile-landing
  abs()
  bg image,                 url("../images/koding-new-bg.png");
  bg repeat,                repeat-x
  vendor transition,        opacity 1s ease\, top 0.5s linear
  shadow                    0 0 50px 20px rgba(0,0,0,0.4)
  height                    100%
  width                     100%
  z-index                   99
  bg size,                  auto 100%

  &.down
    top                     52px
    .profile-avatar
      height                77px

  &.out
    opacity                 0

  &.profile-leaving
    rel()

  &.profile-shrinking
    height                  0

  &.profile-fading
    opacity                 0

  &.profile-hidden
    z-index                 1
    display                 none

  .kdlistview-navigation

    .navigation-item

      &.invisible
        border              none
        height              0px

  &.custom-bg

    .profile-content-wrapper
      border-left           1px solid #aaa

    .profile-title
      // bg color,             rgba(255,255,255,0.5)
      shadow                none
      background-image      none!important
      bg color,             white

    .profile-sidebar
      bg color,             rgba(0,0,0,0.2)

      .navigation-item .title
        color               rgba(255,255,255,0.7)!important
        shadow              1px 1px 3px rgba(0,0,0,0.4)!important
        vendor box-shadow,  none!important
    // .profile-splitview
    //   bg color, rgba(255,255,255,0.95)

    .kdlistview-navigation
      margin-bottom         5px

.profile-sidebar
  height                    auto

.profile-header
  width                     100%
  height                    51px
  display                   none

.profile-personal-wrapper
  height                    100%
  width                     160px
  // width                     50px
  vendor transition,        width 0.6s ease-in-out
  fl()

  // &.collapsed

  //   .profile-avatar
  //     margin-left           -54px


  .profile-avatar
    vendor background-size, 160px auto
    shadow                  inset 0 0 13px 0 rgba(0,0,0,0.6)
    vendor transition,      margin-left 0.6s ease-in-out\,height 0.5s linear
    height                  120px
    width                   160px
    background-position     center center
    background-repeat       no-repeat


.profile-buttons
  bg color,                 rgba(0,0,0,0.2)
  height                    27px
  border-top                1px solid #403d37
  width                     160px

.profile-content-wrapper
  vendor transition,        margin-left 0.6s ease-in-out
  bg color,                 transparent
  borderBox()
  margin-left               160px
  // margin-left               50px
  height                    100%
  width                     auto

.profile-title
  borderBox()
  bg                        color, white
  // shadow                    inset 0 3px 1px 3px rgba(250,250,250,.5)
  // gradient                  rgb(255,255,255),rgb(242,242,242)
  height                    auto
  height                    120px
  width                     auto
  border-bottom             1px solid rgb(229,229,229)
  padding                   22px 10px 20px 40px

  .profile-title-wrapper
    height                  auto
    width                   auto
    padding-right           75px

  .profile-name
    borderBox()
    vendor                  font-smoothing, antialiased
    vendor                  text-rendering, geometricPrecision
    // max-width               700px
    font-size               42px
    width                   100%
    display                 inline-block
    color                   #444
    // border-bottom           2px solid #ff9200
    margin-right            10px
    white-space             nowrap
    text-overflow           ellipsis
    font-weight             900
    headerFont()

  .profile-bio
    borderBox()
    vendor                  font-smoothing, antialiased
    vendor                  text-rendering, geometricPrecision
    color                   #888
    font-size               14px
    height                  29px
    overflow                hidden
    text-overflow           ellipsis
    white-space             nowrap
    width                   auto
    font-weight             300
    display                 block
    headerFont()

.profile-nickname
  borderBox()
  font-size                 14px
  width                     auto
  display                   inline-block
  color                     #aaa
  padding                   5px 5px 0 13px

.profile-links
  margin                    10px 0 15px 15px

  ul

    li

      a
        color               #adadad!important
        noTextDeco()
        font-size           12px
        font-weight         300
        line-height         20px
      line-height           20px
      margin-bottom         4px

      span.icon
        sprite()
        fl()
        size                20px, 20px
        margin-right        18px

      &.blog

        span.icon
          bg position,      0 -80px

      &.twitter

        span.icon
          bg position,      0 -100px

      &.github

        span.icon
          bg position,      0 -280px

  ul.admin

    li

      a
        padding-top         3px
        font-size           11px

  hr
    border-top              1px solid rgba(44,41,36,0.5)
    border-bottom           1px solid rgba(255,255,255,0.07)
    width                   auto
    height                  0
    margin                  20px 20px 10px 6px
    padding                 0 11px

textarea.profile-handle-customize.kdinput
  bg color,                 rgba(255,255,255,0.1)
  display                   inline-block
  width                     228px
  height                    25px
  font-size                 12px
  margin-top                3px
  box-shadow                none

.static-link-container

  a.static-handle-link
    line-height             2.5
    display                 block
    color                   #888

    span.title
      color                 #888

    span.handle
      color                 #444

    &:hover

      span.handle
        color               #ff9200

    &.edit
      span.handle
      span.title
      span.text
        hidden()

    > span.icon
      fl()
      rel()
      opacity               1
      size                  26px 26px

      &.twitter
        bg position,        -68px -340px

      &.github
        bg position,        -39px -340px

.profile-loading-bar
  abs()
  top                       0
  left                      0
  right                     0
  borderBox()
  vendor transition,        height 0.1s linear
  bg color,                 white
  height                    0
  width                     auto
  border                    none
  text-align                center
  color                     #444

  &.active
    height                  26px
    border-bottom           1px solid rgba(0,0,0,0.075)

  .kdloader
    margin                  5px

.profile-name
.profile-bio

  textarea.kdinput.text
    // display                 inline-block
    // line-height             14px
    // font-size               14px
    // padding                 10px 2px 0px 6px
<<<<<<< HEAD

    border                  1px solid #f5f5f5
    padding                 2px
    margin                  0px
    font-family             "Bree serif"
    width                   100%
    headerFont()

=======

    // border                  1px solid #f5f5f5
    border                  none
    padding                 2px
    margin                  0px
    font-family             "Bree serif"
    width                   100%
    headerFont()
    text-rendering          geometricPrecision
    vendor font-smoothing   antialiased
    &:focus
      border none
      shadow none

>>>>>>> abc8dc2e
  &:not(.edit)
    textarea
      hidden()
  &.edit
    span.text
      hidden()

<<<<<<< HEAD
.profile-name textarea.kdinput.text
  line-height               32px
  height                    48px
  font-weight               bold
  margin                    5px 0 0 0
  padding                   2px 0 0 2px
=======
  span.text.edit:hover
    bg color, #f5f5f5


.profile-name textarea.kdinput.text
  line-height               48px
  height                    48px
  font-weight               bold
  margin                    2px 0 1px -5px
  padding                   0px 0 0 5px
>>>>>>> abc8dc2e
  text-rendering            geometricPrecision

.profile-bio textarea.kdinput.text
  height                    22px
  line-height               14px
  color                     #888
<<<<<<< HEAD
=======
  font-weight               300!important
  margin                    0px 0 0 -2px
>>>>>>> abc8dc2e


.profile-content-links
  borderBox()
  fl()
  vendor transition,        width 0.2s linear //\, padding-left 0.2s linear
  width                     139px
  overflow                  hidden
  height                    100%
  margin-right              0px
  border-right              1px solid #e8e8e8


  &.links-hidden
    width                   0

  li
    borderBox()
    overflow                visible
    vendor                  transition, opacity .1s linear
    color                   #7c603b
    font-weight             normal
    noTextDeco()
    cursor                  pointer
    line-height             16px
    font-size               12px
    vertical-align          baseline
    margin-bottom           6px
    white-space             nowrap
    width                   125px

    &.disabled
      opacity               0.5
      cursor                default

    &.blocked
      opacity               0.5
      cursor                default

    &.selected
      color:                #ff9200;
      font-weight:          bold;
  ul
    margin-left             23px

  h4
    borderBox()
    margin-left             23px
    margin-top              19px
    text-transform          uppercase
    font-size               9px
    color                   #9f9d9a
    font-weight             400
    margin-bottom           9px
    width                   125px

#profile-koding-logo-info
    position                fixed
    bottom                  10px
    left                    0
    height                  auto
    width                   160px
    text-align              center
    vendor transition,      opacity 0.5s linear
    opacity                 0
    cursor                  pointer
    span
      color                 #f5f5f5
    &.in
      opacity               1

.profile-koding-logo
  height                    auto
  vertical-align            bottom

  .logo
    sprite()
    bg position,            -240px -40px
    cursor                  pointer
    width                   120px
    height                  30px
    position                fixed
    bottom                  12px
    left                    15px

    // &:hover
    //   margin-top -40px
    //   height 70px

    &.animate
      vendor transition,    top 0.5s ease-in-out \, margin-top 0.5s ease-in-out

    &.top
      top                   32px!important
      bottom                none
      // margin-top            0

    &.with-text
      margin-top            -20px

.profile-show-more-wrapper
  height                    50px
  width                     auto

  button
    bg image,               none
    rounded                 0
    bg color,               white
    text-shadow             none
    border                  none
    width                   100%

    &:hover
     bg image,              none
     bg color               #f5f5f5
     text-shadow            none
     border                 none

.profile-splitview
  height                    100%
  bg color,                 white

.profile-content-list
  vendor transition,        margin-left 0.2s linear
  vendor transition,        margin-left 0.2s linear
  overflow-y                auto
  height                    100%
  width                     auto
  margin-left               0px

  &.has-links
    margin-left             125px

.profile-admin-customize
.profile-admin-message
  abs()
  top                       10px
  right                     10px
  margin-left               10px
  width                     auto
  height                    auto
  borderBox()
  a span.title
    borderBox()
    noTextDeco()
    color                   #aaa
    font-weight             300
    text-shadow             2px 2px 3px rgba(0,0,0,0.05)

    &:hover
      color                 #444

.profile-admin-customize
  top                       30px

// ############################################################################
// CONTENT
// ############################################################################

.kdlistview.kdview.profile-content
.profile-content
  borderBox()
  overflow                  auto
  height                    100%
  width                     auto

  .new-blogpost
    abs()
    right                   10px
    top                     10px

  .content-item
    // border-bottom           1px solid #e8e8e8
    height                  auto
    border-bottom           1px solid rgba(0,0,0,0.1)
    padding                 50px
<<<<<<< HEAD
    max-width               700px
=======
    max-width               840px
>>>>>>> abc8dc2e
    borderBox()
    margin                  0 auto
    text-align              center

    > .title
      // bg color,             #fbfbfb
      padding               20px 40px 0px
      // border-bottom         1px solid #e8e8e8
      // height                16px

      a
        noTextDeco()
        &:hover
          span.text
            color             #ff9200
      span.text
        headerFont()
        vendor              font-smoothing, antialiased
        vendor              text-rendering, geometricPrecision
        max-width           600px
        display             block
        margin-bottom       0px
        color               #444
        font-size           32px
        width               auto
<<<<<<< HEAD
        margin-top          -7px
=======
        line-height         100%
        // margin-top          -7px
>>>>>>> abc8dc2e
        vendor transition,  color .1s linear
        a
          line-height       100%
          span.title
            vendor transition,  color .1s linear
            color           #444
            &:hover
              color         #ff9200

      .static-action-links
         fr()
         width              auto
         display            inline-block

    .create-date
      headerFont()
      font-size             14px
      color                 #888
      font-weight           300
      display               block
      text-align            right
      width                 100%
      margin-bottom         40px
      text-align            center

      a.action-link
        vendor transition,  color .1s linear
        &:hover
          color #444
      > span
        vendor transition,  color .1s linear
        display             block
        &:hover
          color #444
      .link-group
        font-size           inherit
        a.ttag
          vendor transition,background-color .1s linear
          bg color,         #aaa
          font-family       "Open Sans",Helvetica,sans-serif
          margin-top        2px
          font-size         10px
          cursor            default
          &:hover
            bg color,       #ff9200

    .has-markdown
      max-width             600px
      padding               20px 40px 20px
      // margin-bottom         30px
      text-align            left
      text-rendering        geometricPrecision

    .meta
      headerFont()
      text-align            center
      padding-top           10px

  .default-item
    borderBox()
    // bg color,               #fbfbfb
    line-height             20px
    min-height              50px
    height                  auto
    border-bottom           none

#profile-placeholder
  height                    100%
  width                     100%



.profile-sidebar
  height                    auto

.profile-facet-customize-switch
  abs()
  top                       3px
  left                      0
  margin-left               -17px

.profile-about-view
  borderBox()
  overflow                  auto

  .about-header
    borderBox()
    bg position,            top right
    bg repeat,              no-repeat
    padding                 30px
    padding-right           190px
    background-color        #fbfbfb
    border-bottom           1px solid #e8e8e8
    height                  180px

  hr
    color                   #e8e8e8

  .about-body
    borderBox()
    // margin-top              294px
    padding                 30px
    // max-width               600px
    height                  100%
    width                   auto
    // overflow                auto

    .has-markdown
      max-width             600px
      margin-right          300px
      img
        max-width           100%
        width               auto
  .about-edit
    borderBox()
    width                   auto
    padding                 10px

  .about-edit-button
    fr()
    margin                  10px 10px 10px 10px
    width                   100px


  .about-save-button
    fr()
    width                   100px
    margin                  10px

  textarea.kdinput.text.about-edit-input.kdinputwithpreview
    borderBox()
    width                   100%
    min-height              200px

  .about-name

    .name
      font-size             24px
      width                 auto
      display               inline-block
      margin-right          15px

    .location
      color                 #aaa
      font-weight           300
      width                 auto
      display               inline-block

  .about-link

    .url
      margin-top            15px
      font-weight           300
      font-size             15px
      line-height           20px

  .about-about
    padding-top:            20px
    border-top:             1px solid #e3e3e3
    margin-top:             10px
    font-size               15px
    font-weight             300
    line-height             1.2

  .nickname
    borderBox()
    abs()
    bg color,               #e8e8e8
    right                   0px
    bottom                  0px
    width                   160px
    text-align              center
    color                   #888
    display                 inline-block
    height                  20px
    line-height             20px
    border-left             1px solid #ddd

  .about-sidebar
    fr()
    // margin-top              294px
    width                   300px
    height                  100%
    border-left             1px solid #e8e8e8
    // bg color,               #fbfbfb

    .sidebar-header
      width                 100%
      height                auto
      padding:              8px 8px 0px 12px;
      font-weight:          600;
      font-size:            14px;
      color:                #888;

    .listview-wrapper
      height                auto
      display               inline

      .kdscrollview
        height              auto

  .content-display-wrapper
    rel()
    left                    0
    // top                     0
    // right                   0
    // bottom                  0
    width                   300px
    height                  100%
    fr()

    bg color,               transparent

    .content-display
      height                100%
    .profilearea
      borderBox()
      height                100%
      bg image,             none
      border-bottom         1px solid #e8e8e8

      .profileleft
        hidden()

      section
        fr()
        width 300px
        height 100%
        border-left 1px solid #e8e8e8

.about-sidebar .static-content
  padding                   10px

  border-bottom             1px solid #e8e8e8
  &.member

    .static-member
      display               inline-block
      width                 auto
      margin                3px
      shadow                0px 2px 5px rgba(0,0,0,0.2)
      border                1px solid #e8e8e8
  &.topic

    .kdlistitemview.kdview
      width                 auto
      height                auto
      display               inline-block
      // border-right          1px solid #e8e8e8
      // border-bottom         1px solid #e8e8e8
      overflow              hidden
      vertical-align        top
      padding               2px 2px 2px 2px

      .static-topic-title
          borderBox()
          noTextDeco()
          rounded           4px
          color             #fff
          background        #ee8800
          padding           2px 8px
          white-space       nowrap
          text-overflow     ellipsis
          max-width         100px
          overflow          hidden
          width             auto
          display           inline-block

          &:hover
            bg              color,#333
            cursor          default

.profile-personal-wrapper
  > .actions
    border-bottom           1px solid #403d37

.static-activity-actions
  a.action-link
    color                   #888

  a.count
    > span
      font-family           "Open Sans"
      font-style            normal
      display               inline-block
      color                 #fff
      font-size             10px
      padding               1px 4px
      line-height           10px
      rounded               3px
      text-decoration       none
      margin-left           3px
      vendor transition,    background-color 0.2s linear
      bg color,             #aaa

      &:hover
        bg color,           #0a92ba

      // // border 1px solid #aaa
      // rounded 3px
      // padding 2px 3px
      // display inline-block
      // width auto
      // line-height 100%
      // color white
      // font-size 11px
      // font-family "Open Sans"

.avatararea-popup
  a.sublink.profile-message-link
    color #444
    width 100%
    display block
    noTextDeco()
    span.data
      margin-left 5px

.disable-static-page-modal
.enable-static-page-modal

  .modalformline p
    line-height             1.5
    margin-bottom           5px

.new-blogpost-modal

  .formline
    borderBox()
    width                   100%
    padding                 20px

  textarea.kdinput.markdown-input
    borderBox()
    margin-top              15px
    height                  200px
    width                   100%

  input.kdinput.title-input
    borderBox()
    width                   100%

.static-profile-send-message-input-wrapper
  borderBox()
  width                     100%
  min-height                100px
  padding                   5px

  textarea.kdinput.static-profile-send-message-input
    width                   100%
    min-height              100px

.static-profile-popup
  top                       144px

.static-profile-tooltip
  borderBox()
  padding                   0px
  margin                    0

  .tooltip-formline
    borderBox()
    border-bottom           1px solid rgba(0,0,0,0.1)
    padding                 10px

    &:last-child
      border                none

  a.user-profile-link
    noTextDeco()
    font-size               14px
    font-weight             300
    line-height             25px
    color                   #ff9200 //#0A92BA
    display                 block

  .static-page-switch
    width                   auto

    span
      font-size             12px
      font-weight           300
      color                 #a5a5a5

  button.static-page-settings-button

    > span.icon
      sprite()
      bg position,          -20px -320px
      size                  15px 15px<|MERGE_RESOLUTION|>--- conflicted
+++ resolved
@@ -302,16 +302,6 @@
     // line-height             14px
     // font-size               14px
     // padding                 10px 2px 0px 6px
-<<<<<<< HEAD
-
-    border                  1px solid #f5f5f5
-    padding                 2px
-    margin                  0px
-    font-family             "Bree serif"
-    width                   100%
-    headerFont()
-
-=======
 
     // border                  1px solid #f5f5f5
     border                  none
@@ -326,7 +316,6 @@
       border none
       shadow none
 
->>>>>>> abc8dc2e
   &:not(.edit)
     textarea
       hidden()
@@ -334,14 +323,6 @@
     span.text
       hidden()
 
-<<<<<<< HEAD
-.profile-name textarea.kdinput.text
-  line-height               32px
-  height                    48px
-  font-weight               bold
-  margin                    5px 0 0 0
-  padding                   2px 0 0 2px
-=======
   span.text.edit:hover
     bg color, #f5f5f5
 
@@ -352,18 +333,14 @@
   font-weight               bold
   margin                    2px 0 1px -5px
   padding                   0px 0 0 5px
->>>>>>> abc8dc2e
   text-rendering            geometricPrecision
 
 .profile-bio textarea.kdinput.text
   height                    22px
   line-height               14px
   color                     #888
-<<<<<<< HEAD
-=======
   font-weight               300!important
   margin                    0px 0 0 -2px
->>>>>>> abc8dc2e
 
 
 .profile-content-links
@@ -540,11 +517,7 @@
     height                  auto
     border-bottom           1px solid rgba(0,0,0,0.1)
     padding                 50px
-<<<<<<< HEAD
-    max-width               700px
-=======
     max-width               840px
->>>>>>> abc8dc2e
     borderBox()
     margin                  0 auto
     text-align              center
@@ -570,12 +543,8 @@
         color               #444
         font-size           32px
         width               auto
-<<<<<<< HEAD
-        margin-top          -7px
-=======
         line-height         100%
         // margin-top          -7px
->>>>>>> abc8dc2e
         vendor transition,  color .1s linear
         a
           line-height       100%
