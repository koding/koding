--- conflicted
+++ resolved
@@ -14,40 +14,28 @@
         app.getView().setCustomDataToForm('reset', {recoveryToken:token})
         app.getView().animateToForm('reset')
 
-<<<<<<< HEAD
-  #### Leaving it here incase we decide to have another beta: SA
-  #handleFailureOfRestriction =->
-    #KD.utils.defer -> new KDNotificationView title: "Login restricted"
-
-  #handleRestriction = (handler) ->
-    #({params: {token : token}})->
-      #for url in ['localhost', 'https://koding.com'] when (new RegExp url).test window.location
-        #return do handler()
-=======
   handleFinishRegistration = ({params:{token}}) ->
     KD.singleton('appManager').open 'Login', (app) ->
       app.prepareFinishRegistrationForm token  unless KD.isLoggedIn()
 
-  handleFailureOfRestriction =->
-    KD.utils.defer -> new KDNotificationView title: "Login restricted"
+#  handleFailureOfRestriction =->
+#    KD.utils.defer -> new KDNotificationView title: "Login restricted"
 
-  handleRestriction = (handler) ->
-    ({params: {token : token }})->
-      for url in [
-        'http:\/\/localhost'
-        'https:\/\/koding.com'
-      ] when 0 is window.location.href.indexOf url
+#  handleRestriction = (handler) ->
+#    ({params: {token : token }})->
+#      for url in [
+#        'http:\/\/localhost'
+#        'https:\/\/koding.com'
+#      ] when 0 is window.location.href.indexOf url
         return do handler()
->>>>>>> a4a51280
 
-      #return handleFailureOfRestriction()  unless token
+#      return handleFailureOfRestriction()  unless token
 
-      #KD.remote.api.JInvitation.byCodeForBeta token, (err, invite)->
-        #if err or !invite?
-          #return handleFailureOfRestriction()
+#      KD.remote.api.JInvitation.byCodeForBeta token, (err, invite)->
+#        if err or !invite?
+#          return handleFailureOfRestriction()
 
-        #do handler()
-  ####
+#        do handler()
 
   KD.registerAppClass this,
     name                         : "Login"
@@ -56,13 +44,7 @@
           #handler (app)-> app.getView().animateToForm 'login'
       '/:name?/Login/:token?'    : handler (app)-> app.getView().animateToForm 'login'
       '/:name?/Redeem'           : handler (app)-> app.getView().animateToForm 'redeem'
-<<<<<<< HEAD
       '/:name?/Register/:token?' : handler (app)-> app.getView().animateToForm 'register'
-=======
-      '/:name?/Register/:token?' : handleRestriction (app)->
-          handler (app)-> app.getView().animateToForm 'register'
-      '/:name?/Register2/:token' : handleFinishRegistration
->>>>>>> a4a51280
       '/:name?/Recover'          : handler (app)-> app.getView().animateToForm 'recover'
       '/:name?/Reset'            : handler (app)-> app.getView().animateToForm 'reset'
       '/:name?/Reset/:token'     : handleResetRoute
