--- conflicted
+++ resolved
@@ -1,12 +1,10 @@
 class KodingRouter extends KDRouter
 
-<<<<<<< HEAD
   @registerStaticEmitter()
-=======
+  
   nicenames = {
     StartTab  : 'Develop'
   }
->>>>>>> c1feb1b9
 
   constructor:(@defaultRoute)->
 
