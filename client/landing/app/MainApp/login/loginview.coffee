class LoginView extends KDScrollView

  stop =(event)->
    event.preventDefault()
    event.stopPropagation()

  constructor:->

    super
    @hidden = no

<<<<<<< HEAD
    handler =(route, event)=>
      stop event; @getSingleton('router').handleRoute route

    homeHandler       = handler.bind null, '/'
    learnMoreHandler  = handler.bind null, '/Join'
    loginHandler      = handler.bind null, '/Login'
    registerHandler   = handler.bind null, '/Register'
    joinHandler       = handler.bind null, '/Join'
    recoverHandler    = handler.bind null, '/Recover'
    
=======
    router = @getSingleton 'router'

    handler =(route, event)-> stop event; @handleRoute route

    homeHandler       = handler.bind router, '/'
    learnMoreHandler  = handler.bind router, '/Join'
    loginHandler      = handler.bind router, '/Login'
    registerHandler   = handler.bind router, '/Register'
    joinHandler       = handler.bind router, '/Join'
    recoverHandler    = handler.bind router, '/Recover'

>>>>>>> 04e3c063
    @logo = new KDCustomHTMLView
      tagName     : "div"
      cssClass    : "logo"
      partial     : "Koding"
      click       : homeHandler
      # @animateToForm "home"
      # click       : =>
      #   @slideUp ->
      #     appManager.openApplication "Home"


    @backToHomeLink = new KDCustomHTMLView
      tagName     : "a"
      cssClass    : "back-to-home"
      click       : homeHandler
      # partial     : "<span></span> Koding Homepage <span></span>"
      # click       : =>
      #   @slideUp ->
      #     appManager.openApplication "Home"

    @backToVideoLink = new KDCustomHTMLView
      tagName     : "a"
      cssClass    : "video-link"
      partial     : "video again?"
      click       : homeHandler
      # click       : =>
      #   @slideUp ->
      #     appManager.openApplication "Home"

    @backToLoginLink = new KDCustomHTMLView
      tagName   : "a"
      # cssClass  : "back-to-login"
      partial   : "Go ahead and login"
      # partial   : "« back to login"
      click     : loginHandler
        # @animateToForm "login"

    @goToRequestLink = new KDCustomHTMLView
      tagName     : "a"
      partial     : "Request an invite"
      # partial     : "Want to get in? Request an invite"
      click       : joinHandler
        # @animateToForm "lr"

    @goToRegisterLink = new KDCustomHTMLView
      tagName     : "a"
      partial     : "Register an account"
      # partial     : "Have an invite? Register an account"
      click       : registerHandler

    @bigLinkReg = new KDCustomHTMLView
      tagName     : "a"
      partial     : "Register"
      click       : registerHandler

    @bigLinkReg1 = new KDCustomHTMLView
      tagName     : "a"
      partial     : "Register"
      click       : registerHandler

    @bigLinkReq = new KDCustomHTMLView
      tagName     : "a"
      partial     : "Request an Invite"
      click       : joinHandler

    @bigLinkReq1 = new KDCustomHTMLView
      tagName     : "a"
      partial     : "Request an Invite"
      click       : joinHandler

    @bigLinkLog = new KDCustomHTMLView
      tagName     : "a"
      partial     : "Login"
      click       : loginHandler

    @bigLinkLog1 = new KDCustomHTMLView
      tagName     : "a"
      partial     : "Login"
      click       : loginHandler

    @bigLinkLearn = new KDCustomHTMLView
      tagName     : "a"
      partial     : "Learn more"
      click       : => @$().animate scrollTop : 1200

    @goToRecoverLink = new KDCustomHTMLView
      tagName     : "a"
      partial     : "Recover password"
      click       : recoverHandler

    @loginOptions = new LoginOptions
      cssClass : "login-options-holder log"

    @registerOptions = new RegisterOptions
      cssClass : "login-options-holder reg"

    @loginForm = new LoginInlineForm
      cssClass : "login-form"
      callback : (formData)=>
        formData.clientId = $.cookie('clientId')
        @doLogin formData

    @registerForm = new RegisterInlineForm
      cssClass : "login-form"
      callback : (formData)=> @doRegister formData

    @recoverForm = new RecoverInlineForm
      cssClass : "login-form"
      callback : (formData)=> @doRecover formData

    @resetForm = new ResetInlineForm
      cssClass : "login-form"
      callback : (formData)=>
        formData.clientId = $.cookie('clientId')
        @doReset formData

    @requestForm = new RequestInlineForm
      cssClass : "login-form"
      callback : (formData)=> @doRequest formData

    @video = new KDView
      cssClass : "video-wrapper"

    @on "LoginViewHidden", (name)=>
      @video.updatePartial ""

    @on "LoginViewShown", (name)=>
      if @video.$('iframe').length is 0
        @video.setPartial """<iframe src="//player.vimeo.com/video/45156018?color=ffb500" width="89.13%" height="76.60%" frameborder="0" webkitAllowFullScreen mozallowfullscreen allowFullScreen></iframe>"""

    @video.on "viewAppended", =>
      unless KD.isLoggedIn()
        @video.setPartial """<iframe src="//player.vimeo.com/video/45156018?color=ffb500" width="89.13%" height="76.60%" frameborder="0" webkitAllowFullScreen mozallowfullscreen allowFullScreen></iframe>"""
      else
        @animateToForm 'login'

    @slideShow = new HomeSlideShowHolder

  viewAppended:->
    @windowController = @getSingleton("windowController")
    @listenWindowResize()
    @setClass "login-screen home"
    @setTemplate @pistachio()
    @template.update()
    # @hide()


  pistachio:->
    """
    <div class="flex-wrapper">
      <div class="login-box-header">
        <a class="betatag">beta</a>
        {{> @logo}}
      </div>
      {{> @loginOptions}}
      {{> @registerOptions}}
      <div class="login-form-holder home">
        {{> @video}}
      </div>
      <div class="login-form-holder lf">
        {{> @loginForm}}
      </div>
      <div class="login-form-holder rf">
        {{> @registerForm}}
      </div>
      <div class="login-form-holder rcf">
        {{> @recoverForm}}
      </div>
      <div class="login-form-holder rsf">
        {{> @resetForm}}
      </div>
      <div class="login-form-holder rqf">
        <h3 class="kdview kdheaderview "><span>REQUEST AN INVITE:</span></h3>
        {{> @requestForm}}
      </div>
    </div>
    <div class="login-footer">
      <p class='bigLink'>{{> @bigLinkReq}}</p>
      <p class='bigLink'>{{> @bigLinkReg}}</p>
      <p class='bigLink'>{{> @bigLinkLog}}</p>
      <p class='bigLink'>{{> @bigLinkLearn}}</p>
      <p class='reqLink'>Want to get in? {{> @goToRequestLink}}</p>
      <p class='regLink'>Have an invite? {{> @goToRegisterLink}}</p>
      <p class='logLink'>Already a user? {{> @backToLoginLink}}</p>
      <p class='recLink'>Trouble logging in? {{> @goToRecoverLink}}</p>
      <p class='vidLink'>Want to watch the {{> @backToVideoLink}}</p>
    </div>
    <section>
      <hr id='home-reviews'>
      <div class="reviews">
        <p>A new way for developers to work</p>
        <span>We said.</span>
        <p>Wow! Cool - good luck!</p>
        <span>Someone we talked to the other day...</span>
        <p>I don't get it... What is it, again?</p>
        <span>Same dude.</span>
        <p>Real software development in the browser...</p>
        <span>Us again.</span>
        <p>with a real VM and a real Terminal?</p>
        <span>"and for free? You got to be kidding me..." he added. We gave him a beta invite.</span>
      </div>
      <hr id='home-screenshots'>
      <div class="screenshots">
        {{> @slideShow}}
      </div>
      <hr>
      <div class="footer-links">
        <p class='bigLink'>{{> @bigLinkReq1}}</p>
        <p class='bigLink'>{{> @bigLinkReg1}}</p>
        <p class='bigLink'>{{> @bigLinkLog1}}</p>
      </div>
      <hr/>
      <footer class='copy'>&copy;#{(new Date).getFullYear()} All rights reserved Koding, Inc.</footer>
    </section>
    {{> @backToHomeLink}}
    """

  doReset:({recoveryToken, password, clientId})->
    KD.remote.api.JPasswordRecovery.resetPassword recoveryToken, password, (err, username)=>
      @resetForm.button.hideLoader()
      @resetForm.reset()
      @animateToForm 'login'
      @doLogin {username, password, clientId}

  doRecover:(formData)->
    KD.remote.api.JPasswordRecovery.recoverPassword formData['username-or-email'], (err)=>
      @recoverForm.button.hideLoader()
      if err
        new KDNotificationView
          title : "An error occurred: #{err.message}"
      else
        @animateToForm "login"
        new KDNotificationView
          title     : "Check your email"
          content   : "We've sent you a password recovery token."
          duration  : 4500

  doRegister:(formData)->
    {kodingenUser} = formData
    formData.agree = 'on'
    KD.remote.api.JUser.register formData, (error, account, replacementToken)=>
      log arguments
      @registerForm.button.hideLoader()
      if error
        {message} = error
        @registerForm.emit "SubmitFailed", message
      else
        $.cookie 'clientId', replacementToken
        @getSingleton('mainController').accountChanged account
        new KDNotificationView
          cssClass  : "login"
          title     : if kodingenUser then '<span></span>Nice to see an old friend here!' else '<span></span>Good to go, Enjoy!'
          # content   : 'Successfully registered!'
          duration  : 2000
        setTimeout =>
          @animateToForm "login"
          @registerForm.reset()
          @registerForm.button.hideLoader()
          # setTimeout =>
          #   @getSingleton('mainController').emit "ShowInstructionsBook"
          # , 1000
        , 1000

  doLogin:(credentials)->
    credentials.username = credentials.username.toLowerCase()
    KD.remote.api.JUser.login credentials, (error, account, replacementToken) =>
      @loginForm.button.hideLoader()
      if error
        new KDNotificationView
          title   : error.message
          duration: 1000
        @loginForm.resetDecoration()
      else
        $.cookie 'clientId', replacementToken  if replacementToken
        @getSingleton('mainController').accountChanged account
        @getSingleton('router').handleRoute null, replaceState: yes
        new KDNotificationView
          cssClass  : "login"
          title     : "<span></span>Happy Coding!"
          # content   : "Successfully logged in."
          duration  : 2000
        @loginForm.reset()

  doRequest:(formData)->

    KD.remote.api.JInvitationRequest.create formData, (err, result)=>

      if err
        msg = if err.code is 11000 then "This email was used for a request before!"
        else "Something went wrong, please try again!"
        new KDNotificationView
          title     : msg
          duration  : 2000
      else
        @requestForm.reset()
        @requestForm.email.hide()
        @requestForm.button.hide()
        @$('.flex-wrapper').addClass 'expanded'
      @requestForm.button.hideLoader()

  slideUp:(callback)->
    {winWidth,winHeight} = @windowController
    @$().css marginTop : -winHeight
    @utils.wait 601,()=>
      @emit "LoginViewHidden"
      @hidden = yes
      $('body').removeClass 'login'
      # @hide()
      callback?()

  slideDown:(callback)->

    $('body').addClass 'login'
    # @show()
    @emit "LoginViewShown"
    @$().css marginTop : 0
    @utils.wait 601,()=>
      @hidden = no
      callback?()

  _windowDidResize:(event)->

    {winWidth,winHeight} = @windowController
    @$().css marginTop : -winHeight if @hidden

  animateToForm: (name)->
    if name is "register"
      KD.remote.api.JUser.isRegistrationEnabled (status)=>
        if status is no
          @registerForm.$('div').hide()
          @registerForm.$('section').show()
          log "Registrations are disabled!!!"
        else
          @registerForm.$('section').hide()
          @registerForm.$('div').show()

    @unsetClass "register recover login reset home lr"
    @emit "LoginViewAnimated", name
    @setClass name<|MERGE_RESOLUTION|>--- conflicted
+++ resolved
@@ -9,9 +9,9 @@
     super
     @hidden = no
 
-<<<<<<< HEAD
     handler =(route, event)=>
-      stop event; @getSingleton('router').handleRoute route
+      stop event
+      @getSingleton('router').handleRoute route
 
     homeHandler       = handler.bind null, '/'
     learnMoreHandler  = handler.bind null, '/Join'
@@ -20,19 +20,6 @@
     joinHandler       = handler.bind null, '/Join'
     recoverHandler    = handler.bind null, '/Recover'
     
-=======
-    router = @getSingleton 'router'
-
-    handler =(route, event)-> stop event; @handleRoute route
-
-    homeHandler       = handler.bind router, '/'
-    learnMoreHandler  = handler.bind router, '/Join'
-    loginHandler      = handler.bind router, '/Login'
-    registerHandler   = handler.bind router, '/Register'
-    joinHandler       = handler.bind router, '/Join'
-    recoverHandler    = handler.bind router, '/Recover'
-
->>>>>>> 04e3c063
     @logo = new KDCustomHTMLView
       tagName     : "div"
       cssClass    : "logo"
