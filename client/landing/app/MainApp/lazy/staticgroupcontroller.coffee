class StaticGroupController extends KDController

  CONTENT_TYPES = [
    'CBlogPostActivity','CStatusActivity','CCodeSnipActivity',
    'CDiscussionActivity', 'CTutorialActivity'
  ]

  constructorToPluralNameMap =
    'CStatusActivity'     : 'Status Updates'
    'CBlogPostActivity'   : 'Blog Posts'
    'CCodeSnipActivity'   : 'Code Snippets'
    'CDiscussionActivity' : 'Discussions'
    'CTutorialActivity'   : 'Tutorials'

  roleEventMap =
    "guest"               : "status.guest"
    "member"              : "status.member"
    "invitation-pending"  : "status.pending"
    "invitation-sent"     : "status.action-required"
    "invitation-declined" : "status.declined"

  constructor:->

    super

    @group             = null
    @mainController    = @getSingleton "mainController"
    @lazyDomController = @getSingleton "lazyDomController"
    {@groupEntryPoint} = KD.config

    @reviveViews()
    @checkGroupUserRelation()
    @attachListeners()


    @registerSingleton 'staticGroupController', @, yes

  fetchGroup:(callback)->
    KD.remote.cacheable @groupEntryPoint, (err, groups, name)=>
<<<<<<< HEAD
      if groups.first
        groups.first.fetchReadme (err,readme={})=>
          {content} = readme
          unless err or not content
            menuItems = []
            lines = content.split("\n");
            for line,index in lines
              if /^#[^#]{1,}/.test line
                menuItems.push
                  title : line.replace(/^#*\s*/g, '')
                  line  : index
              else if /^\s*(=){1,}\s*$/.test line
                menuItems.push
                  title : lines[index-1]
                  line  : index-1

            callback menuItems
=======
      if err then callback err
      else if groups?.first
        @group = groups.first
        callback null, @group

  parseMenuItems :(callback)->

    cb = (group)=>
      group.fetchReadme (err,{content})=>
        unless err
          menuItems = []
          lines = content.split("\n");
          for line,index in lines
            if /^#[^#]{1,}/.test line
              menuItems.push
                title : line.replace(/^#*\s*/g, '')
                line  : index
            else if /^\s*(=){1,}\s*$/.test line
              menuItems.push
                title : lines[index-1]
                line  : index-1

          callback menuItems

    if @group then cb @group
    else @fetchGroup (err, group)-> cb group
>>>>>>> 61292473

  reviveViews :->

    @landingView = new KDView
      lazyDomId : 'static-landing-page'

    @landingView.listenWindowResize()
    @landingView._windowDidResize = =>
      {innerHeight} = window
      @landingView.setHeight innerHeight

    @groupContentWrapperView = new KDView
      lazyDomId : 'group-content-wrapper'
      cssClass : 'slideable'

    @groupTitleView = new KDView
      lazyDomId : 'group-title'

    @groupReadmeView = new KDView
      lazyDomId : 'group-readme'


    @groupContentView = new KDScrollView
      lazyDomId : 'group-landing-content'
      scroll    : (event)=>
        if @groupContentView.getScrollTop() > 37
          @landingNav.setClass "in"
        else
          @landingNav.unsetClass "in"
        # log "scrolling", event

    @groupSplitView = new KDView
      lazyDomId : 'group-splitview'

    groupPersonalWrapperView = new KDView
      lazyDomId : 'group-personal-wrapper'
      cssClass  : 'slideable'
      click :(event)=>
        if event.target.id is 'group-personal-wrapper'
          @mainController.emit "landingSidebarClicked"

    groupLogoView = new KDView
      lazyDomId: 'group-koding-logo'
      click :=>
        groupPersonalWrapperView.setClass 'slide-down'
        @groupContentWrapperView.setClass 'slide-down'
        groupLogoView.setClass 'top'

        @landingView.setClass 'group-fading'
        @utils.wait 1100, => @landingView.setClass 'group-hidden'

    groupLogoView.setY @landingView.getHeight()-42

    @landingView.addSubView @landingNav = new KDCustomHTMLView
      tagName   : 'nav'
      lazyDomId : "landing-page-nav"
      click     : (event)=>
        if $(event.target).is('h2')
          @groupContentView.scrollTo duration : 300

    @buttonWrapper = new KDCustomHTMLView
      cssClass : "button-wrapper"

    @buttonWrapper.addSubView @userButtonBar = new StaticUserButtonBar

    @utils.defer =>
      groupLogoView.setClass 'animate'
      @landingView._windowDidResize()

    @createGroupNavigation()

  createGroupNavigation:->

    @parseMenuItems (items)=>

      flyingNavController  = new KDListViewController
        view         : new KDListView
          itemClass  : GroupLandingNavItem
          wrapper    : no
          scrollView : no
          type       : "group-landing-nav"

      flyingNav = flyingNavController.getListView()
      flyingNav.on "viewAppended", ->
        flyingNavController.instantiateListItems items.slice()

      @landingNav.addSubView flyingNavController.getListView()

      navController  = new KDListViewController
        view         : new KDListView
          itemClass  : GroupLandingNavItem
          wrapper    : no
          scrollView : no
          type       : "group-landing-nav"

      nav = navController.getListView()
      nav.on "viewAppended", ->
        navController.instantiateListItems items.slice()

      @groupTitleView.addSubView navController.getListView(), ".group-title-wrapper"

      nav.on       "groupLandingNavItemClicked", @bound "scrollToTitle"
      flyingNav.on "groupLandingNavItemClicked", @bound "scrollToTitle"

      titles       = @groupContentView.$('.has-markdown h1')
      scrollHeight = @groupContentView.getScrollHeight()
      positionTop  = $(titles[titles.length-1]).position().top
      surplus      = scrollHeight - positionTop - 50
      marginBottom = window.innerHeight - surplus

      if marginBottom > 0
        @groupContentView.$('.content-item-scroll-wrapper').css {marginBottom}

      # @groupContentView.on "scroll", =>
      #   scrollTop = @groupContentView.getScrollTop()
      #   for title, i in titles
      #     if $(title).position().top > scrollTop
      #       log items[i].title


  scrollToTitle:(itemData)->

    titles = @groupContentView.$('.has-markdown h1')

    for title in titles when $(title).text() is itemData.title
      @groupContentView.scrollTo
        top      : $(title).position().top - 50
        duration : 300
      break

  checkGroupUserRelation:->
    cb = (group)=>
      group.fetchMembershipStatuses (err, statuses)=>
        if err then warn err
        else if statuses.length
          if "member" in statuses or "admin" in statuses
            isAdmin = 'admin' in statuses
            @emit roleEventMap.member, isAdmin
          else
            @emit roleEventMap[statuses.first]

      group.on 'NewMember', (member={})=>
        if member.profile?.nickname is KD.whoami().profile.nickname
          @pendingButton?.hide()
          @requestButton?.hide()
          @decorateMemberStatus no

    if @group then cb @group
    else @fetchGroup (err, group)-> cb group



  removeBackground:->
    @groupContentWrapperView.$().css backgroundImage : "none"
    @groupContentWrapperView.$().css backgroundColor : "#ffffff"

  setBackground:(type,val)->
    if type in ['defaultImage','customImage']
      @groupSplitView.unsetClass 'vignette'
      @groupContentView.$().css backgroundColor : 'white'
      @utils.wait 200, =>
        @groupContentWrapperView.$().css backgroundImage : "url(#{val})"
        @utils.wait 200, =>
          @groupContentView.$().css backgroundColor : 'transparent'
    else
      @groupSplitView.setClass 'vignette'
      @groupContentWrapperView.$().css backgroundImage : "none"
      @groupContentWrapperView.$().css backgroundColor : "#{val}"

  attachListeners:->

    @on "status.pending", @bound "decoratePendingStatus"
    @on "status.member",  @bound "decorateMemberStatus"
    @on "status.guest",   @bound "decorateGuestStatus"

    @on "AccessIsRequested", @bound "decoratePendingStatus"

    @mainController.on "accountChanged.to.loggedOut", =>
      @buttonWrapper.destroySubViews()

    @mainController.on "accountChanged.to.loggedIn", =>
      @checkGroupUserRelation()

  decoratePendingStatus:->

    @requestButton?.hide()
    @pendingButton = new CustomLinkView
      title    : "REQUEST PENDING"
      cssClass : "request-pending"
      icon     : {}
      click    : (event)=> event.preventDefault()

    @buttonWrapper.addSubView @pendingButton

  decorateMemberStatus:(isAdmin)->

    open = new CustomLinkView
      title    : "Open group"
      cssClass : "open"
      icon     : {}
      click    : (event)=>
        event.preventDefault()
        @lazyDomController.openPath "/#{@groupEntryPoint}/Activity"

    @requestButton?.hide()
    @buttonWrapper.addSubView open

    if isAdmin
      # dashboard = new CustomLinkView
      #   title    : "Go to Dashboard"
      #   cssClass : "customize"
      #   icon     : {}
      #   click    : (event)=>
      #     event.preventDefault()
      #     @lazyDomController.openPath "/#{@groupEntryPoint}/Activity"

      # @buttonWrapper.addSubView dashboard

      @buttonWrapper.addSubView config = new CustomLinkView
        title    : "Customize"
        cssClass : "customize"
        icon     : {}
        click    : (event)=>
          event.preventDefault()
          if @groupContentWrapperView.$().hasClass  'edit'
            @groupContentWrapperView.unsetClass     'hide-front'
            @utils.wait 200, =>
              @groupContentWrapperView.unsetClass   'edit'
          else
            # scroll only if there is a distance to scroll
            unless @groupContentView.$().scrollTop() is 0
              @groupContentView.$().animate
                scrollTop : 0
              ,200, 'swing', =>
                @groupContentWrapperView.setClass   'edit'
                @utils.wait 800, =>
                  @groupContentWrapperView.setClass 'hide-front'
            else
              # immediately flip otherwise
              @groupContentWrapperView.setClass     'edit'

      groupConfigView = new KDView
        lazyDomId : 'group-config'

      groupConfigView.addSubView new StaticGroupCustomizeView
        delegate : @
      ,@getData()



  decorateGuestStatus:->

    @requestButton?.hide()

    @requestButton = new CustomLinkView
      title    : "Request Access"
      cssClass : "request"
      icon     : {}
      click    : (event)=>
        event.preventDefault()
        @lazyDomController.requestAccess()

    @buttonWrapper.addSubView @requestButton

    if KD.isLoggedIn()
      KD.remote.api.JMembershipPolicy.byGroupSlug @groupEntryPoint, (err, policy)=>
        if err then console.warn err
        else unless policy?.approvalEnabled
          @requestButton.destroy()
          @requestButton = new CustomLinkView
            title    : "Join Group"
            cssClass : "join"
            icon     : {}
            click    : (event)=>
              event.preventDefault()
              @lazyDomController.handleNavigationItemClick
                action  : 'join-group'

          @buttonWrapper.addSubView @requestButton


class GroupLandingNavItem extends KDListItemView

  constructor:(options = {}, data)->

    options.tagName    or= "a"
    options.attributes   =
      href               : "#"

    super options, data

  viewAppended: JView::viewAppended

  click:(event)->
    event.preventDefault()
    @getDelegate().emit "groupLandingNavItemClicked", @getData()

  pistachio:-> "{{ #(title)}}"<|MERGE_RESOLUTION|>--- conflicted
+++ resolved
@@ -37,25 +37,6 @@
 
   fetchGroup:(callback)->
     KD.remote.cacheable @groupEntryPoint, (err, groups, name)=>
-<<<<<<< HEAD
-      if groups.first
-        groups.first.fetchReadme (err,readme={})=>
-          {content} = readme
-          unless err or not content
-            menuItems = []
-            lines = content.split("\n");
-            for line,index in lines
-              if /^#[^#]{1,}/.test line
-                menuItems.push
-                  title : line.replace(/^#*\s*/g, '')
-                  line  : index
-              else if /^\s*(=){1,}\s*$/.test line
-                menuItems.push
-                  title : lines[index-1]
-                  line  : index-1
-
-            callback menuItems
-=======
       if err then callback err
       else if groups?.first
         @group = groups.first
@@ -64,8 +45,9 @@
   parseMenuItems :(callback)->
 
     cb = (group)=>
-      group.fetchReadme (err,{content})=>
-        unless err
+      group.fetchReadme (err,readme={})=>
+        {content} = readme
+        unless err or not content
           menuItems = []
           lines = content.split("\n");
           for line,index in lines
@@ -82,7 +64,6 @@
 
     if @group then cb @group
     else @fetchGroup (err, group)-> cb group
->>>>>>> 61292473
 
   reviveViews :->
 
