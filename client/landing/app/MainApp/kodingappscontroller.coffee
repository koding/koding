@KDApps = {}

class KodingAppsController extends KDController

  @apps = {}

  constructor:->

    super

  fetchApps:(callback)->
    
    path = "/Users/#{KD.whoami().profile.nickname}/Applications"

    @getSingleton("kiteController").run
      withArgs  :
        command : "ls #{path} -lpva"
    , (err, response)=>
      if err 
        warn err
      else
        files = FSHelper.parseLsOutput [path], response
        apps  = []
        stack = []

        files.forEach (file)->
          if /\.kdapp$/.test file.name
            apps.push file
    
        apps.forEach (app)->
          manifest = if app.type is "folder" then FSHelper.createFileFromPath "#{app.path}/.manifest" else app
          stack.push (cb)->
            manifest.fetchContents cb
    
        async.parallel stack, (err, results)=>
          if err then warn err else
            results.forEach (app)->
              app = JSON.parse app
              KodingAppsController.apps["#{app.name}"] = app
<<<<<<< HEAD

=======
            log KodingAppsController.apps
>>>>>>> 75e6eb5a
            callback? KodingAppsController.apps

  addScript:(app, scriptInput, callback)->
    
    if /^\.\//.test scriptInput
      @getSingleton("kiteController").run
        withArgs  : 
          command : "cat #{@getAppPath app}/#{scriptInput}"
      , (err, response)=>
        if err then warn err
        
        if /.coffee$/.test scriptInput
          require ["coffee-script"], (coffee)->
            js = coffee.compile response, { bare : yes }
            callback err, js
        else
          callback err, response
    else
      callback null, scriptInput
  
  getAppPath:(app)->

    {profile} = KD.whoami()
    if /^~/.test app.path
      path = "/Users/#{profile.nickname}#{app.path.substr(1)}"
    else
      path = app.path

    path += "/" unless path[path.length-1] is "/"
    
    return path
  
<<<<<<< HEAD
  saveCompiledApp:(app, script, callback)->
=======
  saveCompiledApp:(app, script)->
>>>>>>> 75e6eb5a
    

    @getSingleton("kiteController").run
      toDo        : "uploadFile"
      withArgs    : {
        path      : FSHelper.escapeFilePath "#{@getAppPath app}index.js"
        contents  : script
      }
    , (err, response)=>
      if err then warn err
      log err, response, "<<<<<<"
<<<<<<< HEAD
      callback?()
  
  defineApp:(app, script)->
    
    KDApps[app.name] = script
  
  getApp:(name, callback = noop)->

    if KDApps[name]
      callback KDApps[name]
    else
      @compileSource name, =>
        callback KDApps[name]
  
  compileSource:(name, callback)->
=======
  
  defineApp:(app, script)->
    
    KDApps[app.name] = 
      """
      (function() {
      #{script}
      }).call(appView);
      """
>>>>>>> 75e6eb5a

    log "ever compileSource"
    
    
    kallback = (app)=>
      
      log "ever kallback"
      
      return warn "#{name}: No such app!" unless app

      {source} = app
      {blocks} = source
      
      orderedBlocks = []
      for blockName, blockOptions of blocks
        blockOptions.name = blockName
        if blockOptions.order? and not isNaN(order = parseInt(blockOptions.order, 10))
          orderedBlocks[order] = blockOptions
        else
          orderedBlocks.push blockOptions
      
      blockStrings = []
      
      asyncStack   = []

      orderedBlocks.forEach (block)=>
        # log block.pre  if block.pre
        if block.pre
<<<<<<< HEAD
          asyncStack.push (cb)=> @addScript app, block.pre, cb
=======
          asyncStack.push (callback)=> @addScript app, block.pre, callback
>>>>>>> 75e6eb5a
          
        # log ">>>>>>> processing block named #{block.name} <<<<<<<<"
        if block.files
          {files} = block
          files.forEach (file, index)=>
            if "object" is typeof file
              for fileName, fileExtras of file
                do =>
                  # log fileExtras.pre  if fileExtras.pre
                  if fileExtras.pre
<<<<<<< HEAD
                    asyncStack.push (cb)=> @addScript app, fileExtras.pre, cb 
                  # log fileName
                  asyncStack.push (cb)=> @addScript app, fileName, cb
                  # log fileExtras.post if fileExtras.post
                  if fileExtras.post
                    asyncStack.push (cb)=> @addScript app, fileExtras.post, cb
            else
              # log file
              asyncStack.push (cb)=> @addScript app, file, cb
        # log block.post if block.post
        if block.post
          asyncStack.push (cb)=> @addScript app, block.post, cb

      async.parallel asyncStack, (error, result)=>
        
        log "ever async"
        
        final = "(function() {\n\n/* KDAPP STARTS */"
        result.forEach (output)=>
          final += "\n\n/* BLOCK STARTS */\n\n"
          final += "#{output}"
          final += "\n\n/* BLOCK ENDS */\n\n"
        final += "/* KDAPP ENDS */\n\n}).call();"
        
        
        final = @defineApp app, final
        @saveCompiledApp app, final, =>
          callback?()
=======
                    asyncStack.push (callback)=> @addScript app, fileExtras.pre, callback 
                  # log fileName
                  asyncStack.push (callback)=> @addScript app, fileName, callback
                  # log fileExtras.post if fileExtras.post
                  if fileExtras.post
                    asyncStack.push (callback)=> @addScript app, fileExtras.post, callback
            else
              # log file
              asyncStack.push (callback)=> @addScript app, file, callback
        # log block.post if block.post
        if block.post
          asyncStack.push (callback)=> 
            @addScript app, block.post, callback

      async.parallel asyncStack, (error, result)=>
        
        _final = "/* KDAPP STARTS */"
        result.forEach (output)=>
          _final += "\n\n/* BLOCK STARTS */\n\n"
          _final += "#{output}"
          _final += "\n\n/* BLOCK ENDS */\n\n"
        _final += "/* KDAPP ENDS */"
        
        @saveCompiledApp app, _final
        @defineApp app, _final
>>>>>>> 75e6eb5a

    unless KodingAppsController.apps[name]
      @fetchApps (apps)=> kallback apps[name]
    else
      kallback KodingAppsController.apps[name]<|MERGE_RESOLUTION|>--- conflicted
+++ resolved
@@ -37,11 +37,7 @@
             results.forEach (app)->
               app = JSON.parse app
               KodingAppsController.apps["#{app.name}"] = app
-<<<<<<< HEAD
 
-=======
-            log KodingAppsController.apps
->>>>>>> 75e6eb5a
             callback? KodingAppsController.apps
 
   addScript:(app, scriptInput, callback)->
@@ -74,11 +70,7 @@
     
     return path
   
-<<<<<<< HEAD
   saveCompiledApp:(app, script, callback)->
-=======
-  saveCompiledApp:(app, script)->
->>>>>>> 75e6eb5a
     
 
     @getSingleton("kiteController").run
@@ -90,7 +82,6 @@
     , (err, response)=>
       if err then warn err
       log err, response, "<<<<<<"
-<<<<<<< HEAD
       callback?()
   
   defineApp:(app, script)->
@@ -106,17 +97,6 @@
         callback KDApps[name]
   
   compileSource:(name, callback)->
-=======
-  
-  defineApp:(app, script)->
-    
-    KDApps[app.name] = 
-      """
-      (function() {
-      #{script}
-      }).call(appView);
-      """
->>>>>>> 75e6eb5a
 
     log "ever compileSource"
     
@@ -145,11 +125,7 @@
       orderedBlocks.forEach (block)=>
         # log block.pre  if block.pre
         if block.pre
-<<<<<<< HEAD
           asyncStack.push (cb)=> @addScript app, block.pre, cb
-=======
-          asyncStack.push (callback)=> @addScript app, block.pre, callback
->>>>>>> 75e6eb5a
           
         # log ">>>>>>> processing block named #{block.name} <<<<<<<<"
         if block.files
@@ -160,7 +136,6 @@
                 do =>
                   # log fileExtras.pre  if fileExtras.pre
                   if fileExtras.pre
-<<<<<<< HEAD
                     asyncStack.push (cb)=> @addScript app, fileExtras.pre, cb 
                   # log fileName
                   asyncStack.push (cb)=> @addScript app, fileName, cb
@@ -178,44 +153,17 @@
         
         log "ever async"
         
-        final = "(function() {\n\n/* KDAPP STARTS */"
-        result.forEach (output)=>
-          final += "\n\n/* BLOCK STARTS */\n\n"
-          final += "#{output}"
-          final += "\n\n/* BLOCK ENDS */\n\n"
-        final += "/* KDAPP ENDS */\n\n}).call();"
-        
-        
-        final = @defineApp app, final
-        @saveCompiledApp app, final, =>
-          callback?()
-=======
-                    asyncStack.push (callback)=> @addScript app, fileExtras.pre, callback 
-                  # log fileName
-                  asyncStack.push (callback)=> @addScript app, fileName, callback
-                  # log fileExtras.post if fileExtras.post
-                  if fileExtras.post
-                    asyncStack.push (callback)=> @addScript app, fileExtras.post, callback
-            else
-              # log file
-              asyncStack.push (callback)=> @addScript app, file, callback
-        # log block.post if block.post
-        if block.post
-          asyncStack.push (callback)=> 
-            @addScript app, block.post, callback
-
-      async.parallel asyncStack, (error, result)=>
-        
-        _final = "/* KDAPP STARTS */"
+        _final = "(function() {\n\n/* KDAPP STARTS */"
         result.forEach (output)=>
           _final += "\n\n/* BLOCK STARTS */\n\n"
           _final += "#{output}"
           _final += "\n\n/* BLOCK ENDS */\n\n"
-        _final += "/* KDAPP ENDS */"
+        _final += "/* KDAPP ENDS */\n\n}).call();"
         
-        @saveCompiledApp app, _final
-        @defineApp app, _final
->>>>>>> 75e6eb5a
+        
+        _final = @defineApp app, _final
+        @saveCompiledApp app, _final, =>
+          callback?()
 
     unless KodingAppsController.apps[name]
       @fetchApps (apps)=> kallback apps[name]
