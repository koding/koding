###
todo:

  - fix dimmed/selected states

###

class NFinderTreeController extends JTreeViewController

  constructor:->

    super

    if @getOptions().contextMenu
      @contextMenuController = new NFinderContextMenuController

      @listenTo
        KDEventTypes       : "ContextMenuItemClicked"
        listenedToInstance : @contextMenuController
        callback           : (pubInst, {fileView, contextMenuItem})=>
          @contextMenuItemSelected fileView, contextMenuItem
    else
      @getView().setClass "no-context-menu"

    @getSingleton('mainController').on "NewFileIsCreated", (newFile)=> @navigateToNewFile newFile
<<<<<<< HEAD


=======
    
>>>>>>> 75e6eb5a
  addNode:(nodeData, index)->

    o = @getOptions()
    return if o.foldersOnly and nodeData.type is "file"
    # @setFileListeners nodeData if o.fsListeners
    item = super nodeData, index

  setItemListeners:(view, index)->

    super

    @setFileListeners view.getData()
    #
    # view.on "folderNeedsToRefresh", (newFile)=>
    #
    #   @navigateTo newFile.parentPath, =>
    #     @selectNode @nodes[newFile.path]
    #     @openFile @nodes[newFile.path]

  listenedPaths: {}

  setFileListeners:(file)->

    unless @listenedPaths[file.path]
      file.on "folderNeedsToRefresh", (newFile)=>
        @navigateTo newFile.parentPath, =>
          @selectNode @nodes[newFile.path]
        @listenedPaths[file.path] = file.path


  navigateToNewFile:(newFile)=>

    @navigateTo newFile.parentPath, =>

      # arr = []
      # unless @nodes[newFile.path]
      #   arr.push item.getData().path for item in @listControllers[newFile.parentPath].itemsOrdered
      #   arr.push newFile.path
      #   arr.sort()
      #   index = arr.indexOf newFile.path
      #   @addNode newFile, index

      @selectNode @nodes[newFile.path]



    # #
    # # file.on "fs.saveAs.finished", (newFile, oldFile)=>
    #
    #   log "fs.saveAs.finished", "+>>>>>"
    #
    #   parentNode = @nodes[path]
    #   if parentNode
    #     if parentNode.expanded
    #       @refreshFolder @nodes[path], =>
    #         @selectNode @nodes[path]
    #     else
    #       @expandFolder @nodes[parentPath], =>
    #         @selectNode @nodes[path]

    # file.on "fs.remotefile.created", (oldPath)=>
    #   tc = @treeController
    #   parentNode = tc.nodes[file.parentPath]
    #
    #   if parentNode
    #     if parentNode.expanded
    #       tc.refreshFolder tc.nodes[file.parentPath], ->
    #         tc.selectNode tc.nodes[file.path]
    #     else
    #       tc.expandFolder tc.nodes[file.parentPath], ->
    #         tc.selectNode tc.nodes[file.path]
    #   log "removed", oldPath
    #   delete @aceViews[oldPath]
    #   log "put", file.path
    #   @aceViews[file.path]


  ###
  FINDER OPERATIONS
  ###

  openItem:(nodeView, callback)->

    options  = @getOptions()
    nodeData = nodeView.getData()

    switch nodeData.type
      when "folder", "mount"
        @toggleFolder nodeView, callback
      when "file"
        @openFile nodeView
        @emit "file.opened", nodeData

  openFile:(nodeView, event)->

    return unless nodeView
    file = nodeView.getData()
    appManager.openFileWithApplication file, "Ace"

  previewFile:(nodeView, event)->

    file = nodeView.getData()
    publicPath = file.path.replace /.*\/(.*\.beta.koding.com)\/website\/(.*)/, 'http://$1/$2'
    if publicPath is file.path
      {nickname} = KD.whoami().profile
      appManager.notify "File must be under: /#{nickname}/Sites/#{nickname}.#{location.hostname}/website/"
    else
      appManager.openFileWithApplication publicPath, "Viewer"

  refreshFolder:(nodeView, callback)->

    @notify "Refreshing..."
    folder = nodeView.getData()
    folder.emit "fs.nothing.finished", [] # in case of refresh to stop the spinner

    @collapseFolder nodeView, =>
      @expandFolder nodeView, =>
        notification.destroy()
        callback?()

  toggleFolder:(nodeView, callback)->

    if nodeView.expanded then @collapseFolder nodeView, callback else @expandFolder nodeView, callback

  expandFolder:(nodeView, callback)->

    return unless nodeView
    return if nodeView.isLoading

    if nodeView.expanded
      callback? nodeView
      return

    cb = @utils.getCancellableCallback (files)=>
      @utils.killWait folder.failTimer
      nodeView.expand()
      @addNodes files
      callback? nodeView
      @emit "folder.expanded", nodeView.getData()

    folder = nodeView.getData()

    folder.failTimer = @utils.wait 5000, =>
      @notify "Couldn't fetch files!", null, "Sorry, a problem occured while communicating with servers, please try again later."
      folder.emit "fs.nothing.finished", []
      cb.cancel()

    folder.fetchContents cb

  collapseFolder:(nodeView, callback)->

    return unless nodeView
    nodeData = nodeView.getData()
    {path} = nodeData

    @emit "folder.collapsed", nodeData

    if @listControllers[path]
      @listControllers[path].getView().collapse =>
        @removeChildNodes path
        nodeView.collapse()
        callback? nodeView
    else
      nodeView.collapse()
      callback? nodeView

  navigateTo:(path, callback)->

    return unless path

    path = path.split('/')
    path.shift()  if path[0] is ''
    path.pop()    if path[path.length-1] is ''
    path[1] = "/#{path[0]}/#{path[1]}"
    path.shift()

    index     = 0
    lastPath  = ''

    _expand = (path)=>
      nextPath = path.slice(0, ++index).join('/')
      if lastPath is nextPath
        @refreshFolder @nodes[nextPath], =>
          callback?()
        return

      @expandFolder @nodes[nextPath], =>
        lastPath = nextPath
        _expand path

    _expand path

  confirmDelete:(nodeView, event)->

    if @selectedNodes.length > 1
      new NFinderDeleteDialog {},
        items     : @selectedNodes
        callback  : (confirmation)=>
          @deleteFiles @selectedNodes if confirmation
          @setKeyView()
    else
      @beingEdited = nodeView
      nodeView.confirmDelete (confirmation)=>
        @deleteFiles [nodeView] if confirmation
        @setKeyView()
        @beingEdited = null

  deleteFiles:(nodes, callback)->

    stack = []
    nodes.forEach (node)=>
      stack.push (callback) =>
        node.getData().remove (err, response)=>
          if err then @notify null, null, err
          else
            callback err, node

    async.parallel stack, (error, result) =>
      @notify "#{result.length} item#{if result.length > 1 then 's' else ''} deleted!", "success"
      @removeNodeView node for node in result
      callback?()


  showRenameDialog:(nodeView)->

    @beingEdited = nodeView
    nodeData = nodeView.getData()
    oldPath = nodeData.path
    nodeView.showRenameView (newValue)=>
      return if newValue is nodeData.name
      nodeData.rename newValue, (err)=>
        if err then @notify null, null, err
        else
          delete @nodes[oldPath]
          @nodes[nodeView.getData().path] = nodeView
          nodeView.childView.render()

      @setKeyView()
      @beingEdited = null

  createFile:(nodeView, type = "file")->

    @notify "creating a new #{type}!"
    nodeData = nodeView.getData()
    parentPath = if nodeData.type is "file"
      nodeData.parentPath
    else
      nodeData.path

    path = "#{parentPath}/New#{type.capitalize()}#{if type is 'file' then '.txt' else ''}"

    FSItem.create path, type, (err, file)=>
      @notify null, null, err if err
      @refreshFolder @nodes[parentPath], =>
        @notify "#{type} created!", "success"
        node = @nodes[file.path]
        @selectNode node
        @showRenameDialog node


  moveFiles:(nodesToBeMoved, targetNodeView, callback)->

    targetItem = targetNodeView.getData()
    if targetItem.type is "file"
      targetNodeView = @nodes[targetNodeView.getData().parentPath]
      targetItem = targetNodeView.getData()

    stack = []
    nodesToBeMoved.forEach (node)=>
      stack.push (callback) =>
        sourceItem = node.getData()
        FSItem.move sourceItem, targetItem, (err, response)=>
          if err then @notify null, null, err
          else
            callback err, node

    callback or= (error, result) =>
      @notify "#{result.length} item#{if result.length > 1 then 's' else ''} moved!", "success"
      @removeNodeView node for node in result
      @refreshFolder targetNodeView

    async.parallel stack, callback

  copyFiles:(nodesToBeCopied, targetNodeView, callback)->

    targetItem = targetNodeView.getData()
    if targetItem.type is "file"
      targetNodeView = @nodes[targetNodeView.getData().parentPath]
      targetItem = targetNodeView.getData()

    stack = []
    nodesToBeCopied.forEach (node)=>
      stack.push (callback) =>
        sourceItem = node.getData()
        FSItem.copy sourceItem, targetItem, (err, response)=>
          if err then @notify null, null, err
          else
            callback err, node

    callback or= (error, result) =>
      @notify "#{result.length} item#{if result.length > 1 then 's' else ''} copied!", "success"
      @refreshFolder targetNodeView

    async.parallel stack, callback

  duplicateFiles:(nodes, callback)->

    stack = []
    nodes.forEach (node)=>
      stack.push (callback) =>
        sourceItem = node.getData()
        targetItem = @nodes[sourceItem.parentPath].getData()
        FSItem.copy sourceItem, targetItem, (err, response)=>
          if err then @notify null, null, err
          else
            callback err, node

    callback or= (error, result) =>
      @notify "#{result.length} item#{if result.length > 1 then 's' else ''} duplicated!", "success"
      parentNodes = []
      result.forEach (node)=>
        parentNode = @nodes[node.getData().parentPath]
        parentNodes.push parentNode unless parentNode in parentNodes
      @refreshFolder parentNode for parentNode in parentNodes

    async.parallel stack, callback

  compressFiles:(nodeView, type)->

    file = nodeView.getData()
    FSItem.compress file, type, (err, response)=>
      if err then @notify null, null, err
      else
        @notify "#{file.type.capitalize()} compressed!", "success"
        @refreshFolder @nodes[file.parentPath]

  extractFiles:(nodeView)->

    file = nodeView.getData()
    FSItem.extract file, (err, response)=>
      if err then @notify null, null, err
      else
        @notify "#{file.type.capitalize()} extracted!", "success"
        @refreshFolder @nodes[file.parentPath], =>
          @selectNode @nodes[response.path]

  compileApp:(nodeView, callback)->

    folder = nodeView.getData()
    folder.emit "fs.compile.started"
    name = FSHelper.trimExtension folder.path
    @getSingleton('kodingAppsController').compileSource name, =>
      log "ever here"
      folder.emit "fs.compile.finished"
      @notify "App compiled!", "success"
      callback?()
      @utils.wait 500, =>
        @refreshFolder nodeView, =>
          @utils.wait =>
            @selectNode @nodes["#{folder.path}/index.js"]

  publishApp:(nodeView)->

    folder               = nodeView.getData()
    name                 = FSHelper.trimExtension folder.path
    kodingAppsController = @getSingleton('kodingAppsController')
    kiteController       = @getSingleton('kiteController')

    folder.emit "fs.publish.started"

    kodingAppsController.getApp name, (appScript)=>

      log "got the app", name
      manifest    = KodingAppsController.apps[name]
      {nickname}  = KD.whoami().profile
      publishPath = FSHelper.escapeFilePath "/opt/Apps/#{nickname}/#{manifest.name}/#{manifest.version}"

      log "trying to publish"
      log options =
        toDo          : "publishApp"
        withArgs      :
          version     : manifest.version
          appName     : manifest.name
          userAppPath : "#{folder.path}/index.js"

      kiteController.run options, (err, res)=>
        log "publish finished", err, res
        if err then warn err
        else
          log res
          folder.emit "fs.publish.finished"
          @notify "App published!", "success"



  ###
  CONTEXT MENU OPERATIONS
  ###

  contextMenuOperationExpand:       (nodeView, contextMenuItem)-> @expandFolder node for node in @selectedNodes
  contextMenuOperationCollapse:     (nodeView, contextMenuItem)-> @collapseFolder node for node in @selectedNodes # error fix this
  contextMenuOperationRefresh:      (nodeView, contextMenuItem)-> @refreshFolder nodeView
  contextMenuOperationCreateFile:   (nodeView, contextMenuItem)-> @createFile nodeView
  contextMenuOperationCreateFolder: (nodeView, contextMenuItem)-> @createFile nodeView, "folder"
  contextMenuOperationRename:       (nodeView, contextMenuItem)-> @showRenameDialog nodeView
  contextMenuOperationDelete:       (nodeView, contextMenuItem)-> @confirmDelete nodeView
  contextMenuOperationDuplicate:    (nodeView, contextMenuItem)-> @duplicateFiles @selectedNodes
  contextMenuOperationExtract:      (nodeView, contextMenuItem)-> @extractFiles nodeView
  contextMenuOperationZip:          (nodeView, contextMenuItem)-> @compressFiles nodeView, "zip"
  contextMenuOperationTarball:      (nodeView, contextMenuItem)-> @compressFiles nodeView, "tar.gz"
  contextMenuOperationUpload:       (nodeView, contextMenuItem)-> appManager.notify()
  contextMenuOperationDownload:     (nodeView, contextMenuItem)-> appManager.notify()
  contextMenuOperationGitHubClone:  (nodeView, contextMenuItem)-> appManager.notify()
  contextMenuOperationOpenFile:     (nodeView, contextMenuItem)-> @openFile nodeView

  contextMenuOperationOpenFileWithCodeMirror:(nodeView, contextMenuItem)-> appManager.notify()

  contextMenuOperationPreviewFile:  (nodeView, contextMenuItem)-> @previewFile nodeView
  contextMenuOperationCompile:      (nodeView, contextMenuItem)-> @compileApp nodeView
  contextMenuOperationPublish:      (nodeView, contextMenuItem)-> @publishApp nodeView

  ###
  CONTEXT MENU CREATE/MANAGE
  ###

  createContextMenu:(nodeView, event)->

    event.stopPropagation()
    event.preventDefault()
    return if nodeView.beingDeleted or nodeView.beingEdited

    if nodeView in @selectedNodes
      contextMenu = @contextMenuController.getContextMenu @selectedNodes, event
    else
      @selectNode nodeView
      contextMenu = @contextMenuController.getContextMenu [nodeView], event
    no

  contextMenuItemSelected:(nodeView, contextMenuItem)->

    {action} = contextMenuItem.getData()
    if action
      if @["contextMenuOperation#{action.capitalize()}"]?
        @contextMenuController.destroyContextMenu()
<<<<<<< HEAD

=======
      @["contextMenuOperation#{action.capitalize()}"]? nodeView, contextMenuItem
  
>>>>>>> 75e6eb5a
  ###
  RESET STATES
  ###

  resetBeingEditedItems:->

    @beingEdited.resetView()

  organizeSelectedNodes:(listController, nodes, event = {})->

    @resetBeingEditedItems() if @beingEdited
    super

  ###
  DND UI FEEDBACKS
  ###

  showDragOverFeedback:(nodeView, event)-> super

  clearDragOverFeedback:(nodeView, event)-> super

  clearAllDragFeedback:-> super

  ###
  HANDLING MOUSE EVENTS
  ###

  click:(nodeView, event)->

    if $(event.target).is ".chevron-arrow"
      @contextMenu nodeView, event
      return no
    super

  dblClick:(nodeView, event)->

    @openItem nodeView

  contextMenu:(nodeView, event)->

    if @getOptions().contextMenu
      @createContextMenu nodeView, event

  ###
  HANDLING DND
  ###

  dragOver: (nodeView, event)->

    @showDragOverFeedback nodeView, event
    super

  lastEnteredNode = null
  dragEnter: (nodeView, event)->

    return nodeView if lastEnteredNode is nodeView or nodeView in @selectedNodes
    lastEnteredNode = nodeView
    clearTimeout @expandTimeout
    if nodeView.getData().type is ("folder" or "mount")
      @expandTimeout = setTimeout (=> @expandFolder nodeView), 800
    @showDragOverFeedback nodeView, event
    e = event.originalEvent

    if @boundaries.top > e.pageY > @boundaries.top + 20
      log "trigger top scroll"

    if @boundaries.top + @boundaries.height < e.pageY < @boundaries.top + @boundaries.height + 20
      log "trigger down scroll"

    super


  dragLeave: (nodeView, event)->

    @clearDragOverFeedback nodeView, event
    super

  dragEnd: (nodeView, event)->

    # log "clear after drag"
    @clearAllDragFeedback()
    super

  drop: (nodeView, event)->

    return if nodeView in @selectedNodes

    sameParent = no
    @selectedNodes.forEach (selectedNode)->
      sameParent = yes if selectedNode.getData().parentPath is nodeView.getData().parentPath

    return if sameParent

    if event.altKey
      @copyFiles @selectedNodes, nodeView
    else
      @moveFiles @selectedNodes, nodeView

    super

  ###
  HANDLING KEY EVENTS
  ###

  keyEventHappened:(event)->

    super

  performDownKey:(nodeView, event)->

    if event.altKey
      offset = nodeView.$('.chevron-arrow').offset()
      event.pageY = offset.top
      event.pageX = offset.left
      @contextMenu nodeView, event
    else
      super

  performBackspaceKey:(nodeView, event)->

    event.preventDefault()
    event.stopPropagation()
    @confirmDelete nodeView, event
    no

  performEnterKey:(nodeView, event)->

    @selectNode nodeView
    @openItem nodeView

  performRightKey:(nodeView, event)->

    {type} = nodeView.getData()
    if /mount|folder/.test type
      @expandFolder nodeView

  performUpKey:(nodeView, event)-> super
  performLeftKey:(nodeView, event)->

    if nodeView.expanded
      @collapseFolder nodeView
      return no
    super


  ###
  HELPERS
  ###

  notification = null

  notify:(msg, style, details)->

    return unless @getView().parent?

    notification.destroy() if notification

    if details and not msg? and /Permission denied/.test details
      msg = "Permission denied!"

    style or= 'error' if details

    notification = new KDNotificationView
      title     : msg or "Something went wrong"
      type      : "mini"
      cssClass  : "filetree #{style}"
      container : @getView().parent
      # duration  : 0
      duration  : if details then 5000 else 2500
      details   : details
      click     : ->
        if notification.getOptions().details
          details = new KDNotificationView
            title     : "Error details"
            content   : notification.getOptions().details
            type      : "growl"
            duration  : 0
            click     : -> details.destroy()

          @getSingleton('windowController').addLayer details
          details.on 'ReceivedClickElsewhere', =>
            details.destroy()
<|MERGE_RESOLUTION|>--- conflicted
+++ resolved
@@ -23,12 +23,7 @@
       @getView().setClass "no-context-menu"
 
     @getSingleton('mainController').on "NewFileIsCreated", (newFile)=> @navigateToNewFile newFile
-<<<<<<< HEAD
-
-
-=======
-    
->>>>>>> 75e6eb5a
+
   addNode:(nodeData, index)->
 
     o = @getOptions()
@@ -473,12 +468,8 @@
     if action
       if @["contextMenuOperation#{action.capitalize()}"]?
         @contextMenuController.destroyContextMenu()
-<<<<<<< HEAD
-
-=======
       @["contextMenuOperation#{action.capitalize()}"]? nodeView, contextMenuItem
-  
->>>>>>> 75e6eb5a
+
   ###
   RESET STATES
   ###
