class MainView extends KDView

  viewAppended:->

    @addHeader()
    @createMainPanels()
    @createMainTabView()
    @createSideBar()
    @listenWindowResize()

  addBook:-> @addSubView new BookView

  setViewState:(state)->

    switch state
      when 'hideTabs'
        @contentPanel.setClass 'no-shadow'
        @mainTabView.hideHandleContainer()
        @sidebar.hideFinderPanel()
      when 'application'
        @contentPanel.unsetClass 'no-shadow'
        @mainTabView.showHandleContainer()
        @sidebar.showFinderPanel()
      else
        @contentPanel.unsetClass 'no-shadow'
        @mainTabView.showHandleContainer()
        @sidebar.hideFinderPanel()

  removeLoader:->
    $loadingScreen = $(".main-loading").eq(0)
    {winWidth,winHeight} = @getSingleton "windowController"
    $loadingScreen.css
      marginTop : -winHeight
      opacity   : 0
    @utils.wait 601, =>
      $loadingScreen.remove()
      $('body').removeClass 'loading'

  createMainPanels:->

    @addSubView @panelWrapper = new KDView
      tagName  : "section"

    @panelWrapper.addSubView @sidebarPanel = new KDView
      domId    : "sidebar-panel"

    @panelWrapper.addSubView @contentPanel = new KDView
      domId    : "content-panel"
      cssClass : "transition"
      bind     : "webkitTransitionEnd" #TODO: Cross browser support

    @contentPanel.on "ViewResized", (rest...)=> @emit "ContentPanelResized", rest...

    @registerSingleton "contentPanel", @contentPanel, yes
    @registerSingleton "sidebarPanel", @sidebarPanel, yes

    @contentPanel.on "webkitTransitionEnd", (e) =>
      @emit "mainViewTransitionEnd", e

  addHeader:()->

    @addSubView @header = new KDView
      tagName : "header"

    @header.addSubView @logo = new KDCustomHTMLView
      tagName   : "a"
      domId     : "koding-logo"
      # cssClass  : "hidden"
      attributes:
        href    : "#"
      click     : (event)=>
        return if @userEnteredFromGroup()

        event.stopPropagation()
        event.preventDefault()
        KD.getSingleton('router').handleRoute null

    @addLoginButtons()

  addLoginButtons:->

    @header.addSubView @buttonHolder = new KDView
      cssClass  : "button-holder hidden"

    mainController = @getSingleton('mainController')

    @buttonHolder.addSubView new KDButtonView
      title     : "Sign In"
      style     : "koding-blue"
      callback  : =>
        mainController.loginScreen.slideDown =>
          mainController.loginScreen.animateToForm "login"

    @buttonHolder.addSubView new KDButtonView
      title     : "Create an Account"
      style     : "koding-orange"
      callback  : =>
        mainController.loginScreen.slideDown =>
          mainController.loginScreen.animateToForm "register"

  createMainTabView:->

    @mainTabHandleHolder = new MainTabHandleHolder
      domId    : "main-tab-handle-holder"
      cssClass : "kdtabhandlecontainer"
      delegate : @

    getFrontAppManifest = ->
      appManager = KD.getSingleton "appManager"
      appController = KD.getSingleton "kodingAppsController"
      frontApp = appManager.getFrontApp()
      frontAppName = name for name, instances of appManager.appControllers when frontApp in instances
      appController.constructor.manifests?[frontAppName]

    @mainSettingsMenuButton = new KDButtonView
      domId    : "main-settings-menu"
      cssClass : "kdsettingsmenucontainer transparent"
      iconOnly : yes
      iconClass: "dot"
      callback : ->
        appManifest = getFrontAppManifest()
        if appManifest?.menu
          appManifest.menu.forEach (item, index)->
            item.callback = (contextmenu)->
              mainView = KD.getSingleton "mainView"
              view = mainView.mainTabView.activePane?.mainView
              item.eventName or= item.title
              view?.emit "menu.#{item.eventName}", item.eventName, item, contextmenu

          offset = @$().offset()
          contextMenu = new JContextMenu
              event       : event
              delegate    : @
              x           : offset.left - 150
              y           : offset.top + 20
              arrow       :
                placement : "top"
                margin    : -5
            , appManifest.menu
    @mainSettingsMenuButton.hide()

    @mainTabView = new MainTabView
      domId              : "main-tab-view"
      listenToFinder     : yes
      delegate           : @
      slidingPanes       : no
      tabHandleContainer : @mainTabHandleHolder
    ,null

    @mainTabView.on "PaneDidShow", => KD.utils.wait 10, =>
      appManifest = getFrontAppManifest()
      @mainSettingsMenuButton[if appManifest?.menu then "show" else "hide"]()

    mainController = @getSingleton('mainController')
    mainController.popupController = new VideoPopupController

    mainController.monitorController = new MonitorController

    @videoButton = new KDButtonView
      cssClass : "video-popup-button"
      icon : yes
      title : "Video"
      callback :=>
        unless @popupList.$().hasClass "hidden"
          @videoButton.unsetClass "active"
          @popupList.hide()
        else
          @videoButton.setClass "active"
          @popupList.show()

    @videoButton.hide()

    @popupList = new VideoPopupList
      cssClass      : "hidden"
      type          : "videos"
      itemClass     : VideoPopupListItem
      delegate      : @
    , {}

    @mainTabView.on "AllPanesClosed", ->
      @getSingleton('router').handleRoute "/Activity"

    @contentPanel.addSubView @mainTabView
    @contentPanel.addSubView @mainTabHandleHolder
    @contentPanel.addSubView @mainSettingsMenuButton
    @contentPanel.addSubView @videoButton
    @contentPanel.addSubView @popupList

    getSticky = =>
      @getSingleton('windowController')?.stickyNotification
    getStatus = =>
      KD.remote.api.JSystemStatus.getCurrentSystemStatus (err,systemStatus)=>
        if err
          if err.message is 'none_scheduled'
            getSticky()?.emit 'restartCanceled'
          else
            log 'current system status:',err
        else
          systemStatus.on 'restartCanceled', =>
            getSticky()?.emit 'restartCanceled'
          new GlobalNotification
            targetDate  : systemStatus.scheduledAt
            title       : systemStatus.title
            content     : systemStatus.content
            type        : systemStatus.type

    # sticky = @getSingleton('windowController')?.stickyNotification
    @utils.defer => getStatus()

    KD.remote.api.JSystemStatus.on 'restartScheduled', (systemStatus)=>
      sticky = @getSingleton('windowController')?.stickyNotification

      if systemStatus.status isnt 'active'
        getSticky()?.emit 'restartCanceled'
      else
        systemStatus.on 'restartCanceled', =>
          getSticky()?.emit 'restartCanceled'
        new GlobalNotification
          targetDate : systemStatus.scheduledAt
          title      : systemStatus.title
          content    : systemStatus.content
          type       : systemStatus.type

  createSideBar:->

    @sidebar = new Sidebar domId : "sidebar", delegate : @
    @emit "SidebarCreated", @sidebar
    @sidebarPanel.addSubView @sidebar

  changeHomeLayout:(isLoggedIn)->

  userEnteredFromGroup:-> KD.config.groupEntryPoint?
  userEnteredFromProfile:-> KD.config.profileEntryPoint?

  profileEnabled:->
    return $('.user-landing').length > 0

  switchProfileState:(state)->
    log 'stuff'
    $('body').addClass "login"

  switchGroupState:(isLoggedIn)->

<<<<<<< HEAD
    $('body').addClass "login"
    console.log "LOGGED IN WITH GROUPS"

    groupLink = new KDCustomHTMLView
      partial: "Login"
      cssClass: "bigLink"

    if state
      KD.getSingleton('router').handleRoute "/#{@getSingleton("router")?.getCurrentPath()+'/Activity'}", state:{}
      groupLink.click = =>
        @closeGroupView()

      groupLink.updatePartial 'Go to Group'

    else
      groupLink.click = =>
        @groupLandingView._windowDidResize = =>

        @getSingleton('mainController').loginScreen.show()
        @getSingleton('mainController').loginScreen.animateToForm 'login'
        $('.group-landing').css 'height', 0

    groupLink.appendToSelector '.group-login-buttons'

    $('.group-landing').css 'height', window.outerHeight - 50

  closeGroupView:->
    @mainTabView.showHandleContainer()
    @groupLandingView._windowDidResize = noop
    $('.group-landing').css 'height', 0

  addProfileViews:->
    @profileLandingView = new KDView
      lazyDomId : 'profile-landing'

    @profileContentView = new KDView
      lazyDomId : 'profile-content'

    KD.remote.cacheable @profileLandingView.$().attr('data-profile'), (err, user, name)=>
      @profileTagGroupView = new SkillTagGroup
        lazyDomId :  'skill-tags'
      , user

    @profileContentView.addSubView statusUpdatesWrapper = new KDView
      cssClass : 'status-updates profile-wrapper'

    @profileContentView.addSubView otherWrapper = new KDView
      cssClass : 'other profile-wrapper'

    @profileContentView.addSubView footerWrapper = new KDView
      cssClass : 'footer profile-wrapper'

    statusUpdatesWrapper.addSubView statusUpdatesListHeader = new KDView
      cssClass : 'profile-list'
      partial : 'I am a Status Update list'

    log 'le fetch'

    selector =
      originId  : KD.whoami().getId()
      type      : 'CStatusActivity'
    log selector

    @getSingleton("appManager").tell 'Activity', 'fetchTeasers', selector, {}
    , (data)->
      log 'teasers?'
      log data
=======
    $('.group-loader').remove()

    $('body').addClass "login"

    {groupEntryPoint} = KD.config

    loginLink = new GroupsLandingPageLoginLink {groupEntryPoint}, {}
    loginLink.on 'LoginLinkRedirect', ({section})=>
      route =  "/#{groupEntryPoint}/#{section}"
      # KD.getSingleton('router').handleRoute route
      mc = @getSingleton 'mainController'

      switch section
        when 'Join'
          mc.loginScreen.show()
          mc.loginScreen.animateToForm 'login'
        when 'Activity'
          console.log {m:mc.loginScreen}
          mc.loginScreen.slideUp()

    if isLoggedIn and groupEntryPoint?
      KD.whoami().fetchGroupRoles groupEntryPoint, (err, roles)->
        if err then console.warn err
        else if roles.length
          loginLink.setState { isMember: yes, roles }
        else
          {JMembershipPolicy} = KD.remote.api
          JMembershipPolicy.byGroupSlug groupEntryPoint,
            (err, policy)->
              if err then console.warn err
              else
                loginLink.setState {
                  isMember        : no
                  approvalEnabled : policy.approvalEnabled
                }
    else
      @utils.defer -> loginLink.setState { isLoggedIn: no }
      # loginLink.click = ->
      #   @getSingleton('mainController').loginScreen.show()
      #   @getSingleton('mainController').loginScreen.animateToForm 'login'
      #   $('.group-landing').css 'height', 0

      
    loginLink.appendToSelector '.group-login-buttons'
>>>>>>> 77700e43

    @getSingleton("appManager").tell 'Activity', 'fetchCachedActivity', {}
    , (err, data)->
      log 'cache?'
      log data

    statusUpdatesWrapper.addSubView  statusUpdatesList = new KDListView
      itemClass : StatusActivityItemView


    otherWrapper.addSubView otherList = new KDView
      cssClass : 'profile-list'
      partial : 'I am a list of other things'

    footerWrapper.addSubView footerList = new KDView
      cssClass : 'profile-list'
      partial : 'I am a list of footer'


    @profileContentView.setClass 'ready'
    @profileContentView.render()


    @profileLandingView.listenWindowResize()

    @profileLandingView._windowDidResize = =>
      @profileLandingView?.setHeight window.outerHeight

  decorateLoginState:(isLoggedIn = no)->
<<<<<<< HEAD

    if @userEnteredFromProfile()
      @addProfileViews()
=======
  
    groupLandingView = new KDView
      lazyDomId : 'group-landing'
>>>>>>> 77700e43

    if @userEnteredFromGroup()

      @groupLandingView = new KDView
        lazyDomId : 'group-landing'

      groupLandingContentView = new KDView
        lazyDomId : 'group-landing-content'

      groupLandingGroupContentView = new KDView
        lazyDomId : 'group-content-wrapper'

      @groupLandingView.listenWindowResize()

      @groupLandingView._windowDidResize = =>
        @groupLandingView?.setHeight window.outerHeight - 50
        groupLandingContentView?.$().css
          maxHeight : window.innerHeight - (200)
        groupLandingGroupContentView?.$().css
          height : groupLandingContentView.getHeight() - (256)

    if isLoggedIn
      if @userEnteredFromGroup()
        @switchGroupState yes
        @mainTabView.hideHandleContainer()

      else if @userEnteredFromProfile()
        @switchProfileState yes
        log 'entered from profile'
      else
        $('body').addClass "loggedIn"
        @mainTabView.showHandleContainer()

      @contentPanel.setClass "social"  if "Develop" isnt @getSingleton("router")?.getCurrentPath()
      # @logo.show()
      # @buttonHolder.hide()

    else
      if @userEnteredFromGroup() then @switchGroupState no
      else if @userEnteredFromProfile() then @switchProfileState no
      else $('body').removeClass "loggedIn"

      @contentPanel.unsetClass "social"
      @mainTabView.hideHandleContainer()
      # @buttonHolder.show()
      # @logo.hide()

    @changeHomeLayout isLoggedIn
    @utils.wait 300, => @notifyResizeListeners()

  _windowDidResize:->

    {winHeight} = @getSingleton "windowController"
    @panelWrapper.setHeight winHeight - 51<|MERGE_RESOLUTION|>--- conflicted
+++ resolved
@@ -232,84 +232,12 @@
   userEnteredFromGroup:-> KD.config.groupEntryPoint?
   userEnteredFromProfile:-> KD.config.profileEntryPoint?
 
-  profileEnabled:->
-    return $('.user-landing').length > 0
-
-  switchProfileState:(state)->
-    log 'stuff'
+  switchProfileState:(isLoggedIn)->
     $('body').addClass "login"
+    @addProfileViews()
 
   switchGroupState:(isLoggedIn)->
 
-<<<<<<< HEAD
-    $('body').addClass "login"
-    console.log "LOGGED IN WITH GROUPS"
-
-    groupLink = new KDCustomHTMLView
-      partial: "Login"
-      cssClass: "bigLink"
-
-    if state
-      KD.getSingleton('router').handleRoute "/#{@getSingleton("router")?.getCurrentPath()+'/Activity'}", state:{}
-      groupLink.click = =>
-        @closeGroupView()
-
-      groupLink.updatePartial 'Go to Group'
-
-    else
-      groupLink.click = =>
-        @groupLandingView._windowDidResize = =>
-
-        @getSingleton('mainController').loginScreen.show()
-        @getSingleton('mainController').loginScreen.animateToForm 'login'
-        $('.group-landing').css 'height', 0
-
-    groupLink.appendToSelector '.group-login-buttons'
-
-    $('.group-landing').css 'height', window.outerHeight - 50
-
-  closeGroupView:->
-    @mainTabView.showHandleContainer()
-    @groupLandingView._windowDidResize = noop
-    $('.group-landing').css 'height', 0
-
-  addProfileViews:->
-    @profileLandingView = new KDView
-      lazyDomId : 'profile-landing'
-
-    @profileContentView = new KDView
-      lazyDomId : 'profile-content'
-
-    KD.remote.cacheable @profileLandingView.$().attr('data-profile'), (err, user, name)=>
-      @profileTagGroupView = new SkillTagGroup
-        lazyDomId :  'skill-tags'
-      , user
-
-    @profileContentView.addSubView statusUpdatesWrapper = new KDView
-      cssClass : 'status-updates profile-wrapper'
-
-    @profileContentView.addSubView otherWrapper = new KDView
-      cssClass : 'other profile-wrapper'
-
-    @profileContentView.addSubView footerWrapper = new KDView
-      cssClass : 'footer profile-wrapper'
-
-    statusUpdatesWrapper.addSubView statusUpdatesListHeader = new KDView
-      cssClass : 'profile-list'
-      partial : 'I am a Status Update list'
-
-    log 'le fetch'
-
-    selector =
-      originId  : KD.whoami().getId()
-      type      : 'CStatusActivity'
-    log selector
-
-    @getSingleton("appManager").tell 'Activity', 'fetchTeasers', selector, {}
-    , (data)->
-      log 'teasers?'
-      log data
-=======
     $('.group-loader').remove()
 
     $('body').addClass "login"
@@ -352,30 +280,84 @@
       #   @getSingleton('mainController').loginScreen.animateToForm 'login'
       #   $('.group-landing').css 'height', 0
 
-      
+
     loginLink.appendToSelector '.group-login-buttons'
->>>>>>> 77700e43
-
-    @getSingleton("appManager").tell 'Activity', 'fetchCachedActivity', {}
-    , (err, data)->
-      log 'cache?'
-      log data
-
-    statusUpdatesWrapper.addSubView  statusUpdatesList = new KDListView
-      itemClass : StatusActivityItemView
-
-
-    otherWrapper.addSubView otherList = new KDView
-      cssClass : 'profile-list'
-      partial : 'I am a list of other things'
-
-    footerWrapper.addSubView footerList = new KDView
-      cssClass : 'profile-list'
-      partial : 'I am a list of footer'
-
-
-    @profileContentView.setClass 'ready'
-    @profileContentView.render()
+
+    $('.group-landing').css 'height', window.outerHeight - 50
+
+  closeGroupView:->
+    @mainTabView.showHandleContainer()
+    @groupLandingView._windowDidResize = noop
+    $('.group-landing').css 'height', 0
+
+  closeProfileView:->
+    @mainTabView.showHandleContainer()
+    @profileLandingView._windowDidResize = noop
+    $('.profile-landing').css 'height', 0
+
+  addProfileViews:->
+    @profileLandingView = new KDView
+      lazyDomId : 'profile-landing'
+
+    @profileContentView = new KDView
+      lazyDomId : 'profile-content'
+
+    KD.remote.cacheable @profileLandingView.$().attr('data-profile'), (err, user, name)=>
+      if user.skillTags
+        @profileTagGroupView = new SkillTagGroup
+          lazyDomId :  'skill-tags'
+        , user
+        @profileTagGroupView.on 'TagWasClicked', =>
+          log 'closing'
+          @closeProfileView()
+        @profileTagGroupView.viewAppended()
+
+      # selector =
+      #   originId  : user.getId()
+      #   type      : 'CStatusActivity'
+      # log selector
+
+      # @getSingleton("appManager").tell 'Activity', 'fetchTeasers', selector, {}
+      # , (data)->
+      #   log 'teasers?'
+      #   log data
+
+      # @getSingleton("appManager").tell 'Activity', 'fetchCachedActivity', {}
+      # , (err, data)->
+      #   log 'cache?'
+      #   log data
+
+      # statusUpdatesWrapper.addSubView  statusUpdatesList = new KDListView
+      #   itemClass : StatusActivityItemView
+      @profileContentView.addSubView statusUpdatesWrapper = new KDView
+        cssClass : 'status-updates profile-wrapper'
+      @profileContentView.addSubView otherWrapper = new KDView
+        cssClass : 'other profile-wrapper'
+
+      @profileContentView.addSubView footerWrapper = new KDView
+        cssClass : 'footer profile-wrapper'
+
+      statusUpdatesWrapper.addSubView statusUpdatesListHeader = new KDView
+        cssClass : 'profile-list'
+        partial : 'I am a Status Update list'
+
+
+      otherWrapper.addSubView otherList = new KDView
+        cssClass : 'profile-list'
+        partial : 'I am a list of other things'
+
+      footerWrapper.addSubView footerList = new KDView
+        cssClass : 'profile-list'
+        partial : 'I am a list of footer'
+
+
+      @profileContentView.setClass 'ready'
+      @profileContentView.render()
+
+
+
+
+
 
 
     @profileLandingView.listenWindowResize()
@@ -384,40 +366,16 @@
       @profileLandingView?.setHeight window.outerHeight
 
   decorateLoginState:(isLoggedIn = no)->
-<<<<<<< HEAD
-
-    if @userEnteredFromProfile()
-      @addProfileViews()
-=======
-  
+
     groupLandingView = new KDView
       lazyDomId : 'group-landing'
->>>>>>> 77700e43
-
-    if @userEnteredFromGroup()
-
-      @groupLandingView = new KDView
-        lazyDomId : 'group-landing'
-
-      groupLandingContentView = new KDView
-        lazyDomId : 'group-landing-content'
-
-      groupLandingGroupContentView = new KDView
-        lazyDomId : 'group-content-wrapper'
-
-      @groupLandingView.listenWindowResize()
-
-      @groupLandingView._windowDidResize = =>
-        @groupLandingView?.setHeight window.outerHeight - 50
-        groupLandingContentView?.$().css
-          maxHeight : window.innerHeight - (200)
-        groupLandingGroupContentView?.$().css
-          height : groupLandingContentView.getHeight() - (256)
+
+    groupLandingView.listenWindowResize()
+    groupLandingView._windowDidResize = =>
+      groupLandingView.setHeight window.innerHeight - 50
 
     if isLoggedIn
-      if @userEnteredFromGroup()
-        @switchGroupState yes
-        @mainTabView.hideHandleContainer()
+      if @userEnteredFromGroup() then @switchGroupState yes
 
       else if @userEnteredFromProfile()
         @switchProfileState yes
