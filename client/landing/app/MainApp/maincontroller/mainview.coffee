class MainView extends KDView

  viewAppended:->

    @addHeader()
    @createMainPanels()
    @createMainTabView()
    @createSideBar()
    @listenWindowResize()

  addBook:-> @addSubView new BookView

  setViewState:(state)->

    switch state
      when 'hideTabs'
        @contentPanel.setClass 'no-shadow'
        @mainTabView.hideHandleContainer()
        @sidebar.hideFinderPanel()
      when 'application'
        @contentPanel.unsetClass 'no-shadow'
        @mainTabView.showHandleContainer()
        @sidebar.showFinderPanel()
      else
        @contentPanel.unsetClass 'no-shadow'
        @mainTabView.showHandleContainer()
        @sidebar.hideFinderPanel()

  removeLoader:->
    $loadingScreen = $(".main-loading").eq(0)
    {winWidth,winHeight} = @getSingleton "windowController"
    $loadingScreen.css
      marginTop : -winHeight
      opacity   : 0
    @utils.wait 601, =>
      $loadingScreen.remove()
      $('body').removeClass 'loading'

  createMainPanels:->

    @addSubView @panelWrapper = new KDView
      tagName  : "section"

    @panelWrapper.addSubView @sidebarPanel = new KDView
      domId    : "sidebar-panel"

    @panelWrapper.addSubView @contentPanel = new KDView
      domId    : "content-panel"
      cssClass : "transition"
      bind     : "webkitTransitionEnd" #TODO: Cross browser support

    @contentPanel.on "ViewResized", (rest...)=> @emit "ContentPanelResized", rest...

    @registerSingleton "contentPanel", @contentPanel, yes
    @registerSingleton "sidebarPanel", @sidebarPanel, yes

    @contentPanel.on "webkitTransitionEnd", (e) =>
      @emit "mainViewTransitionEnd", e

  addHeader:()->

    @addSubView @header = new KDView
      tagName : "header"

    @header.addSubView @logo = new KDCustomHTMLView
      tagName   : "a"
      domId     : "koding-logo"
      # cssClass  : "hidden"
      attributes:
        href    : "#"
      click     : (event)=>
        return if @userEnteredFromGroup()

        event.stopPropagation()
        event.preventDefault()
        KD.getSingleton('router').handleRoute null

    @addLoginButtons()

  addLoginButtons:->

    @header.addSubView @buttonHolder = new KDView
      cssClass  : "button-holder hidden"

    mainController = @getSingleton('mainController')

    @buttonHolder.addSubView new KDButtonView
      title     : "Sign In"
      style     : "koding-blue"
      callback  : =>
        mainController.loginScreen.slideDown =>
          mainController.loginScreen.animateToForm "login"

    @buttonHolder.addSubView new KDButtonView
      title     : "Create an Account"
      style     : "koding-orange"
      callback  : =>
        mainController.loginScreen.slideDown =>
          mainController.loginScreen.animateToForm "register"

  createMainTabView:->

    @mainTabHandleHolder = new MainTabHandleHolder
      domId    : "main-tab-handle-holder"
      cssClass : "kdtabhandlecontainer"
      delegate : @

    getFrontAppManifest = ->
      appManager = KD.getSingleton "appManager"
      appController = KD.getSingleton "kodingAppsController"
      frontApp = appManager.getFrontApp()
      frontAppName = name for name, instances of appManager.appControllers when frontApp in instances
      appController.constructor.manifests?[frontAppName]

    @mainSettingsMenuButton = new KDButtonView
      domId    : "main-settings-menu"
      cssClass : "kdsettingsmenucontainer transparent"
      iconOnly : yes
      iconClass: "dot"
      callback : ->
        appManifest = getFrontAppManifest()
        if appManifest?.menu
          appManifest.menu.forEach (item, index)->
            item.callback = (contextmenu)->
              mainView = KD.getSingleton "mainView"
              view = mainView.mainTabView.activePane?.mainView
              item.eventName or= item.title
              view?.emit "menu.#{item.eventName}", item.eventName, item, contextmenu

          offset = @$().offset()
          contextMenu = new JContextMenu
              event       : event
              delegate    : @
              x           : offset.left - 150
              y           : offset.top + 20
              arrow       :
                placement : "top"
                margin    : -5
            , appManifest.menu
    @mainSettingsMenuButton.hide()

    @mainTabView = new MainTabView
      domId              : "main-tab-view"
      listenToFinder     : yes
      delegate           : @
      slidingPanes       : no
      tabHandleContainer : @mainTabHandleHolder
    ,null

    @mainTabView.on "PaneDidShow", => KD.utils.wait 10, =>
      appManifest = getFrontAppManifest()
      @mainSettingsMenuButton[if appManifest?.menu then "show" else "hide"]()

    mainController = @getSingleton('mainController')
    mainController.popupController = new VideoPopupController

    mainController.monitorController = new MonitorController

    @videoButton = new KDButtonView
      cssClass : "video-popup-button"
      icon : yes
      title : "Video"
      callback :=>
        unless @popupList.$().hasClass "hidden"
          @videoButton.unsetClass "active"
          @popupList.hide()
        else
          @videoButton.setClass "active"
          @popupList.show()

    @videoButton.hide()

    @popupList = new VideoPopupList
      cssClass      : "hidden"
      type          : "videos"
      itemClass     : VideoPopupListItem
      delegate      : @
    , {}

    @mainTabView.on "AllPanesClosed", ->
      @getSingleton('router').handleRoute "/Activity"

    @contentPanel.addSubView @mainTabView
    @contentPanel.addSubView @mainTabHandleHolder
    @contentPanel.addSubView @mainSettingsMenuButton
    @contentPanel.addSubView @videoButton
    @contentPanel.addSubView @popupList

    getSticky = =>
      @getSingleton('windowController')?.stickyNotification
    getStatus = =>
      KD.remote.api.JSystemStatus.getCurrentSystemStatus (err,systemStatus)=>
        if err
          if err.message is 'none_scheduled'
            getSticky()?.emit 'restartCanceled'
          else
            log 'current system status:',err
        else
          systemStatus.on 'restartCanceled', =>
            getSticky()?.emit 'restartCanceled'
          new GlobalNotification
            targetDate  : systemStatus.scheduledAt
            title       : systemStatus.title
            content     : systemStatus.content
            type        : systemStatus.type

    # sticky = @getSingleton('windowController')?.stickyNotification
    @utils.defer => getStatus()

    KD.remote.api.JSystemStatus.on 'restartScheduled', (systemStatus)=>
      sticky = @getSingleton('windowController')?.stickyNotification

      if systemStatus.status isnt 'active'
        getSticky()?.emit 'restartCanceled'
      else
        systemStatus.on 'restartCanceled', =>
          getSticky()?.emit 'restartCanceled'
        new GlobalNotification
          targetDate : systemStatus.scheduledAt
          title      : systemStatus.title
          content    : systemStatus.content
          type       : systemStatus.type

  createSideBar:->

    @sidebar = new Sidebar domId : "sidebar", delegate : @
    @emit "SidebarCreated", @sidebar
    @sidebarPanel.addSubView @sidebar

  changeHomeLayout:(isLoggedIn)->

  userEnteredFromGroup:-> KD.config.groupEntryPoint?

  switchGroupState:(isLoggedIn)->

    $('.group-loader').removeClass 'pulsing'
    $('body').addClass "login"

    {groupEntryPoint} = KD.config

    loginLink = new GroupsLandingPageButton {groupEntryPoint}, {}

    loginLink.on 'LoginLinkRedirect', ({section})=>

      route =  "/#{groupEntryPoint}/#{section}"
      # KD.getSingleton('router').handleRoute route
      mc = @getSingleton 'mainController'

      switch section
        when 'Join', 'Login'
          mc.loginScreen.animateToForm 'login'
          mc.loginScreen.headBannerShowGoBackGroup 'Pet Shop Boys'
          $('#group-landing').css 'height', 0
          # $('#group-landing').css 'opacity', 0

        when 'Activity'
<<<<<<< HEAD
          mc.loginScreen.slideUp()
=======
          console.log {m:mc.loginScreen}
          mc.loginScreen.hide()
          KD.getSingleton('router').handleRoute route
          $('#group-landing').css 'height', 0
>>>>>>> 08f1ad0a

    if isLoggedIn and groupEntryPoint?
      KD.whoami().fetchGroupRoles groupEntryPoint, (err, roles)->
        if err then console.warn err
        else if roles.length
          loginLink.setState { isMember: yes, roles }
        else
          {JMembershipPolicy} = KD.remote.api
          JMembershipPolicy.byGroupSlug groupEntryPoint,
            (err, policy)->
              if err then console.warn err
              else if policy?
                loginLink.setState {
                  isMember        : no
                  approvalEnabled : policy.approvalEnabled
                }
              else
                loginLink.setState {
                  isMember        : no
                  isPublic        : yes
                }
    else
      @utils.defer -> loginLink.setState { isLoggedIn: no }

    loginLink.appendToSelector '.group-login-buttons'
    # $('.group-landing').css 'height', window.innerHeight - 50

  closeGroupView:->
    @mainTabView.showHandleContainer()
    $('.group-landing').css 'height', 0

  decorateLoginState:(isLoggedIn = no)->

    log "Called me.", arguments, console.trace()

    groupLandingView = new KDView
      lazyDomId : 'group-landing'

    if isLoggedIn
      if @userEnteredFromGroup() then @switchGroupState yes

      $('body').addClass "loggedIn"

      @mainTabView.showHandleContainer()
      @contentPanel.setClass "social"  if "Develop" isnt @getSingleton("router")?.getCurrentPath()
      @buttonHolder.hide()

    else
      if @userEnteredFromGroup() then @switchGroupState no
      else $('body').removeClass "loggedIn"

      @contentPanel.unsetClass "social"
      @mainTabView.hideHandleContainer()
      @buttonHolder.show()

    @changeHomeLayout isLoggedIn
    @utils.wait 300, => @notifyResizeListeners()

  _windowDidResize:->

    {winHeight} = @getSingleton "windowController"
    @panelWrapper.setHeight winHeight - 51<|MERGE_RESOLUTION|>--- conflicted
+++ resolved
@@ -254,14 +254,10 @@
           # $('#group-landing').css 'opacity', 0
 
         when 'Activity'
-<<<<<<< HEAD
-          mc.loginScreen.slideUp()
-=======
           console.log {m:mc.loginScreen}
           mc.loginScreen.hide()
           KD.getSingleton('router').handleRoute route
           $('#group-landing').css 'height', 0
->>>>>>> 08f1ad0a
 
     if isLoggedIn and groupEntryPoint?
       KD.whoami().fetchGroupRoles groupEntryPoint, (err, roles)->
@@ -287,7 +283,6 @@
       @utils.defer -> loginLink.setState { isLoggedIn: no }
 
     loginLink.appendToSelector '.group-login-buttons'
-    # $('.group-landing').css 'height', window.innerHeight - 50
 
   closeGroupView:->
     @mainTabView.showHandleContainer()
