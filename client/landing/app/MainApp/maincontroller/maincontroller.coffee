--- conflicted
+++ resolved
@@ -153,11 +153,7 @@
             diameter : 16
           callback   : =>
             kallback = (acc)=>
-<<<<<<< HEAD
-              acc.markUserAsExempt false, (err, res)->
-=======
               acc.markUserAsExempt true, (err, res)->
->>>>>>> 9c350e96
                 if err then warn err
                 else
                   modal.destroy()
