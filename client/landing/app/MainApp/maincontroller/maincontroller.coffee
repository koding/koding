--- conflicted
+++ resolved
@@ -18,17 +18,7 @@
       KD.registerSingleton "activityController", new ActivityController
 
     @putGlobalEventListeners()
-<<<<<<< HEAD
-  
-    @on 'NotificationArrived', (notification)->
-      new KDNotificationView
-        type    : 'tray'
-        title   : 'notification arrived'
-        content : notification.event
-  
-=======
 
->>>>>>> cd67692f
   appReady:do ->
     applicationIsReady = no
     queue = []
@@ -122,14 +112,8 @@
     mainView = @mainViewController.getView()
     @loginScreen.slideUp =>
       @mainViewController.sidebarController.accountChanged account
-<<<<<<< HEAD
-      # appManager.openApplication "Activity", yes
-      # appManager.openApplication "StartTab", yes
-      appManager.openApplication "Demos", yes
-=======
       appManager.openApplication "Activity", yes
       # appManager.openApplication "Demos", yes
->>>>>>> cd67692f
       @mainViewController.getView().decorateLoginState yes
 
   goToPage:(pageInfo)=>
