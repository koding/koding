--- conflicted
+++ resolved
@@ -3,7 +3,6 @@
   connectedState =
     connected   : no
     wasLoggedIn : no
-
 
   constructor:(options = {}, data)->
 
@@ -20,18 +19,10 @@
     KD.registerSingleton "contentDisplayController", new ContentDisplayController
     KD.registerSingleton "notificationController", new NotificationController
 
-<<<<<<< HEAD
     KD.registerSingleton 'router', new KodingRouter location.pathname
     KD.registerSingleton "groupsController", new GroupsController
 
 
-=======
-
-    KD.registerSingleton 'router', new KodingRouter location.pathname
-    KD.registerSingleton "groupsController", new GroupsController
-
-
->>>>>>> ffde3908
     @appReady =>
       KD.registerSingleton "activityController", new ActivityController
       KD.registerSingleton "kodingAppsController", new KodingAppsController
@@ -163,11 +154,7 @@
 
     @on "NavigationLinkTitleClick", (pageInfo) =>
       if pageInfo.isWebTerm
-<<<<<<< HEAD
-        appManager.openApplication 'WebTerm'
-=======
         KD.getSingleton("appManager").open 'WebTerm'
->>>>>>> ffde3908
 
     @on "ShowInstructionsBook", (index)=>
       book = @mainViewController.getView().addBook()
