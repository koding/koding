class MainController extends KDController

  connectedState =
    connected   : no
    wasLoggedIn : no

  constructor:(options = {}, data)->

    options.failWait  = 5000            # duration in miliseconds to show a connection failed modal

    super options, data


    window.appManager = new ApplicationManager
    KD.registerSingleton "mainController", @
    KD.registerSingleton "kiteController", new KiteController
    KD.registerSingleton "contentDisplayController", new ContentDisplayController
    KD.registerSingleton "notificationController", new NotificationController
<<<<<<< HEAD
    KD.registerSingleton "groupsController", new GroupsController this
=======
    # KD.registerSingleton "groupsController", new GroupsController this
>>>>>>> 9e9e9ea7

    @appReady =>

      KD.registerSingleton "activityController", new ActivityController
      KD.registerSingleton "kodingAppsController", new KodingAppsController
      #KD.registerSingleton "bottomPanelController", new BottomPanelController

      # FIXME GG
      @getAppStorageSingleton 'Ace', '1.0'

    @on 'ManageRemotesRequested', -> new ManageRemotesModal

    @setFailTimer()
    @putGlobalEventListeners()

    @accountReadyState = 0

    @appStorages = {}

  getAppStorageSingleton:(appName, version)->
    if @appStorages[appName]?
      storage = @appStorages[appName]
    else
      storage = @appStorages[appName] = new AppStorage appName, version

    storage.fetchStorage()
    storage

  appReady:do ->
    applicationIsReady = no
    queue = []
    (listener)->
      if listener
        if applicationIsReady then listener()
        else queue.push listener
      else
        applicationIsReady = yes
        listener() for listener in queue
        @getSingleton('mainView').removeLoader()
        queue.length = 0

  getUserArea:-> @userArea

  setUserArea:(userArea)->
    @emit 'UserAreaChanged', userArea  if not _.isEqual(userArea, @userArea)
    @userArea = userArea

  getGroup:-> @userArea?.group

  setGroup:(group)->
    @emit 'GroupChanged', group
    @setUserArea {
      group, user: KD.whoami().getAt('profile.nickname')
    }

  resetUserArea:()->
    @setUserArea {
      group: 'koding', user: KD.whoami().profile.nickname
    }

  accountReady:(fn)->
    if @accountReadyState > 0 then fn()
    else @once 'AccountChanged', fn

  accountChanged:(account)->
    @accountReadyState = 1

    connectedState.connected = yes

    @emit "RemoveFailModal"
    @emit "AccountChanged", account

    @userAccount = account
    @resetUserArea()

    unless @mainViewController
      @loginScreen = new LoginView
      KDView.appendToDOMBody @loginScreen
      @mainViewController = new MainViewController
        view    : mainView = new MainView
          domId : "kdmaincontainer"
      @appReady()

    unless @router?
      @router = new KodingRouter location.pathname
      @router.on 'GroupChanged', @bound 'setGroup'
      KD.registerSingleton 'router', @router

    if KD.checkFlag 'super-admin'
      $('body').addClass 'super'
    else
      $('body').removeClass 'super'

    if @isUserLoggedIn()
      # appManager.quitAll =>
      @createLoggedInState account
    else
      @createLoggedOutState account

  createLoggedOutState:(account)->

    if connectedState.wasLoggedIn
      @loginScreen.slideDown =>
        appManager.quitAll =>
          @mainViewController.sidebarController.accountChanged account
          # appManager.openApplication "Home"
          @mainViewController.getView().decorateLoginState no
    else
      @mainViewController.sidebarController.accountChanged account
      # appManager.openApplication "Home"
      @mainViewController.getView().decorateLoginState no
      @loginScreen.slideDown()


  createLoggedInState:(account)->
    connectedState.wasLoggedIn = yes
    mainView = @mainViewController.getView()
    @loginScreen.slideUp =>
      @mainViewController.sidebarController.accountChanged account
      #appManager.openApplication @getOptions().startPage, yes
      @mainViewController.getView().decorateLoginState yes

  doJoin:->
    @loginScreen.animateToForm 'lr'

  doRegister:->
    @loginScreen.animateToForm 'register'

  doGoHome:->
    @loginScreen.animateToForm 'home'

  doLogin:->
    @loginScreen.animateToForm 'login'

  doRecover:->
    @loginScreen.animateToForm 'recover'

  doLogout:->
    KD.logout()
    KD.remote.api.JUser.logout (err, account, replacementToken)=>
      $.cookie 'clientId', replacementToken if replacementToken
      @accountChanged account
      new KDNotificationView
        cssClass  : "login"
        title     : "<span></span>Come back soon!"
        duration  : 2000
      # fixme: get rid of reload, clean up ui on account change
      # tightly related to application manager refactoring
      @utils.wait 2000, -> location.reload yes

  # goToPage:(pageInfo)=>
  #   console.log 'go to page'
  #   path = pageInfo.appPath
  #   if path is "Login"
  #     @loginScreen.slideDown()
  #   else
  #     appManager.openApplication path, yes

  putGlobalEventListeners:()->

    @on "NavigationLinkTitleClick", (pageInfo) =>
      if pageInfo.path
        @router.handleRoute pageInfo.path
      else if pageInfo.isWebTerm
        appManager.openApplication 'WebTerm'

    @on "ShowInstructionsBook", (index)=>
      book = @mainViewController.getView().addBook()
      book.fillPage index


  # some day we'll have this :)
  hashDidChange:(params,query)->

  setVisitor:(visitor)-> @visitor = visitor
  getVisitor: -> @visitor
  getAccount: -> KD.whoami()

  isUserLoggedIn: -> KD.whoami() instanceof KD.remote.api.JAccount

  unmarkUserAsTroll:(data)->

    kallback = (acc)=>
      acc.unflagAccount "exempt", (err, res)->
        if err then warn err
        else
          new KDNotificationView
            title : "@#{acc.profile.nickname} won't be treated as a troll anymore!"

    if data.originId
      KD.remote.cacheable "JAccount", data.originId, (err, account)->
        kallback account if account
    else if data.bongo_.constructorName is 'JAccount'
      kallback data

  markUserAsTroll:(data)->

    modal = new KDModalView
      title          : "MARK USER AS TROLL"
      content        : """
                        <div class='modalformline'>
                          This is what we call "Trolling the troll" mode.<br><br>
                          All of the troll's activity will disappear from the feeds, but the troll
                          himself will think that people still gets his posts/comments.<br><br>
                          Are you sure you want to mark him as a troll?
                        </div>
                       """
      height         : "auto"
      overlay        : yes
      buttons        :
        "YES, THIS USER IS DEFINITELY A TROLL" :
          style      : "modal-clean-red"
          loader     :
            color    : "#ffffff"
            diameter : 16
          callback   : =>
            kallback = (acc)=>
              acc.flagAccount "exempt", (err, res)->
                if err then warn err
                else
                  modal.destroy()
                  new KDNotificationView
                    title : "@#{acc.profile.nickname} marked as a troll!"

            if data.originId
              KD.remote.cacheable "JAccount", data.originId, (err, account)->
                kallback account if account
            else if data.bongo_.constructorName is 'JAccount'
              kallback data

  setFailTimer: do->
    modal = null
    fail  = ->
      modal = new KDBlockingModalView
        title   : "Couldn't connect to the backend!"
        content : "<div class='modalformline'>
                     We don't know why, but your browser couldn't reach our server.<br><br>Please try again.
                   </div>"
        height  : "auto"
        overlay : yes
        buttons :
          "Refresh Now" :
            style     : "modal-clean-red"
            callback  : ()->
              modal.destroy()
              location.reload yes

    checkConnectionState = ->
      fail() unless connectedState.connected
    ->
      @utils.wait @getOptions().failWait, checkConnectionState
      @on "RemoveFailModal", =>
        if modal
          modal.setTitle "Connection Established"
          modal.$('.modalformline').html "<b>It just connected</b>, don't worry about this warning."
          @utils.wait 2500, -> modal?.destroy()<|MERGE_RESOLUTION|>--- conflicted
+++ resolved
@@ -16,11 +16,7 @@
     KD.registerSingleton "kiteController", new KiteController
     KD.registerSingleton "contentDisplayController", new ContentDisplayController
     KD.registerSingleton "notificationController", new NotificationController
-<<<<<<< HEAD
-    KD.registerSingleton "groupsController", new GroupsController this
-=======
     # KD.registerSingleton "groupsController", new GroupsController this
->>>>>>> 9e9e9ea7
 
     @appReady =>
 
