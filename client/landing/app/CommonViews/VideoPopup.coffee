--- conflicted
+++ resolved
@@ -28,14 +28,14 @@
   countPopups:()->
     @videoPopups.length
 
-  focusWindowByName:(windowName)->
+  focusWindowByName:(windowName,callback=noop)->
     for video in @videoPopups
       if video.name is windowName
         video.focus()
 
-  closeWindowByName:(windowName)->
+  closeWindowByName:(windowName,callback=noop)->
     for video in @videoPopups
-      if video.name is windowName
+      if video?.name is windowName
         @closePopup video
 
   closePopup:(popupWindow)->
@@ -51,8 +51,7 @@
 class VideoPopupList extends KDListView
   constructor:(options,data)->
     super options,data
-
-    @setClass "video-popups"
+    @setClass "video-popup-list"
 
     @controller = @getSingleton("mainController").popupController
 
@@ -63,30 +62,65 @@
         name : popup.name or "New Window"
         title : data.title
         thumb : data.thumb
+      @resizeView()
 
     @controller.on "PopupClosed", (popupName,index) =>
       # log "VideoPopupList removing item",popupName,index
       @removeItem {},{},index
       # @utils.wait => log "VideoPopupList items are",@items
-
-    @on "FocusWindow", (windowName)->
-      @controller.focusWindowByName windowName
-    @on "CloseWindow", (windowName)->
-      @controller.closeWindowByName windowName
+      @resizeView()
+
+    @on "FocusWindow", (windowName)=>
+      @controller.focusWindowByName windowName, =>
+        @resizeView()
+    @on "CloseWindow", (windowName)=>
+      @controller.closeWindowByName windowName, =>
+        @resizeView()
+
+    @hasNoItems = new KDView
+      cssClass : "has-no-video"
+      partial : "There are no open Videos"
+
+    @addSubView @hasNoItems
+
+
+  resizeView:->
+    switch @controller.countPopups()
+      when 0
+        @hasNoItems.show()
+        @unsetClass "layout1x1"
+        @unsetClass "layout2x2"
+        @unsetClass "layout3x3"
+      when 1
+        @hasNoItems.hide()
+        @setClass "layout1x1"
+        @unsetClass "layout2x2"
+        @unsetClass "layout3x3"
+      when 2,3,4
+        @hasNoItems.hide()
+        @unsetClass "layout1x1"
+        @setClass "layout2x2"
+        @unsetClass "layout3x3"
+      else
+        @hasNoItems.hide()
+        @unsetClass "layout1x1"
+        @unsetClass "layout2x2"
+        @setClass "layout3x3"
+
 
 class VideoPopupListItem extends KDListItemView
   constructor:(options,data)->
     super options,data
-    @setData data
+    @setClass "video-popup-list-item"
 
     @focusWindowBar = new KDView
-      cssClass : "overlay-bar"
+      cssClass : "overlay-bar focus"
       partial : "Focus it"
       click : =>
         @getDelegate().emit "FocusWindow", @getData().name
 
     @closeWindowBar = new KDView
-      cssClass : "overlay-bar"
+      cssClass : "overlay-bar close"
       partial : "Close it"
       click : =>
         @getDelegate().emit "CloseWindow", @getData().name
@@ -100,11 +134,9 @@
 
   pistachio:->
     """
-    <div class="video-popup-list">
     <img title="#{@getData().title}" src="#{@utils.proxifyUrl @getData().thumb}" />
     {{> @focusWindowBar}}
     {{> @closeWindowBar}}
-    </div>
     """
 
 
@@ -128,15 +160,10 @@
     w=@getDelegate().getWidth()
     t=@getDelegate().$().offset()
     @videoPopup?.close()
-<<<<<<< HEAD
-    @videoPopup = @controller.newPopup "http://localhost:3000/1.0/video-container.html", "KodingVideo_"+Math.random().toString(36).substring(7), "menubar=no,location=no,resizable=yes,titlebar=no,scrollbars=no,status=no,innerHeight=#{h},width=#{w},left=#{t.left+window.screenX},top=#{window.screenY+t.top+(window.outerHeight - window.innerHeight)}", @options.title, @options.thumb
-=======
 
     popupUrl = "/1.0/video-container.html"
 
-    @videoPopup = window.open popupUrl, "KodingVideo", "menubar=no,location=no,resizable=yes,titlebar=no,scrollbars=no,status=no,innerHeight=#{h},width=#{w},left=#{t.left+window.screenX},top=#{window.screenY+t.top+(window.outerHeight - window.innerHeight)}"
-    @getSingleton("windowController").videoPopup = @videoPopup
->>>>>>> 056c33a2
+    @videoPopup = @controller.newPopup popupUrl, "KodingVideo_"+Math.random().toString(36).substring(7), "menubar=no,location=no,resizable=yes,titlebar=no,scrollbars=no,status=no,innerHeight=#{h},width=#{w},left=#{t.left+window.screenX},top=#{window.screenY+t.top+(window.outerHeight - window.innerHeight)}", @options.title, @options.thumb
 
     @utils.wait 1500, =>          # give the popup some time to open
 
