class ActivityListHeader extends JView

  __count = 0


  constructor:->

    super

    @appStorage = new AppStorage 'Activity', '1.0'
    @_newItemsCount = 0

    @showNewItemsInTitle = no

    @showNewItemsLink = new KDCustomHTMLView
      cssClass    : "new-updates"
      partial     : "<span>0</span> new items. <a href='#' title='Show new activities'>Update</a>"
      click       : =>
        @updateShowNewItemsLink yes


    @headerTitle = new KDCustomHTMLView
      partial     : "Latest Activity"
      tagName: "span"

    @showNewItemsLink.hide()

    @liveUpdateButton = new KDOnOffSwitch
      defaultValue : off
      title        : "Live Updates: "
      size         : "tiny"
      callback     : (state) =>
        @_togglePollForUpdates state
        @appStorage.setValue 'liveUpdates', state, ->
        @updateShowNewItemsLink()
        KD.getSingleton('activityController').flags = liveUpdates : state
        KD.getSingleton('activityController').emit "LiveStatusUpdateStateChanged", state


    KD.getSingleton('mainController').on 'AccountChanged', ()=>
      @decorateLiveUpdateButton()
<<<<<<< HEAD

=======
>>>>>>> 1fa4c614

    @decorateLiveUpdateButton()

    if KD.checkFlag "super-admin"
      @lowQualitySwitch = new KDOnOffSwitch
        defaultValue : off
        title        : "Show trolls: "
        size         : "tiny"
        callback     : (state) =>
          @appStorage.setValue 'showLowQualityContent', state, =>

      @refreshLink = new KDCustomHTMLView
        tagName  : 'a'
        cssClass : 'fr'
        partial  : 'Refresh'
        click    : (event)=>
          KD.getSingleton('activityController').emit 'Refresh'

    else
      @lowQualitySwitch = new KDCustomHTMLView
      @refreshLink      = new KDCustomHTMLView
        tagName: "span"

    @appStorage.fetchStorage (storage)=>
      state = @appStorage.getValue('liveUpdates') or off
      @liveUpdateButton.setValue state
      KD.getSingleton('activityController').flags = liveUpdates : state
      @lowQualitySwitch.setValue? @appStorage.getValue('showLowQualityContent') or off

  _checkForUpdates: do (lastTs = null, lastCount = null) ->
    itFailed = ->
      console.warn 'seems like live updates stopped coming'
      KD.logToExternal 'realtime failure detected'
    ->
      KD.remote.api.CActivity.fetchLastActivityTimestamp (err, ts) =>
        itFailed()  if ts? and lastTs isnt ts and lastCount is __count
        lastTs = ts; lastCount = __count

  _togglePollForUpdates: do (i = null) -> (state) ->
    if state then i = setInterval (@bound '_checkForUpdates'), 60 * 1000 # 1 minute
    else clearInterval i

  pistachio:(newCount)->
    "<div class='header-wrapper'>{{> @headerTitle}} {{> @lowQualitySwitch}} {{> @liveUpdateButton}} {{> @showNewItemsLink}}{{> @refreshLink}}</div>"

  newActivityArrived:->
    __count++
    @_newItemsCount++
    @updateShowNewItemsLink()
    @updateShowNewItemsTitle()  if @showNewItemsInTitle

  decorateLiveUpdateButton:->
    @liveUpdateButton.show()
    # if KD.isLoggedIn() then @liveUpdateButton.show()
    # else @liveUpdateButton.hide()

  updateShowNewItemsLink:(showNewItems = no)->
    if @_newItemsCount > 0
      if @liveUpdateButton.getValue() is yes or showNewItems is yes
        @emit "UnhideHiddenNewItems"
        @_newItemsCount = 0
        @showNewItemsLink.hide()
      else
        @showNewItemsLink.$('span').text @_newItemsCount
        @showNewItemsLink.show()
    else
      @showNewItemsLink.hide()

  updateShowNewItemsTitle: ->
    if @_newItemsCount > 0
      document.title = "(#{@_newItemsCount}) Activity"
    else
      @hideDocumentTitleCount()

  hideDocumentTitleCount: ->
    document.title = "Activity"

  getNewItemsCount: ->
    return @_newItemsCount<|MERGE_RESOLUTION|>--- conflicted
+++ resolved
@@ -39,10 +39,6 @@
 
     KD.getSingleton('mainController').on 'AccountChanged', ()=>
       @decorateLiveUpdateButton()
-<<<<<<< HEAD
-
-=======
->>>>>>> 1fa4c614
 
     @decorateLiveUpdateButton()
 
