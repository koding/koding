--- conflicted
+++ resolved
@@ -116,14 +116,6 @@
 
     commentList.on "BackgroundActivityStarted", => @loader.show()
     commentList.on "BackgroundActivityFinished", => @loader.hide()
-<<<<<<< HEAD
-
-    activity.on 'update', log
-    window.www = activity
-    
-    
-=======
->>>>>>> b0d66a8e
     @likeLink.registerListener
       KDEventTypes  : "Click"
       listener      : @
