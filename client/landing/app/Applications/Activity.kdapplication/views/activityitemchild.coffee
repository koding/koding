class ActivityItemChild extends KDView

#  showAuthor =(author)->
#    KD.getSingleton('router').handleRoute "/#{author.profile.nickname}", state: author

  constructor:(options, data)->

    origin =
      constructorName  : data.originType
      id               : data.originId

    @avatar = new AvatarView {
      size    : {width: 40, height: 40}
      origin
    }

    @author = new ProfileLinkView { origin }

    @tags = new ActivityChildViewTagGroup
      itemsToShow   : 3
      itemClass  : TagLinkView
    , data.tags


    # for discussion, switch to the View that supports nested structures
    # JDiscussion,JTutorial
    # -> JOpinion
    #    -> JComment
    if data.bongo_.constructorName in ["JDiscussion","JTutorial"]
      @commentBox = new OpinionView null, data
      list        = @commentBox.opinionList
    else
      @commentBox = new CommentView null, data
      list        = @commentBox.commentList

    @actionLinks = new ActivityActionsView
      cssClass : "comment-header"
      delegate : list
    , data

    account = KD.whoami()
    if (data.originId is KD.whoami().getId()) or KD.checkFlag 'super-admin'
      @settingsButton = new KDButtonViewWithMenu
        cssClass    : 'transparent activity-settings-context activity-settings-menu'
        title       : ''
        icon        : yes
        delegate    : @
        iconClass   : "arrow"
        menu        : @settingsMenu data
        callback    : (event)=> @settingsButton.contextMenu event
    else
      @settingsButton = new KDCustomHTMLView tagName : 'span', cssClass : 'hidden'

    super

    data = @getData()
    data.on 'TagsChanged', (tagRefs)=>
      KD.remote.cacheable tagRefs, (err, tags)=>
        @getData().setAt 'tags', tags
        @tags.setData tags
        @tags.render()

    deleteActivity = (activityItem)->
      activityItem.slideOut -> activityItem.destroy()

    @on 'ActivityIsDeleted', =>
      activityItem = @getDelegate()
      deleteActivity activityItem

    data.on 'PostIsDeleted', =>
      activityItem = @getDelegate()
      if KD.whoami().getId() is data.getAt('originId')
        deleteActivity activityItem
      else
        activityItem.putOverlay
          isRemovable : no
          parent      : @parent
          cssClass    : 'half-white'

        @utils.wait 30000, ->
          activityItem.slideOut -> activityItem.destroy()


    data.watch 'repliesCount', (count)=>
      @commentBox.decorateCommentedState() if count >= 0

    @contentDisplayController = KD.getSingleton "contentDisplayController"

    KD.remote.cacheable data.originType, data.originId, (err, account)=>
      @setClass "exempt" if account and KD.checkFlag 'exempt', account

  settingsMenu:(data)->

    account        = KD.whoami()
    mainController = KD.getSingleton('mainController')

    if data.originId is KD.whoami().getId()
      menu =
        'Edit'     :
          callback : ->
            mainController.emit 'ActivityItemEditLinkClicked', data
        'Delete'   :
          callback : =>
            @confirmDeletePost data

      return menu

    if KD.checkFlag 'super-admin'
      if KD.checkFlag 'exempt', account
        menu =
          'Unmark User as Troll' :
            callback             : ->
              mainController.unmarkUserAsTroll data
      else
        menu =
          'Mark User as Troll' :
            callback           : ->
              mainController.markUserAsTroll data

      menu['Delete Post'] =
        callback : =>
          @confirmDeletePost data

      menu['Block User'] =
        callback : ->
          mainController.openBlockUserModal data

      return menu


  confirmDeletePost:(data)->

    modal = new KDModalView
      title          : "Delete post"
      content        : "<div class='modalformline'>Are you sure you want to delete this post?</div>"
      height         : "auto"
      overlay        : yes
      buttons        :
        Delete       :
          style      : "modal-clean-red"
          loader     :
            color    : "#ffffff"
            diameter : 16
          callback   : =>

            if data.fake
              @emit 'ActivityIsDeleted'
              modal.buttons.Delete.hideLoader()
              modal.destroy()
              return

            data.delete (err)=>
              modal.buttons.Delete.hideLoader()
              modal.destroy()
              unless err then @emit 'ActivityIsDeleted'
              else new KDNotificationView
                type     : "mini"
                cssClass : "error editor"
<<<<<<< HEAD
                title    : "Error, please try again later!"
=======
                title     : "Error, please try again later!"
        Cancel       :
          style      : "modal-cancel"
          title      : "cancel"
          callback   : ->
            modal.destroy()
    
    modal.buttons.Delete.blur()
>>>>>>> e3866368

  click: KD.utils.showMoreClickHandler

  viewAppended:->
    super

    if @getData().fake
      @actionLinks.setClass 'hidden'
<|MERGE_RESOLUTION|>--- conflicted
+++ resolved
@@ -156,9 +156,6 @@
               else new KDNotificationView
                 type     : "mini"
                 cssClass : "error editor"
-<<<<<<< HEAD
-                title    : "Error, please try again later!"
-=======
                 title     : "Error, please try again later!"
         Cancel       :
           style      : "modal-cancel"
@@ -167,7 +164,6 @@
             modal.destroy()
     
     modal.buttons.Delete.blur()
->>>>>>> e3866368
 
   click: KD.utils.showMoreClickHandler
 
