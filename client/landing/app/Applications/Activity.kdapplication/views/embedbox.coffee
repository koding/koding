###

  Expected data structure:

    link :
      link_url                : String
      link_embed              : Object (oembed structure)
      link_embed_hidden_items : Array  (of Strings)
      link_embed_image_index  : Number

###


class EmbedBox extends KDView
  constructor:(options={}, data={})->

    account = KD.whoami()

    @options = options

    @setEmbedCache data.link_cache or data.link?.link_cache or []
    @setEmbedData data.link_embed or data.link?.link_embed or {}
    @setEmbedURL data.link_url or data.link?.link_url or ''
    @setEmbedImageIndex data.link_embed_image_index or data.link?.link_embed_image_index or 0
    @setEmbedHiddenItems data.link_embed_hidden_items or data.link?.link_embed_hidden_items or []

<<<<<<< HEAD
=======
    @hasValidContent = no
>>>>>>> 54080ae5

    super options,data


    # top right corner either has the remove-embed button
    # or the report-button (to report malicious content)
    if @options.hasConfig
      @settingsButton = new KDButtonView
        cssClass    : "hide-embed"
        icon        : yes
        iconOnly    : yes
        iconClass   : "hide"
        title       : "hide"
        callback    :=>
          @addEmbedHiddenItem "embed"
          @refreshEmbed()

    else
      @settingsButton = new KDView
      # @settingsButton = new KDButtonView
      #   cssClass    : "report-embed"
      #   icon        : yes
      #   iconOnly    : yes
      #   iconClass   : "report"
      #   title       : "report"
      #   callback    :=>
      #     modal = new KDModalView
      #       title          : "Report inappropriate content"
      #       content        : "<div class='modalformline'>Are you sure you want to report this content?</div>"
      #       height         : "auto"
      #       overlay        : yes
      #       buttons        :
      #         Report       :
      #           style      : "modal-clean-red"
      #           loader     :
      #             color    : "#ffffff"
      #             diameter : 16
      #           callback   : =>
      #             log "Your report should have been sent now."
      #             modal.destroy()


    @setClass "link-embed-box"

    @embedLoader = new KDLoaderView
      cssClass      : "embed-loader hidden"
      size          :
        width       : 30
      loaderOptions :
        color       : "#5f5f5f"
        shape       : "spiral"
        diameter    : 30
        density     : 30
        range       : 0.4
        speed       : 1
        FPS         : 24

    @embedType = data.link_embed?.object?.type or data.link_embed?.type or "link"
    # log "Initital type is ",@embedType

<<<<<<< HEAD
    embedLinkOptions = _.extend {}, options, {
      cssClass : "embed embed-link-view hidden"
      delegate : @
    }

    embedObjectOptions = _.extend {}, options, {
      cssClass : "embed embed-object-view hidden"
      delegate : @
    }

    embedImageOptions = _.extend {}, options, {
      cssClass : "embed embed-image-view hidden"
      delegate : @
    }

    @embedLink = new EmbedBoxLinkView embedLinkOptions, data
    @embedImage = new EmbedBoxImageView embedImageOptions, data
    @embedObject = new EmbedBoxObjectView embedObjectOptions, data

=======
>>>>>>> 54080ae5
    @embedLinks = new EmbedBoxLinksView
      cssClass : "embed-links-container"
      delegate : @

    @embedLinks.hide()

<<<<<<< HEAD
=======
    @embedContainer = new KDView options, data

>>>>>>> 54080ae5
    unless data is {} then @hide()

  viewAppended:->
    super()
    @setTemplate @pistachio()
    @template.update()

<<<<<<< HEAD
  refreshEmbed:=>
    @populateEmbed @getEmbedData(), @embedURL, {}, @getEmbedCache()

  resetEmbedAndHide:=>
=======
  loadImages:->
    do =>
      @utils.wait =>
        @$("img").each (i,element)->
          if $(element).attr "data-src"
            $(element).attr "src" : $(element).attr("data-src")
            $(element).removeAttr "data-src"
          element

  refreshEmbed:->
    @populateEmbed @getEmbedData(), @embedURL, {}, @getEmbedCache()

  resetEmbedAndHide:->
>>>>>>> 54080ae5
    @resetEmbed()

    # these resets concern the whole box, not just the embed currently
    # displayed
    @embedLinks.clearLinks()
    @setEmbedCache []

<<<<<<< HEAD
    @hide()

  resetEmbed:=>
=======
    @hasValidContent = no
    @hide()

  resetEmbed:->
>>>>>>> 54080ae5
    @clearEmbed()

    # these resets only concern the currently displayed embed
    @setEmbedData {}
    @setEmbedURL ''
    @setEmbedHiddenItems []
    @setEmbedImageIndex 0

<<<<<<< HEAD
  clearEmbed:=>
    # here them embed can be prepared for population
    # @$("div.embed").html ""

  clearEmbedAndHide:=>
=======
  clearEmbed:->
    # here them embed can be prepared for population
    # @$("div.embed").html ""

  clearEmbedAndHide:->
>>>>>>> 54080ae5
    @clearEmbed()
    @hide()

  getEmbedDataForSubmit:->
    data              = @getEmbedData()
    unless data.original_title?
<<<<<<< HEAD
      data.original_title = @embedLink.embedText?.embedTitle?.getOriginalValue() or ""
    data.title        = @embedLink.embedText?.embedTitle?.titleInput?.getValue() or ""
    unless data.original_description?
      data.original_description = @embedLink.embedText?.embedDescription?.getOriginalValue() or ""
    data.description  = @embedLink.embedText?.embedDescription?.descriptionInput?.getValue() or ""

    unless @embedLink.embedText?.embedTitle?.titleInput?.getValue() is \
           @embedLink.embedText?.embedTitle?.getOriginalValue()
      data.titleEdited = yes

    unless @embedLink.embedText?.embedDescription?.descriptionInput?.getValue() is \
           @embedLink.embedText?.embedDescription?.getOriginalValue()
      data.descriptionEdited = yes
    data

  getEmbedData:->
    isCached = no
    for embed,i in @embedCache
      if embed.url is @getEmbedURL
        isCached = yes
        isChachedIndex = i

    if isCached
      @embedCache[i]
    else
      @embedData

  getEmbedURL:=>
    @embedURL

  getEmbedCache:=>
    @embedCache

  getEmbedImageIndex:=>
    @embedImageIndex

  getEmbedHiddenItems:=>
    @embedHiddenItems

  setEmbedCache:(cache)=>
    unless @embedCache? then @embedCache = []
    for item in cache
      unless item in @embedCache
        if item.url?
          @embedCache.push item
    @embedCache = _.uniq @embedCache

  setEmbedData:(data)=>
    isChached = no
    for embed in @embedCache
      if data.url is embed.url then isCached = yes
    unless isCached
      @embedCache.push data
    @embedData = data

  setEmbedURL:(url)=>
    @embedURL = url

  setEmbedHiddenItems:(ehi)=>
    @embedHiddenItems = ehi

  setEmbedImageIndex:(i)=>
    @embedImageIndex = i

  addEmbedHiddenItem:(item)=>
    if not (item in @embedHiddenItems) then @embedHiddenItems.push item

  removeEmbedHiddenItem:(item)=>
    if (item in @getEmbedHiddenItems()) then delete @embedHiddenItems[@embedHiddenItems.indexOf item]

  getRichEmbedWhitelist:=>
    [
      "SoundCloud"
    ]

  fetchEmbed:(url="#",options={},callback=noop)=>

    # if there is no protocol, supply one! embedly doesn't support //
    unless /^(ht|f)tp(s?)\:\/\//.test url then url = "http://"+url

    # prepare embed.ly options
    embedlyOptions = $.extend {}, {
      # key      : "e8d8b766e2864a129f9e53460d520115"
      endpoint : "preview"
      maxWidth : 530
      maxHeight: 200
      wmode    : "transparent"
      error    : (node, dict)=>
        callback? dict
    }, options

    # fetch embed.ly data from the server api
    KD.remote.api.JStatusUpdate.fetchDataFromEmbedly url, embedlyOptions, (embedData)=>
      oembed = JSON.parse Encoder.htmlDecode embedData

      # embed.ly returns an array with x objects for x urls requested
      @setEmbedData oembed[0]
      @setEmbedURL url
      callback oembed[0],embedlyOptions

    # embed.ly provides this jQuery plugin for client-side embeds

    # requirejs ["http://scripts.embed.ly/jquery.embedly.min.js"], (embedly)=>
    #   $.embedly url, embedlyOptions, (oembed, dict)=>
    #     @setEmbedData oembed
    #     @setEmbedURL url
    #     callback oembed,embedlyOptions

  populateEmbed:(data={},url="#",options={},cache=[])=>
    @setEmbedData data
    @setEmbedURL url
    @setEmbedCache cache unless cache is []

    displayEmbedType=(embedType)=>
      switch embedType
        when "link"
          @embedLink.show()
          @embedObject.hide()
          @embedImage.hide()
        when "image"
          @embedLink.hide()
          @embedObject.hide()
          @embedImage.show()
        when "object"
          @embedLink.hide()
          @embedObject.show()
          @embedImage.hide()
=======
      data.original_title = @embedContainer.embedText?.embedTitle?.getOriginalValue() or ""
    data.title        = @embedContainer.embedText?.embedTitle?.titleInput?.getValue() or ""
    unless data.original_description?
      data.original_description = @embedContainer.embedText?.embedDescription?.getOriginalValue() or ""
    data.description  = @embedContainer.embedText?.embedDescription?.descriptionInput?.getValue() or ""

    unless @embedContainer.embedText?.embedTitle?.titleInput?.getValue() is \
           @embedContainer.embedText?.embedTitle?.getOriginalValue()
      data.titleEdited = yes

    unless @embedContainer.embedText?.embedDescription?.descriptionInput?.getValue() is \
           @embedContainer.embedText?.embedDescription?.getOriginalValue()
      data.descriptionEdited = yes
    data

  getEmbedData:->
    isCached = no
    for embed,i in @embedCache
      if embed.url is @getEmbedURL
        isCached = yes
        isChachedIndex = i

    if isCached
      @embedCache[i]
    else
      @embedData

  getEmbedURL:->
    @embedURL

  getEmbedCache:->
    @embedCache

  getEmbedImageIndex:->
    @embedImageIndex

  getEmbedHiddenItems:->
    @embedHiddenItems

  setEmbedCache:(cache)->
    unless @embedCache? then @embedCache = []
    for item in cache
      unless item in @embedCache
        if item.url?
          @embedCache.push item
    @embedCache = _.uniq @embedCache

  setEmbedData:(data)->
    isChached = no
    for embed in @embedCache
      if data.url is embed.url then isCached = yes
    unless isCached
      @embedCache.push data
    @embedData = data

  setEmbedURL:(url)->
    @embedURL = url

  setEmbedHiddenItems:(ehi)->
    @embedHiddenItems = ehi

  setEmbedImageIndex:(i)->
    @embedImageIndex = i

  addEmbedHiddenItem:(item)->
    if not (item in @embedHiddenItems) then @embedHiddenItems.push item

  removeEmbedHiddenItem:(item)->
    if (item in @getEmbedHiddenItems()) then delete @embedHiddenItems[@embedHiddenItems.indexOf item]

  getRichEmbedWhitelist:->
    [
      "SoundCloud"
    ]

  fetchEmbed:(url="#",options={},callback=noop)->

    # if there is no protocol, supply one! embedly doesn't support //
    unless /^(ht|f)tp(s?)\:\/\//.test url then url = "http://"+url

    # prepare embed.ly options
    embedlyOptions = $.extend {}, {
      # key      : "e8d8b766e2864a129f9e53460d520115"
      endpoint : "preview"
      maxWidth : 530
      maxHeight: 200
      wmode    : "transparent"
      error    : (node, dict)=>
        callback? dict
    }, options

    # fetch embed.ly data from the server api
    KD.remote.api.JStatusUpdate.fetchDataFromEmbedly url, embedlyOptions, (embedData)=>
      oembed = JSON.parse Encoder.htmlDecode embedData

      # embed.ly returns an array with x objects for x urls requested
      @setEmbedData oembed[0]
      @setEmbedURL url
      callback oembed[0],embedlyOptions

      @hasValidContent = yes

    # embed.ly provides this jQuery plugin for client-side embeds

    # requirejs ["http://scripts.embed.ly/jquery.embedly.min.js"], (embedly)=>
    #   $.embedly url, embedlyOptions, (oembed, dict)=>
    #     @setEmbedData oembed
    #     @setEmbedURL url
    #     callback oembed,embedlyOptions

  populateEmbed:(data={},url="#",options={},cache=[])->
    @setEmbedData data
    @setEmbedURL url
    @setEmbedCache cache unless cache is []


    displayEmbedType=(embedType)=>
      # log "setting up", embedType, @getEmbedData()

      @hasValidContent = yes

      embedOptions = _.extend {}, @options, {
        cssClass : "link-embed clearfix"
        delegate : @
      }

      @embedContainer.destroy()

      switch embedType
        when "link"
          @embedContainer = new EmbedBoxLinkView embedOptions, @getData()
        when "image"
          @embedContainer = new EmbedBoxImageView embedOptions, @getData()
        when "object"
          @embedContainer = new EmbedBoxObjectView embedOptions, @getData()
        else
          @embedContainer = new EmbedBoxLinkView embedOptions, @getData()

      @embedContainer?.show()

      @addSubView @embedContainer

>>>>>>> 54080ae5

    # if the whole embed should be hidden, no content needs to be prepared
    if ("embed" in @getEmbedHiddenItems())
      unless (options.forceShow is yes)
        @hide()
        return no
    else
      @show()

    # when the editview calls this, the user can re-disable the embed.
    # if this is not removed from the data, he will not be able to switch
    # on embedding again

    if options.forceShow
      @removeEmbedHiddenItem "embed"

    # embedly uses the https://developers.google.com/safe-browsing/ API
    # to stop phishing/malware sites from being embedded
    if data?.safe? and data?.safe is yes

      # types should be covered, but if the embed call fails partly, default to link
      type = data.object?.type or "link"

      # log "Embedding object type",type, " with data type",data.type

      switch type

<<<<<<< HEAD
        when "audio", "xml", "video", "json", "ppt", "rss", "atom"
          displayEmbedType "object"

          @embedObject.populate
=======
        when "audio", "xml", "json", "ppt", "rss", "atom"
          displayEmbedType "object"

          @embedContainer.populate
>>>>>>> 54080ae5
            link_cache : @getEmbedCache()
            link_embed : data
            link_url : url
            link_options : options
            link_embed_image_index : @getEmbedImageIndex()
            link_embed_hidden_items : @getEmbedHiddenItems()

        # this is usually just a single image
        when "photo","image"
          displayEmbedType "image"

<<<<<<< HEAD
          @embedImage.populate
=======
          @embedContainer.populate
>>>>>>> 54080ae5
            link_embed : data
            link_url : url
            link_options : options
            link_cache : @getEmbedCache()
            link_embed_image_index : @getEmbedImageIndex()
            link_embed_hidden_items : @getEmbedHiddenItems()

          if ("image" in @getEmbedHiddenItems())
            @hide()

        # rich is a html object for things like twitter posts

        # link is fallback for things that may or may not have any kind of preview
        # or are links explicitly
        # also captures "rich content" and makes regular links from that data
<<<<<<< HEAD
        when "link", "rich", "html", "text"
=======
        when "link", "rich", "html", "text", "video"
>>>>>>> 54080ae5

          # Unless the provider is whitelisted by us, we will not allow the custom HTML
          # that embedly provides to be displayed, rather use our own small box
          # that shows a  thumbnail, some info about the author and a desc.

          if (data?.provider_name in @getRichEmbedWhitelist())
            displayEmbedType "object"

<<<<<<< HEAD
            @embedObject.populate
=======
            @embedContainer.populate
>>>>>>> 54080ae5
              link_embed : data
              link_url : url
              link_cache : @getEmbedCache()
              link_options : _.extend {}, options, @options
              link_embed_image_index : @getEmbedImageIndex()
              link_embed_hidden_items : @getEmbedHiddenItems()

          # the original type needs to be HTML, else it would be a link to a specific
          # file on the web. they can always link to it, it just will not be embedded
<<<<<<< HEAD
          else if data?.type in ["html", "xml", "text"]

            displayEmbedType "link"

            @embedLink.populate
=======
          else if data?.type in ["html", "xml", "text", "video"]

            if (not @options.forceType? and not options.forceType?)
              displayEmbedType "link"
            else
              displayEmbedType options.forceType or @options.forceType

            @embedContainer.populate
>>>>>>> 54080ae5
              link_embed : data
              link_cache : @getEmbedCache()
              link_url : url
              link_options : _.extend {}, options, @options
              link_embed_image_index : @getEmbedImageIndex()
              link_embed_hidden_items : @getEmbedHiddenItems()

          # this can be audio or video files
          else
            html = "Embedding #{data.type or "unknown"} content like this is not supported."

<<<<<<< HEAD
          @setLinkFavicon url
=======
          @setActiveLink url
>>>>>>> 54080ae5

        # embedly supports many error types. we could display those to the user
        when "error"
          log "Embedding error ",data?.error_type,data?.error_message
          return "There was an error"
        else
          log "EmbedBox encountered an unhandled content type '#{type}' - please implement a population method."

      @$("div.embed").addClass "custom-"+type

    # In the case of unsafe data (most likely phishing), this should be used
    # to log the user, the url and other data to our admins.
    else if data?.safe is no
      log "There was unsafe content.",data,data?.safe_type,data?.safe_message
      @hide()
    else
      log "EmbedBox encountered an Error!",data?.error_type,data?.error_message
      @hide()

<<<<<<< HEAD
  setLinkFavicon:(url)->
=======
  setActiveLink:(url)->
>>>>>>> 54080ae5
    for item,i in @getEmbedCache()
      for link,j in @embedLinks.linkList.items
        if link.getData().url is url
          link.makeActive()
<<<<<<< HEAD
        if item.url is link.getData().url
          link.setFavicon item.favicon_url
            # unless link.favicon is item.favicon_url


  embedExistingData:(data={},options={},callback=noop,cache=[])=>
=======
        # if item.url is link.getData().url
          # link.setFavicon item.favicon_url
            # unless link.favicon is item.favicon_url


  embedExistingData:(data={},options={},callback=noop,cache=[])->
>>>>>>> 54080ae5
    unless data.type is "error"

      @clearEmbed()
      @populateEmbed data, data.url, options, cache

      # althou the hide/show should be handled from outside the embed,
      # this is a fallback

      unless "embed" in @getEmbedHiddenItems then @show() else @hide()

      callback data
    else
<<<<<<< HEAD
      callback no

  embedUrl:(url,options={},callback=noop)=>
=======
      @hide() unless @options.hasConfig
      callback no

  embedUrl:(url,options={},callback=noop)->
>>>>>>> 54080ae5

    # Checking if we have the URL in cached data before requesting it from embedly

    for embed,i in @embedCache
      # for comparison reasons, both urls have to be sanitized a bit. this could
      # use some more complexity (NEEDS TESTING FOR EDGE CASES)

      # user URL should be checked for domain, since embedly returns
      # urls without www. even if they are requested with www.
      url_ = url.replace /www\./, ""

      # remove trailing slash
      if embed.url? then embedUrl = embed.url.replace /\/$/, ""

      # log embed.url, embedUrl, url, url_, embed.url?.indexOf(url,embed.url?.length-url.length)
      if embed.url? and (embed.url is url or not (embedUrl.indexOf(url_,embedUrl.length-url_.length) is -1))
        @setEmbedData @embedCache[i]
        @setEmbedURL url
        @embedExistingData @embedCache[i], options, callback, @getEmbedCache()
        return no

    # else we just request the embed

    @embedLoader.show()
    @$("div.link-embed").addClass "loading"
    @fetchEmbed url, options, (data,embedlyOptions)=>
      unless data.type is "error"
        @resetEmbed()
        @populateEmbed data, url, embedlyOptions

        # we can expect the embedUrl call not to happen on a hidden embed
        @show()

        callback data
      else
<<<<<<< HEAD
=======
        @hide() unless @options.hasConfig
>>>>>>> 54080ae5
        callback no
      @embedLoader.hide()
      @$("div.link-embed").removeClass "loading"


  pistachio:->
    """
      {{> @embedLoader}}
      {{> @settingsButton}}
      {{> @embedLinks}}
<<<<<<< HEAD
      <div class="link-embed clearfix">
        {{> @embedLink}}
        {{> @embedImage}}
        {{> @embedObject}}
      </div>
=======
>>>>>>> 54080ae5
    """<|MERGE_RESOLUTION|>--- conflicted
+++ resolved
@@ -24,10 +24,7 @@
     @setEmbedImageIndex data.link_embed_image_index or data.link?.link_embed_image_index or 0
     @setEmbedHiddenItems data.link_embed_hidden_items or data.link?.link_embed_hidden_items or []
 
-<<<<<<< HEAD
-=======
     @hasValidContent = no
->>>>>>> 54080ae5
 
     super options,data
 
@@ -88,39 +85,14 @@
     @embedType = data.link_embed?.object?.type or data.link_embed?.type or "link"
     # log "Initital type is ",@embedType
 
-<<<<<<< HEAD
-    embedLinkOptions = _.extend {}, options, {
-      cssClass : "embed embed-link-view hidden"
-      delegate : @
-    }
-
-    embedObjectOptions = _.extend {}, options, {
-      cssClass : "embed embed-object-view hidden"
-      delegate : @
-    }
-
-    embedImageOptions = _.extend {}, options, {
-      cssClass : "embed embed-image-view hidden"
-      delegate : @
-    }
-
-    @embedLink = new EmbedBoxLinkView embedLinkOptions, data
-    @embedImage = new EmbedBoxImageView embedImageOptions, data
-    @embedObject = new EmbedBoxObjectView embedObjectOptions, data
-
-=======
->>>>>>> 54080ae5
     @embedLinks = new EmbedBoxLinksView
       cssClass : "embed-links-container"
       delegate : @
 
     @embedLinks.hide()
 
-<<<<<<< HEAD
-=======
     @embedContainer = new KDView options, data
 
->>>>>>> 54080ae5
     unless data is {} then @hide()
 
   viewAppended:->
@@ -128,12 +100,6 @@
     @setTemplate @pistachio()
     @template.update()
 
-<<<<<<< HEAD
-  refreshEmbed:=>
-    @populateEmbed @getEmbedData(), @embedURL, {}, @getEmbedCache()
-
-  resetEmbedAndHide:=>
-=======
   loadImages:->
     do =>
       @utils.wait =>
@@ -147,7 +113,6 @@
     @populateEmbed @getEmbedData(), @embedURL, {}, @getEmbedCache()
 
   resetEmbedAndHide:->
->>>>>>> 54080ae5
     @resetEmbed()
 
     # these resets concern the whole box, not just the embed currently
@@ -155,16 +120,10 @@
     @embedLinks.clearLinks()
     @setEmbedCache []
 
-<<<<<<< HEAD
-    @hide()
-
-  resetEmbed:=>
-=======
     @hasValidContent = no
     @hide()
 
   resetEmbed:->
->>>>>>> 54080ae5
     @clearEmbed()
 
     # these resets only concern the currently displayed embed
@@ -173,38 +132,29 @@
     @setEmbedHiddenItems []
     @setEmbedImageIndex 0
 
-<<<<<<< HEAD
-  clearEmbed:=>
-    # here them embed can be prepared for population
-    # @$("div.embed").html ""
-
-  clearEmbedAndHide:=>
-=======
   clearEmbed:->
     # here them embed can be prepared for population
     # @$("div.embed").html ""
 
   clearEmbedAndHide:->
->>>>>>> 54080ae5
     @clearEmbed()
     @hide()
 
   getEmbedDataForSubmit:->
     data              = @getEmbedData()
     unless data.original_title?
-<<<<<<< HEAD
-      data.original_title = @embedLink.embedText?.embedTitle?.getOriginalValue() or ""
-    data.title        = @embedLink.embedText?.embedTitle?.titleInput?.getValue() or ""
+      data.original_title = @embedContainer.embedText?.embedTitle?.getOriginalValue() or ""
+    data.title        = @embedContainer.embedText?.embedTitle?.titleInput?.getValue() or ""
     unless data.original_description?
-      data.original_description = @embedLink.embedText?.embedDescription?.getOriginalValue() or ""
-    data.description  = @embedLink.embedText?.embedDescription?.descriptionInput?.getValue() or ""
-
-    unless @embedLink.embedText?.embedTitle?.titleInput?.getValue() is \
-           @embedLink.embedText?.embedTitle?.getOriginalValue()
+      data.original_description = @embedContainer.embedText?.embedDescription?.getOriginalValue() or ""
+    data.description  = @embedContainer.embedText?.embedDescription?.descriptionInput?.getValue() or ""
+
+    unless @embedContainer.embedText?.embedTitle?.titleInput?.getValue() is \
+           @embedContainer.embedText?.embedTitle?.getOriginalValue()
       data.titleEdited = yes
 
-    unless @embedLink.embedText?.embedDescription?.descriptionInput?.getValue() is \
-           @embedLink.embedText?.embedDescription?.getOriginalValue()
+    unless @embedContainer.embedText?.embedDescription?.descriptionInput?.getValue() is \
+           @embedContainer.embedText?.embedDescription?.getOriginalValue()
       data.descriptionEdited = yes
     data
 
@@ -220,19 +170,19 @@
     else
       @embedData
 
-  getEmbedURL:=>
+  getEmbedURL:->
     @embedURL
 
-  getEmbedCache:=>
+  getEmbedCache:->
     @embedCache
 
-  getEmbedImageIndex:=>
+  getEmbedImageIndex:->
     @embedImageIndex
 
-  getEmbedHiddenItems:=>
+  getEmbedHiddenItems:->
     @embedHiddenItems
 
-  setEmbedCache:(cache)=>
+  setEmbedCache:(cache)->
     unless @embedCache? then @embedCache = []
     for item in cache
       unless item in @embedCache
@@ -240,7 +190,7 @@
           @embedCache.push item
     @embedCache = _.uniq @embedCache
 
-  setEmbedData:(data)=>
+  setEmbedData:(data)->
     isChached = no
     for embed in @embedCache
       if data.url is embed.url then isCached = yes
@@ -248,27 +198,27 @@
       @embedCache.push data
     @embedData = data
 
-  setEmbedURL:(url)=>
+  setEmbedURL:(url)->
     @embedURL = url
 
-  setEmbedHiddenItems:(ehi)=>
+  setEmbedHiddenItems:(ehi)->
     @embedHiddenItems = ehi
 
-  setEmbedImageIndex:(i)=>
+  setEmbedImageIndex:(i)->
     @embedImageIndex = i
 
-  addEmbedHiddenItem:(item)=>
+  addEmbedHiddenItem:(item)->
     if not (item in @embedHiddenItems) then @embedHiddenItems.push item
 
-  removeEmbedHiddenItem:(item)=>
+  removeEmbedHiddenItem:(item)->
     if (item in @getEmbedHiddenItems()) then delete @embedHiddenItems[@embedHiddenItems.indexOf item]
 
-  getRichEmbedWhitelist:=>
+  getRichEmbedWhitelist:->
     [
       "SoundCloud"
     ]
 
-  fetchEmbed:(url="#",options={},callback=noop)=>
+  fetchEmbed:(url="#",options={},callback=noop)->
 
     # if there is no protocol, supply one! embedly doesn't support //
     unless /^(ht|f)tp(s?)\:\/\//.test url then url = "http://"+url
@@ -293,134 +243,6 @@
       @setEmbedURL url
       callback oembed[0],embedlyOptions
 
-    # embed.ly provides this jQuery plugin for client-side embeds
-
-    # requirejs ["http://scripts.embed.ly/jquery.embedly.min.js"], (embedly)=>
-    #   $.embedly url, embedlyOptions, (oembed, dict)=>
-    #     @setEmbedData oembed
-    #     @setEmbedURL url
-    #     callback oembed,embedlyOptions
-
-  populateEmbed:(data={},url="#",options={},cache=[])=>
-    @setEmbedData data
-    @setEmbedURL url
-    @setEmbedCache cache unless cache is []
-
-    displayEmbedType=(embedType)=>
-      switch embedType
-        when "link"
-          @embedLink.show()
-          @embedObject.hide()
-          @embedImage.hide()
-        when "image"
-          @embedLink.hide()
-          @embedObject.hide()
-          @embedImage.show()
-        when "object"
-          @embedLink.hide()
-          @embedObject.show()
-          @embedImage.hide()
-=======
-      data.original_title = @embedContainer.embedText?.embedTitle?.getOriginalValue() or ""
-    data.title        = @embedContainer.embedText?.embedTitle?.titleInput?.getValue() or ""
-    unless data.original_description?
-      data.original_description = @embedContainer.embedText?.embedDescription?.getOriginalValue() or ""
-    data.description  = @embedContainer.embedText?.embedDescription?.descriptionInput?.getValue() or ""
-
-    unless @embedContainer.embedText?.embedTitle?.titleInput?.getValue() is \
-           @embedContainer.embedText?.embedTitle?.getOriginalValue()
-      data.titleEdited = yes
-
-    unless @embedContainer.embedText?.embedDescription?.descriptionInput?.getValue() is \
-           @embedContainer.embedText?.embedDescription?.getOriginalValue()
-      data.descriptionEdited = yes
-    data
-
-  getEmbedData:->
-    isCached = no
-    for embed,i in @embedCache
-      if embed.url is @getEmbedURL
-        isCached = yes
-        isChachedIndex = i
-
-    if isCached
-      @embedCache[i]
-    else
-      @embedData
-
-  getEmbedURL:->
-    @embedURL
-
-  getEmbedCache:->
-    @embedCache
-
-  getEmbedImageIndex:->
-    @embedImageIndex
-
-  getEmbedHiddenItems:->
-    @embedHiddenItems
-
-  setEmbedCache:(cache)->
-    unless @embedCache? then @embedCache = []
-    for item in cache
-      unless item in @embedCache
-        if item.url?
-          @embedCache.push item
-    @embedCache = _.uniq @embedCache
-
-  setEmbedData:(data)->
-    isChached = no
-    for embed in @embedCache
-      if data.url is embed.url then isCached = yes
-    unless isCached
-      @embedCache.push data
-    @embedData = data
-
-  setEmbedURL:(url)->
-    @embedURL = url
-
-  setEmbedHiddenItems:(ehi)->
-    @embedHiddenItems = ehi
-
-  setEmbedImageIndex:(i)->
-    @embedImageIndex = i
-
-  addEmbedHiddenItem:(item)->
-    if not (item in @embedHiddenItems) then @embedHiddenItems.push item
-
-  removeEmbedHiddenItem:(item)->
-    if (item in @getEmbedHiddenItems()) then delete @embedHiddenItems[@embedHiddenItems.indexOf item]
-
-  getRichEmbedWhitelist:->
-    [
-      "SoundCloud"
-    ]
-
-  fetchEmbed:(url="#",options={},callback=noop)->
-
-    # if there is no protocol, supply one! embedly doesn't support //
-    unless /^(ht|f)tp(s?)\:\/\//.test url then url = "http://"+url
-
-    # prepare embed.ly options
-    embedlyOptions = $.extend {}, {
-      # key      : "e8d8b766e2864a129f9e53460d520115"
-      endpoint : "preview"
-      maxWidth : 530
-      maxHeight: 200
-      wmode    : "transparent"
-      error    : (node, dict)=>
-        callback? dict
-    }, options
-
-    # fetch embed.ly data from the server api
-    KD.remote.api.JStatusUpdate.fetchDataFromEmbedly url, embedlyOptions, (embedData)=>
-      oembed = JSON.parse Encoder.htmlDecode embedData
-
-      # embed.ly returns an array with x objects for x urls requested
-      @setEmbedData oembed[0]
-      @setEmbedURL url
-      callback oembed[0],embedlyOptions
-
       @hasValidContent = yes
 
     # embed.ly provides this jQuery plugin for client-side embeds
@@ -463,7 +285,6 @@
 
       @addSubView @embedContainer
 
->>>>>>> 54080ae5
 
     # if the whole embed should be hidden, no content needs to be prepared
     if ("embed" in @getEmbedHiddenItems())
@@ -491,17 +312,10 @@
 
       switch type
 
-<<<<<<< HEAD
-        when "audio", "xml", "video", "json", "ppt", "rss", "atom"
-          displayEmbedType "object"
-
-          @embedObject.populate
-=======
         when "audio", "xml", "json", "ppt", "rss", "atom"
           displayEmbedType "object"
 
           @embedContainer.populate
->>>>>>> 54080ae5
             link_cache : @getEmbedCache()
             link_embed : data
             link_url : url
@@ -513,11 +327,7 @@
         when "photo","image"
           displayEmbedType "image"
 
-<<<<<<< HEAD
-          @embedImage.populate
-=======
           @embedContainer.populate
->>>>>>> 54080ae5
             link_embed : data
             link_url : url
             link_options : options
@@ -533,11 +343,7 @@
         # link is fallback for things that may or may not have any kind of preview
         # or are links explicitly
         # also captures "rich content" and makes regular links from that data
-<<<<<<< HEAD
-        when "link", "rich", "html", "text"
-=======
         when "link", "rich", "html", "text", "video"
->>>>>>> 54080ae5
 
           # Unless the provider is whitelisted by us, we will not allow the custom HTML
           # that embedly provides to be displayed, rather use our own small box
@@ -546,11 +352,7 @@
           if (data?.provider_name in @getRichEmbedWhitelist())
             displayEmbedType "object"
 
-<<<<<<< HEAD
-            @embedObject.populate
-=======
             @embedContainer.populate
->>>>>>> 54080ae5
               link_embed : data
               link_url : url
               link_cache : @getEmbedCache()
@@ -560,13 +362,6 @@
 
           # the original type needs to be HTML, else it would be a link to a specific
           # file on the web. they can always link to it, it just will not be embedded
-<<<<<<< HEAD
-          else if data?.type in ["html", "xml", "text"]
-
-            displayEmbedType "link"
-
-            @embedLink.populate
-=======
           else if data?.type in ["html", "xml", "text", "video"]
 
             if (not @options.forceType? and not options.forceType?)
@@ -575,7 +370,6 @@
               displayEmbedType options.forceType or @options.forceType
 
             @embedContainer.populate
->>>>>>> 54080ae5
               link_embed : data
               link_cache : @getEmbedCache()
               link_url : url
@@ -587,11 +381,7 @@
           else
             html = "Embedding #{data.type or "unknown"} content like this is not supported."
 
-<<<<<<< HEAD
-          @setLinkFavicon url
-=======
           @setActiveLink url
->>>>>>> 54080ae5
 
         # embedly supports many error types. we could display those to the user
         when "error"
@@ -611,30 +401,17 @@
       log "EmbedBox encountered an Error!",data?.error_type,data?.error_message
       @hide()
 
-<<<<<<< HEAD
-  setLinkFavicon:(url)->
-=======
   setActiveLink:(url)->
->>>>>>> 54080ae5
     for item,i in @getEmbedCache()
       for link,j in @embedLinks.linkList.items
         if link.getData().url is url
           link.makeActive()
-<<<<<<< HEAD
-        if item.url is link.getData().url
-          link.setFavicon item.favicon_url
-            # unless link.favicon is item.favicon_url
-
-
-  embedExistingData:(data={},options={},callback=noop,cache=[])=>
-=======
         # if item.url is link.getData().url
           # link.setFavicon item.favicon_url
             # unless link.favicon is item.favicon_url
 
 
   embedExistingData:(data={},options={},callback=noop,cache=[])->
->>>>>>> 54080ae5
     unless data.type is "error"
 
       @clearEmbed()
@@ -647,16 +424,10 @@
 
       callback data
     else
-<<<<<<< HEAD
-      callback no
-
-  embedUrl:(url,options={},callback=noop)=>
-=======
       @hide() unless @options.hasConfig
       callback no
 
   embedUrl:(url,options={},callback=noop)->
->>>>>>> 54080ae5
 
     # Checking if we have the URL in cached data before requesting it from embedly
 
@@ -692,10 +463,7 @@
 
         callback data
       else
-<<<<<<< HEAD
-=======
         @hide() unless @options.hasConfig
->>>>>>> 54080ae5
         callback no
       @embedLoader.hide()
       @$("div.link-embed").removeClass "loading"
@@ -706,12 +474,4 @@
       {{> @embedLoader}}
       {{> @settingsButton}}
       {{> @embedLinks}}
-<<<<<<< HEAD
-      <div class="link-embed clearfix">
-        {{> @embedLink}}
-        {{> @embedImage}}
-        {{> @embedObject}}
-      </div>
-=======
->>>>>>> 54080ae5
     """