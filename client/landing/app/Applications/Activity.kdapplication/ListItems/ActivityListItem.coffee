class ActivityListItemView extends KDListItemView

  getActivityChildConstructors = ->
    # CStatusActivity     : StatusActivityItemView
    JStatusUpdate       : StatusActivityItemView
    # CCodeSnipActivity   : CodesnipActivityItemView
    JCodeSnip           : CodesnipActivityItemView
    JQuestionActivity   : QuestionActivityItemView
    JDiscussionActivity : DiscussionActivityItemView
    JLinkActivity       : LinkActivityItemView

  getActivityChildCssClass = ->
    CFollowerBucket     : "system-message"
    CFolloweeBucket     : "system-message"
    CNewMemberBucket    : "system-message"

  getBucketMap =->
    JAccount  : AccountFollowBucketItemView
    JTag      : TagFollowBucketItemView

  constructor:(options,data)->
    options = options ? {}
    options.type = "activity"
    super options, data
    {constructorName} = data.bongo_
    @setClass getActivityChildCssClass()[constructorName]


    unless options.isHidden
      if 'function' is typeof data.fetchTeaser
        data.fetchTeaser? (err, teaser)=> @addChildView teaser
      else
        @addChildView data

  addChildView:(data,callback)->
    {constructorName} = data.bongo_
    childConstructor =
      if /CNewMemberBucket$/.test constructorName
        NewMemberBucketItemView
      else if /Bucket$/.test constructorName
        getBucketMap()[data.sourceName]
      else
        getActivityChildConstructors()[constructorName]
    if childConstructor
      childView = new childConstructor({}, data)
      @addSubView childView
      callback?()

  partial:-> ''

  show:->
    @getData().fetchTeaser? (err, teaser)=>
      # log teaser,":::"
      @addChildView teaser, =>
        @slideIn()

  # render:->

  slideIn:(callback)->
    @$()
      .show()
      .animate({backgroundColor : "#FDF5D9", left : 0}, 400)
      .delay(500)
      .animate {backgroundColor : "#ffffff"}, 400, ()->
        $(this)
          .css({backgroundColor : "transparent"})
          .removeClass('hidden-item')
        callback?()

class ActivityItemChild extends KDView

  constructor:(options, data)->
    origin = {
      constructorName  : data.originType
      id               : data.originId
    }
    @avatar = new AvatarView {
      size    : {width: 40, height: 40}
      origin
    }
    @author = new ProfileLinkView {
      origin
    }

    @tags = new ActivityChildViewTagGroup
      itemsToShow   : 3
      subItemClass  : TagLinkView
    , data.tags

    @commentBox = new CommentView null, data
    @actionLinks = new ActivityActionsView delegate : @commentBox.commentList, cssClass : "comment-header", data

    if data.originId is KD.whoami().getId()
      @settingsButton = new KDButtonViewWithMenu
        style       : 'transparent activity-settings-context'
        cssClass    : 'activity-settings-menu'
        title       : ''
        icon        : yes
        delegate    : @
        iconClass   : "arrow"
        menu        : [
          type      : "contextmenu"
          items     : [
#            { title : 'Edit',   id : 1,  parentId : null, callback : => new KDNotificationView type : "mini", title : "<p>Currently disabled.</p>" }
            { title : 'Edit',   id : 1,  parentId : null, callback : => @getSingleton('mainController').emit 'ActivityItemEditLinkClicked', data }
            { title : 'Delete', id : 2,  parentId : null, callback : => @confirmDeletePost data  }
          ]
        ]
        callback    : (event)=> @settingsButton.contextMenu event
    else
      @settingsButton = new KDCustomHTMLView tagName : 'span', cssClass : 'hidden'

    super
<<<<<<< HEAD
    
    data = @getData()
    
=======

    data = @getData()

>>>>>>> 93007602
    data.on 'TagsChanged', (tagRefs)=>
      # log tagRefs, ">>>>>"
      bongo.cacheable tagRefs, (err, tags)=>
        @getData().setAt 'tags', tags
        @tags.setData tags
        @tags.render()

    data.on 'PostIsDeleted', =>
      if KD.whoami().getId() is data.getAt('originId')
        @parent.destroy()
      else
        @parent.putOverlay
          isRemovable : no
          parent      : @parent
          cssClass    : 'half-white'

    data.watch 'repliesCount', (count)=>
      @commentBox.decorateCommentedState() if count >= 0

    @contentDisplayController = @getSingleton "contentDisplayController"

  confirmDeletePost:(data)->

    modal = new KDModalView
      title          : "Delete post"
      content        : "<div class='modalformline'>Are you sure you want to delete this post?</div>"
      height         : "auto"
      overlay        : yes
      buttons        :
        Delete       :
          style      : "modal-clean-red"
          loader     :
            color    : "#ffffff"
            diameter : 16
          callback   : =>
            data.delete (err)=>
              modal.buttons.Delete.hideLoader()
              modal.destroy()
              unless err then @emit 'ActivityIsDeleted'
              else new KDNotificationView
                type     : "mini"
                cssClass : "error editor"
                title     : "Error, please try again later!"<|MERGE_RESOLUTION|>--- conflicted
+++ resolved
@@ -111,15 +111,8 @@
       @settingsButton = new KDCustomHTMLView tagName : 'span', cssClass : 'hidden'
 
     super
-<<<<<<< HEAD
     
     data = @getData()
-    
-=======
-
-    data = @getData()
-
->>>>>>> 93007602
     data.on 'TagsChanged', (tagRefs)=>
       # log tagRefs, ">>>>>"
       bongo.cacheable tagRefs, (err, tags)=>
