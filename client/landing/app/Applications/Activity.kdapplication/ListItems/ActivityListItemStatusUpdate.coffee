--- conflicted
+++ resolved
@@ -26,32 +26,7 @@
     if $(event.target).is("[data-paths~=body]")
       appManager.tell "Activity", "createContentDisplay", @getData()
 
-<<<<<<< HEAD
-  applyTextExpansions:(str = "")->
-
-    str = @utils.applyTextExpansions str
-
-    # FIXME: 500 chars is a naive separation, check if it is in a tag (<a> etc) and
-    # make the separation after or before the tag in plain text.
-
-
-    shortenedText = @utils.shortenText str
-
-    if (l = str.length) > shortenedText
-      morePart = "<span class='more'><a href='#' class='more-link'>show more...</a>#{str.substr l}<a href='#' class='less-link'>...show less</a></span>"
-      str = shortenedText + morePart
-    else
-      str = shortenedText
-
-    # if str.length > 500
-    #   visiblePart = str.substr 0, 500
-    #   morePart = "<span class='more'><a href='#' class='more-link'>show more...</a>#{str.substr 501}<a href='#' class='less-link'>...show less</a></span>"
-    #   str = visiblePart + morePart
-
-    return str
-=======
   applyTextExpansions:(str = "")-> @utils.applyTextExpansions str, yes
->>>>>>> 61ae2507
 
   pistachio:->
     """
