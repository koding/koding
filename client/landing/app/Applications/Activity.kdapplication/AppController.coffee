--- conflicted
+++ resolved
@@ -42,13 +42,6 @@
     options.view = new ActivityAppView
 
     super options
-<<<<<<< HEAD
-    @currentGroup = 'koding'
-    @currentFilter = activityTypes
-    @appStorage = new AppStorage 'Activity', '1.0'
-    @getSingleton('activityController').on "ActivityListControllerReady", (controller)=>
-      @listControllerReady controller
-=======
 
     @currentFilter     = activityTypes
     @appStorage        = new AppStorage 'Activity', '1.0'
@@ -58,7 +51,6 @@
   bringToFront:()->
 
     super name : 'Activity'
->>>>>>> 8df6d047
 
     if @listController then @populateActivity()
     else
@@ -126,11 +118,7 @@
             warn err
             @listController.noActivityItem.show()
           else
-<<<<<<< HEAD
-            isLoading = no
             @loadedGroup = @currentGroup
-=======
->>>>>>> 8df6d047
             @listController.listActivities teasers
 
       else
@@ -158,12 +146,6 @@
       callback null, cache
 
   fetchActivity:(options = {}, callback)->
-<<<<<<< HEAD
-    isLoading = yes
-    @listController.showLazyLoader()
-    @listController.noActivityItem.hide()
-=======
->>>>>>> 8df6d047
 
     options       =
       limit       : options.limit  or 20
@@ -176,29 +158,11 @@
 
     KD.remote.api.CActivity.fetchFacets options, (err, activities)=>
       if err then callback err
-<<<<<<< HEAD
-      else if activities.length
-        activities = clearQuotes activities
-        log activities
-        # return
-        KD.remote.reviveFromSnapshots activities, callback
-      else
-        @listController.noActivityItem.show()
-      @listController.hideLazyLoader()
-      isLoading = no
+      else
+        KD.remote.reviveFromSnapshots clearQuotes(activities), callback
 
 
   fetchCachedActivity:(options = {}, callback)->
-    isLoading = yes
-    @listController.showLazyLoader()
-    @listController.noActivityItem.hide()
-=======
-      else
-        KD.remote.reviveFromSnapshots clearQuotes(activities), callback
-
-
-  fetchCachedActivity:(options = {}, callback)->
->>>>>>> 8df6d047
 
     $.ajax
       url     : "/-/cache/#{options.slug or 'latest'}"
