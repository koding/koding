--- conflicted
+++ resolved
@@ -148,11 +148,7 @@
   
   fetchTeasers:(selector,options,callback)->
     options.collection = 'activities'
-<<<<<<< HEAD
-    $.ajax 'https://api.koding.com/1.1'
-=======
     $.ajax KD.apiUri+'/1.0'
->>>>>>> dcbc33ac
       data      :
         data    : JSON.stringify(options)
         env     : KD.env
