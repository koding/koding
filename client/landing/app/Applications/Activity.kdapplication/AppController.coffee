class ActivityAppController extends AppController

  KD.registerAppClass this,
    name         : "Activity"
    route        : "/Activity"
    hiddenHandle : yes

  {dash} = Bongo

  activityTypes = [
    'CStatusActivity'
    'CCodeSnipActivity'
    'CFollowerBucketActivity'
    'CNewMemberBucketActivity'
    'CDiscussionActivity'
    'CTutorialActivity'
    'CInstallerBucketActivity'
    'CBlogPostActivity'
  ]

  @clearQuotes = clearQuotes = (activities)->

    return activities = for activityId, activity of activities
      activity.snapshot = activity.snapshot?.replace /&quot;/g, '\"'
      activity

  constructor:(options={})->

    options.view    = new ActivityAppView
    options.appInfo =
      name          : 'Activity'

    super options

    @currentFilter  = activityTypes
    @feedType       = "Public"
    @appStorage     = new AppStorage 'Activity', '1.0'
    @isLoading      = no
    @mainController = @getSingleton 'mainController'
    @lastTo         = null
    @lastFrom       = Date.now()

    # if @mainController.appIsReady then @putListeners()
    # else @mainController.on 'FrameworkIsReady', => @putListeners()

    @status = @getSingleton "status"
    @status.on "reconnected", (conn)=>
      if conn && conn.reason is "internetDownForLongTime"
      then @refresh()
      else @fetchSomeActivities()

  loadView:->
    # Do we really need this? ~ GG
    # yes - SY
    @getView().feedWrapper.ready (controller)=>
      @attachEvents @getView().feedWrapper.controller
      @ready @bound "populateActivity"

    @emit 'ready'

  resetAll:->
    @lastTo   = null
    @lastFrom = null
    @listController.resetList()
    @listController.removeAllItems()

  setFilter:(type) -> @currentFilter = if type? then [type] else activityTypes

  getFilter: -> @currentFilter

  ownActivityArrived:(activity)-> @listController.ownActivityArrived activity

  fetchCurrentGroup:(callback)-> callback @currentGroupSlug

  attachEvents:(controller)->

    @listController    = controller
    activityController = @getSingleton('activityController')

    controller.on 'LazyLoadThresholdReached', @continueLoadingTeasers.bind @
    controller.on 'teasersLoaded', @teasersLoaded.bind @

    @getView().widgetController.on "FakeActivityHasArrived", (activity)->
      controller.fakeActivityArrived activity

    @getView().widgetController.on "OwnActivityHasArrived", @ownActivityArrived.bind @

    activityController.on 'ActivitiesArrived', @bound "activitiesArrived"
    activityController.on 'Refresh', @bound "refresh"

    @getView().innerNav.on "NavItemReceivedClick", (data)=>
      @isLoading = no
      @resetAll()
      # the filterList on top of the innerNav is clicked
      if data.type in ["Public", "Followed"]
        @feedType = data.type
      else
        @setFilter data.type
      @populateActivity()

  activitiesArrived:(activities)->
    for activity in activities when activity.bongo_.constructorName in @getFilter()
      @listController?.newActivityArrived activity

  isExempt:(callback)->

    @appStorage.fetchStorage (storage) =>
      flags  = KD.whoami().globalFlags
      exempt = flags?.indexOf 'exempt'
      exempt = (exempt? and exempt > -1) or storage.getAt 'bucket.showLowQualityContent'
      callback exempt

  fetchActivitiesDirectly:(options = {}, callback)->
    KD.time "Activity fetch took - "
    options = to : options.to or Date.now()

    @fetchActivity options, (err, teasers)=>
      @isLoading = no
      @listController.hideLazyLoader()
      KD.timeEnd "Activity fetch took"

      if err or teasers.length is 0
        warn "An error occured:", err  if err
        @listController.showNoItemWidget()
      else
        @extractTeasersTimeStamps(teasers)
        @listController.listActivities teasers

      callback? err, teasers

  fetchActivitiesFromCache:(options = {})->
    @fetchCachedActivity options, (err, cache)=>
      @isLoading = no
      if err or cache.length is 0
        warn err  if err
        @listController.hideLazyLoader()
        @listController.showNoItemWidget()
      else
        @extractCacheTimeStamps cache
        @sanitizeCache cache, (err, cache)=>
          @listController.hideLazyLoader()
          @listController.listActivitiesFromCache cache

  # Store first & last activity timestamp.
  extractTeasersTimeStamps:(teasers)->
    @lastTo   = teasers.first.meta.createdAt
    @lastFrom = teasers.last.meta.createdAt

  # Store first & last cache activity timestamp.
  extractCacheTimeStamps: (cache)->
    @lastTo   = cache.to
    @lastFrom = cache.from

  # Refreshes activity feed, used when user has been disconnected
  # for so long, backend connection is long gone.
  refresh:->
    # prevents multiple clicks to refresh from interfering
    return  if @isLoading

    @resetAll()
    @populateActivityWithTimeout()

  populateActivityWithTimeout:->
    @populateActivity {},\
      KD.utils.getTimedOutCallbackOne
        name      : "populateActivity",
        onSuccess : -> KD.logToMixpanel "refresh activity feed success"
        onTimeout : @recover.bind this

  recover:->

    KD.logToMixpanel "activity feed render failed; recovering"

    @isLoading = no
    @status.reconnect()

  populateActivity:(options = {}, callback)->
    return if @isLoading

    @listController.showLazyLoader()
    @listController.hideNoItemWidget()

    @isLoading       = yes
    groupsController = @getSingleton 'groupsController'
    {isReady}        = groupsController
    currentGroup     = groupsController.getCurrentGroup()

    fetch = (slug)=>
<<<<<<< HEAD
      if KD.config.useNeo4j
=======
      unless slug is 'koding' or KD.config.useNeo4j
>>>>>>> aed91d7f
        @fetchActivitiesDirectly options, callback
      else
        unless slug is 'koding'
          @fetchActivitiesDirectly options, callback
        else
          @isExempt (exempt)=>
            if exempt or @getFilter() isnt activityTypes
            then @fetchActivitiesDirectly options, callback
            else @fetchActivitiesFromCache options, callback

    unless isReady
    then groupsController.once 'groupChanged', fetch
    else fetch currentGroup.slug


  sanitizeCache:(cache, callback)->

    activities = clearQuotes cache.activities

    KD.remote.reviveFromSnapshots activities, (err, instances)->

      for activity,i in activities
        cache.activities[activity._id] or= {}
        cache.activities[activity._id].teaser = instances[i]

      callback null, cache

  fetchActivity:(options = {}, callback)->

    options       =
      limit       : options.limit    or 20
      to          : options.to       or Date.now()
      facets      : options.facets   or @getFilter()
      originId    : options.originId or null
      sort        :
        createdAt : -1

    {CActivity}   = KD.remote.api
    if KD.config.useNeo4j
      options.feedType = @feedType

      if options.facets is activityTypes
        options.facets = ['Everything']

      if @feedType is "Public"
        options.groupId = KD.getSingleton("groupsController").getCurrentGroup().getId()
        CActivity.fetchPublicContents options, callback
      else
        CActivity.fetchFolloweeContents options, callback

    else
      @isExempt (exempt)->
        options.lowQuality = exempt
        CActivity.fetchFacets options, (err, activities)->
          if err
            callback err
          else if not exempt
            KD.remote.reviveFromSnapshots clearQuotes(activities), callback
          else
            # trolls and admins in show troll mode will load data on request
            # as the snapshots do not include troll comments
            stack = activities.map (activity)-> (cb)->
              activity.fetchTeaser (err, teaser)->
                if err then console.warn 'could not fetch teaser'
                else cb err, teaser
                stack.fin()
              , yes

            dash stack, (err, res)->
              callback null, res

  # Fetches activities that occured after the first entry in user feed,
  # used for minor disruptions.
  fetchSomeActivities:(options = {}) ->
    return if @isLoading
    @isLoading = yes

    lastItemCreatedAt = @listController.getLastItemTimeStamp()
    unless lastItemCreatedAt? or lastItemCreatedAt is ""
      @isLoading = no
      log "lastItemCreatedAt is empty"
      # if lastItemCreatedAt is null, we assume there are no entries
      # and refresh the entire feed
      @refresh()
      return

    selector       =
      createdAt    :
        $gt        : options.createdAt or lastItemCreatedAt
      type         : { $in : options.facets or @getFilter() }
      isLowQuality : { $ne : options.exempt or no }

    options       =
      limit       : 20
      sort        :
        createdAt : -1

    KD.remote.api.CActivity.some selector, options,\
      KD.utils.getTimedOutCallback (err, activities) =>
        if err then warn err
        else

          KD.logToMixpanel "refresh activity feed success"

          # FIXME: SY
          # if it is exact 20 there may be other items
          # put a separator and check for new items in between
          if activities.length is 20
            warn "put a separator in between new and old activities"

          @activitiesArrived activities.reverse()
          @isLoading = no
      , =>
        @isLoading = no
        log "fetchSomeActivities timeout reached"

  fetchCachedActivity:(options = {}, callback)->
    if KD.config.useNeo4j
<<<<<<< HEAD
      if options.to
        options.timestamp = options.to

      options.groupName = KD.getSingleton("groupsController").getCurrentGroup()?.slug or "koding"
      KD.remote.api.CStatusActivity.fetchPublicActivityFeed options, (err, result)=>
=======
      options.timestamp or= options.to
      options.groupName = KD.getSingleton("groupsController").getCurrentGroup()?.slug or "koding"

      KD.remote.api.CStatusActivity.fetchPublicActivityFeed options, (err, result)=>
        result.overview.reverse() if result?.overview
>>>>>>> aed91d7f
        return callback err, result
    else
      $.ajax
        url     : "/-/cache/#{options.slug or 'latest'}"
        cache   : no
        error   : (err)->   callback? err
        success : (cache)->
          cache.overview.reverse()  if cache?.overview
          callback null, cache

  continueLoadingTeasers:->
    # fix me
    # this is a monkeypatch
    # find the original problem and get rid of @continueLoadingTeasersLastTimeStamp
    # and isNaN - SY
    lastTimeStamp = (new Date @lastFrom).getTime()
    if isNaN(lastTimeStamp) or @continueLoadingTeasersLastTimeStamp is lastTimeStamp
      @listController.hideLazyLoader()
      return

    @continueLoadingTeasersLastTimeStamp = lastTimeStamp
    @populateActivity {slug : "before/#{lastTimeStamp}", to: lastTimeStamp}

  teasersLoaded:->
    # the page structure has changed
    # we don't need this anymore
    # we need a different approach tho, tBDL - SY

    # due to complex nesting of subviews, i used jQuery here. - AK
    contentPanel     = @getSingleton('contentPanel')
    scrollViewHeight = @listController.scrollView.$()[0].clientHeight
    headerHeight     = contentPanel.$('.feeder-header')[0].offsetHeight
    panelHeight      = contentPanel.$('.activity-content')[0].clientHeight

    if scrollViewHeight + headerHeight < panelHeight
      @continueLoadingTeasers()

  createContentDisplay:(activity, callback=->)->
    controller = switch activity.bongo_.constructorName
      when "JStatusUpdate" then @createStatusUpdateContentDisplay activity
      when "JCodeSnip"     then @createCodeSnippetContentDisplay activity
      when "JDiscussion"   then @createDiscussionContentDisplay activity
      when "JBlogPost"     then @createBlogPostContentDisplay activity
      when "JTutorial"     then @createTutorialContentDisplay activity
    @utils.defer -> callback controller

  showContentDisplay:(contentDisplay)->
    contentDisplayController = @getSingleton "contentDisplayController"
    contentDisplayController.emit "ContentDisplayWantsToBeShown", contentDisplay
    return contentDisplayController

  createStatusUpdateContentDisplay:(activity)->
    @showContentDisplay new ContentDisplayStatusUpdate
      title : "Status Update"
      type  : "status"
    ,activity

  createBlogPostContentDisplay:(activity)->
    @showContentDisplay new ContentDisplayBlogPost
      title : "Blog Post"
      type  : "blogpost"
    ,activity

  createCodeSnippetContentDisplay:(activity)->
    @showContentDisplay new ContentDisplayCodeSnippet
      title : "Code Snippet"
      type  : "codesnip"
    ,activity

  createDiscussionContentDisplay:(activity)->
    @showContentDisplay new ContentDisplayDiscussion
      title : "Discussion"
      type  : "discussion"
    ,activity

  createTutorialContentDisplay:(activity)->
    @showContentDisplay new ContentDisplayTutorial
      title : "Tutorial"
      type  : "tutorial"
    ,activity

  streamByIds:(ids, callback)->

    selector = _id : $in : ids
    KD.remote.api.CActivity.streamModels selector, {}, (err, model) =>
      if err then callback err
      else
        unless model is null
          callback null, model[0]
        else
          callback null, null

  fetchTeasers:(options,callback)->
    KD.remote.api.CActivity.fetchFacets options, (err, data) =>
      if err then callback err
      else
        data = clearQuotes data
        KD.remote.reviveFromSnapshots data, (err, instances)->
          if err then callback err
          else callback null, instances

  unhideNewItems: ->
    @listController?.activityHeader.updateShowNewItemsLink yes

  getNewItemsCount: (callback) ->
    callback? @listController?.activityHeader?.getNewItemsCount() or 0<|MERGE_RESOLUTION|>--- conflicted
+++ resolved
@@ -186,20 +186,13 @@
     currentGroup     = groupsController.getCurrentGroup()
 
     fetch = (slug)=>
-<<<<<<< HEAD
-      if KD.config.useNeo4j
-=======
-      unless slug is 'koding' or KD.config.useNeo4j
->>>>>>> aed91d7f
+      if slug isnt 'koding' or not KD.config.useNeo4j
         @fetchActivitiesDirectly options, callback
       else
-        unless slug is 'koding'
-          @fetchActivitiesDirectly options, callback
-        else
-          @isExempt (exempt)=>
-            if exempt or @getFilter() isnt activityTypes
-            then @fetchActivitiesDirectly options, callback
-            else @fetchActivitiesFromCache options, callback
+        @isExempt (exempt)=>
+          if exempt or @getFilter() isnt activityTypes
+          then @fetchActivitiesDirectly options, callback
+          else @fetchActivitiesFromCache options, callback
 
     unless isReady
     then groupsController.once 'groupChanged', fetch
@@ -309,19 +302,11 @@
 
   fetchCachedActivity:(options = {}, callback)->
     if KD.config.useNeo4j
-<<<<<<< HEAD
-      if options.to
-        options.timestamp = options.to
-
-      options.groupName = KD.getSingleton("groupsController").getCurrentGroup()?.slug or "koding"
-      KD.remote.api.CStatusActivity.fetchPublicActivityFeed options, (err, result)=>
-=======
       options.timestamp or= options.to
       options.groupName = KD.getSingleton("groupsController").getCurrentGroup()?.slug or "koding"
 
       KD.remote.api.CStatusActivity.fetchPublicActivityFeed options, (err, result)=>
         result.overview.reverse() if result?.overview
->>>>>>> aed91d7f
         return callback err, result
     else
       $.ajax
