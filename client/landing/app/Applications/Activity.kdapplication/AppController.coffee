--- conflicted
+++ resolved
@@ -30,7 +30,6 @@
 
     super options
 
-<<<<<<< HEAD
     if KD.config.useNeo4j
       @setfilter "Everything"
     else
@@ -40,15 +39,7 @@
     @isLoading      = no
     @mainController = @getSingleton 'mainController'
     @lastTo         = null
-    @lastFrom       = null
-=======
-    @currentFilter     = activityTypes
-    @appStorage        = new AppStorage 'Activity', '1.0'
-    @isLoading         = no
-    @mainController    = @getSingleton 'mainController'
-    @lastTo            = null
     @lastFrom          = Date.now()
->>>>>>> 8a357db1
 
     # if @mainController.appIsReady then @putListeners()
     # else @mainController.on 'FrameworkIsReady', => @putListeners()
@@ -337,9 +328,7 @@
         callback null, cache
 
   continueLoadingTeasers:->
-<<<<<<< HEAD
     return  if @isLoading
-=======
 
     KD.utils.wait 1000, =>
       return  unless @lastFrom?
@@ -349,7 +338,6 @@
       lastTimeStamp = (new Date @lastFrom).getTime()
 
       console.log "lastTimeStamp: #{lastTimeStamp}"
->>>>>>> 8a357db1
 
       @populateActivity {slug : "before/#{lastTimeStamp}", to: lastTimeStamp}
 
