--- conflicted
+++ resolved
@@ -13,12 +13,7 @@
       'CNewMemberBucketActivity'
       # 'COpinionActivity'
       # THIS WILL DISABLE CODE SHARES/LINKS/DISCUSSIONS
-<<<<<<< HEAD
-      'CDiscussionActivity'
-      'CTutorialActivity'
-=======
       # 'CDiscussionActivity'
->>>>>>> efa37c29
       # 'CLinkActivity'
       # 'CCodeShareActivity'
       'CInstallerBucketActivity'
@@ -249,12 +244,7 @@
           'CNewMemberBucket'
           # 'COpinionActivity'
           # THIS WILL DISABLE CODE SHARES/LINKS/DISCUSSIONS
-<<<<<<< HEAD
-          'CDiscussionActivity'
-          'CTutorialActivity'
-=======
           # 'CDiscussionActivity'
->>>>>>> efa37c29
           # 'CLinkActivity'
           # 'CCodeShareActivity'
           'CInstallerBucketActivity'
@@ -328,12 +318,7 @@
         'CNewMemberBucketActivity'
         # 'COpinionActivity'
         # THIS WILL DISABLE CODE SHARES/LINKS/DISCUSSIONS
-<<<<<<< HEAD
-        'CDiscussionActivity'
-        'CTutorialActivity'
-=======
         # 'CDiscussionActivity'
->>>>>>> efa37c29
         # 'CLinkActivity'
         # 'CCodeShareActivity'
         'CInstallerBucketActivity'
@@ -351,12 +336,7 @@
       when "JStatusUpdate" then @createStatusUpdateContentDisplay activity
       when "JCodeSnip"     then @createCodeSnippetContentDisplay activity
       # THIS WILL DISABLE CODE SHARES/LINKS/DISCUSSIONS
-<<<<<<< HEAD
-      when "JDiscussion"   then @createDiscussionContentDisplay activity
-      when "JTutorial"   then @createTutorialContentDisplay activity
-=======
       # when "JDiscussion"   then @createDiscussionContentDisplay activity
->>>>>>> efa37c29
       # when "JCodeShare"    then @createCodeShareContentDisplay activity
       # when "JLink"         then @createLinkContentDisplay activity
 
@@ -397,12 +377,6 @@
     @showContentDisplay new ContentDisplayDiscussion
       title : "Discussion"
       type  : "discussion"
-    ,activity
-
-  createTutorialContentDisplay:(activity)->
-    @showContentDisplay new ContentDisplayTutorial
-      title : "Tutorial"
-      type  : "tutorial"
     ,activity
 
 class ActivityListController extends KDListViewController
