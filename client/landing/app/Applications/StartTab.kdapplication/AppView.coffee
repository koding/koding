--- conflicted
+++ resolved
@@ -175,42 +175,6 @@
 
     @recentFileViews = {}
 
-<<<<<<< HEAD
-    appManager.fetchStorage 'Finder', '1.0', (err, storage)=>
-
-#      storage.on "update", => @updateRecentFileViews()
-
-      if err
-        error "couldn't fetch the app storage.", err
-      else
-        recentFilePaths = storage.getAt('bucket.recentFiles')
-        @updateRecentFileViews()
-        @getSingleton('mainController').on "NoSuchFile", (file)=>
-          recentFilePaths.splice recentFilePaths.indexOf(file.path), 1
-          # log "updating storage", recentFilePaths.length
-          storage.update {
-            $set: 'bucket.recentFiles': recentFilePaths
-          }, => log "storage updated"
-
-
-  updateRecentFileViews:()->
-
-    appManager.fetchStorage 'Finder', '1.0', (err, storage)=>
-
-      recentFilePaths = storage.getAt('bucket.recentFiles')
-      # log "updating views", recentFilePaths.length
-
-      for own path, view of @recentFileViews
-        @recentFileViews[path].destroy()
-        delete @recentFileViews[path]
-
-      if recentFilePaths?.length
-        recentFilePaths.forEach (filePath)=>
-          @recentFileViews[filePath] = new StartTabRecentFileItemView {}, filePath
-          @recentFilesWrapper.addSubView @recentFileViews[filePath]
-      else
-        @recentFilesWrapper.hide()
-=======
     @appStorage.fetchValue 'recentFiles', (recentFilePaths)=>
       recentFilePaths or= []
       @updateRecentFileViews()
@@ -234,7 +198,6 @@
         @recentFilesWrapper.addSubView @recentFileViews[filePath]
     else
       @recentFilesWrapper.hide()
->>>>>>> cff44686
 
   createSplitView:(type)->
 
