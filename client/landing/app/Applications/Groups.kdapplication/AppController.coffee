--- conflicted
+++ resolved
@@ -354,7 +354,6 @@
 
           forms["Membership policy"].addSubView membershipPolicyView
 
-<<<<<<< HEAD
           if policy.invitationsEnabled
             tab = modal.modalTabs.createTab title: 'Invitations', shouldShow:no
             invitationRequestView = new GroupsInvitationRequestsView {}, group
@@ -371,11 +370,6 @@
                 console.log 'invitation is sent', {arguments}
             forms['Invitations'].addSubView invitationRequestView
     
-=======
-        invitationRequestView = new GroupsInvitationRequestsView {}, group
-        forms["Invitations"] = invitationRequestView
-
->>>>>>> 46d7a856
       forms["Members"].addSubView new GroupsMemberPermissionsView {}, group
 
       forms["Permissions"].addSubView permissionsLoader = new KDLoaderView
