class GroupsListItemView extends KDListItemView

  constructor:(options = {}, data)->
    options.type = "groups"
    super options,data

    {title, slug, body} = @getData()

    @avatar = new KDCustomHTMLView
      tagName : 'img'
      cssClass : 'avatar-image'
      attributes :
        src : @getData().avatar or "http://lorempixel.com/#{60+@utils.getRandomNumber(10)}/#{60+@utils.getRandomNumber(10)}"

    @settingsButton = new KDButtonViewWithMenu
        cssClass    : 'transparent groups-settings-context groups-settings-menu'
        title       : ''
        icon        : yes
        delegate    : @
        iconClass   : "arrow"
        menu        : @settingsMenu data
        callback    : (event)=> @settingsButton.contextMenu event

    # TODO : hide settings button for non-admins
    # @settingsButton.hide()


    @titleLink = new KDCustomHTMLView
      tagName     : 'a'
      attributes  :
        href      : '#'
      pistachio   : '{{#(title)}}'
      tooltip     :
        title     : title
        direction : 'right'
        placement : 'top'
        offset    :
          top     : 6
          left    : -2
      click       : (event) => @titleReceivedClick event
    , data

    @bodyView = new KDCustomHTMLView
      tagName  : 'span'
      pistachio : '{{#(body)}}'
      tooltip     :
        title     : body
        direction : 'right'
        placement : 'top'
        offset    :
          top     : 6
          left    : -2
    ,data

    @joinButton = new JoinButton
      style           : if data.member then "join-group follow-btn following-topic" else "join-group follow-btn"
      title           : "Join"
      dataPath        : "member"
      defaultState    : if data.member then "Leave" else "Join"
      loader          :
        color         : "#333333"
        diameter      : 18
        top           : 11
      states          : [
        "Join", (callback)->
          data.join (err, response)=>
            @hideLoader()
            unless err
              # @setClass 'following-btn following-topic'
              @setClass 'following-topic'
              @emit 'Joined'
              callback? null
        "Leave", (callback)->
          data.leave (err, response)=>
            @hideLoader()
            unless err
              # @unsetClass 'following-btn following-topic'
              @unsetClass 'following-topic'
              @emit 'Left'
              callback? null
      ]
    , data

    @joinButton.on 'Joined', =>
      @enterButton.show()

    @joinButton.on 'Left', =>
      @enterButton.hide()

    # TODO: hide enter button for non-admins

    # @enterButton = new KDButtonView
    #   cssClass        : 'follow-btn following-btn enter-group hidden'
    #   title           : "Enter"
    #   dataPath        : "member"
    #   # icon : yes
    #   # iconClass : 'enter-group'
    #   callback        : (event)=>
    #     group = @getData().slug
    #     KD.getSingleton('router').handleRoute "#{unless group is 'koding' then '/'+group else ''}/Activity"

    # , data

    @enterLink = new CustomLinkView
      href    : "/#{slug}/Activity"
      target  : slug
      title   : 'Open group'
      click   : @bound 'privateGroupOpenHandler'

  privateGroupOpenHandler: GroupsAppController.privateGroupOpenHandler

  settingsMenu:(data)->

    account        = KD.whoami()
    mainController = @getSingleton('mainController')

    menu =
      'Group settings'  :
        callback        : =>
          mainController.emit 'EditGroupButtonClicked', @
<<<<<<< HEAD
      # 'Permissions'     :
      #   callback : =>
      #     mainController.emit 'EditPermissionsButtonClicked', @
=======
      'Permissions'     :
        callback        : =>
          mainController.emit 'EditPermissionsButtonClicked', @
>>>>>>> 57dfd840
      'My roles'        :
        callback        : =>
          mainController.emit 'MyRolesRequested', @

    # if KD.checkFlag 'super-admin'
    #   menu =
    #     'MARK USER AS TROLL' :
    #       callback : =>
    #         mainController.markUserAsTroll data
    #     'UNMARK USER AS TROLL' :
    #       callback : =>
    #         mainController.unmarkUserAsTroll data

    return menu

  titleReceivedClick:(event)->
    group = @getData()
    KD.getSingleton('router').handleRoute "/#{group.slug}", state:group
    event.stopPropagation()
    event.preventDefault()
    #appManager.tell "Groups", "createContentDisplay", group

  viewAppended:->
    @setClass "topic-item"

    @setTemplate @pistachio()
    @template.update()

    # log @titleLink.$()[0]#.innerWidth

    # @$().css backgroundImage : 'url('+(@getData().avatar or "http://lorempixel.com/#{100+@utils.getRandomNumber(300)}/#{50+@utils.getRandomNumber(150)}")+')'


  setFollowerCount:(count)->
    @$('.followers a').html count

  expandItem:->
    return unless @_trimmedBody
    list = @getDelegate()
    $item   = @$()
    $parent = list.$()
    @$clone = $clone = $item.clone()

    pos = $item.position()
    pos.height = $item.outerHeight(no)
    $clone.addClass "clone"
    $clone.css pos
    $clone.css "background-color" : "white"
    $clone.find('.topictext article').html @getData().body
    $parent.append $clone
    $clone.addClass "expand"
    $clone.on "mouseleave",=>@collapseItem()

  collapseItem:->
    return unless @_trimmedBody
    # @$clone.remove()

  pistachio:-> # {article{#(body)}}
    """
    {{>@settingsButton}}
    <div class="topictext">
      <span class="avatar">{{>@avatar}}</span>
      <div class="content">
      {h3{> @titleLink}}
      {article{> @bodyView}}
      </div>
      <div class="topicmeta clearfix">
        <div class="topicstats">
          <p class="posts">
            <span class="icon"></span>
            <a href="#">{{#(counts.post) or 0}}</a> Posts
          </p>
          <p class="followers">
            <span class="icon"></span>
            <a href="#">{{#(counts.followers) or 0}}</a> Followers
          </p>
        </div>
      </div>
      <div class="button-container"><div class="enter-button">{{>@enterLink}}</div>{{> @joinButton}}</div>
    </div>
    """

  refreshPartial: ->
    @skillList?.destroy()
    @locationList?.destroy()
    super
    @_addSkillList()
    @_addLocationsList()

  _addSkillList: ->

    @skillList = new ProfileSkillsList {}, {KDDataPath:"Data.skills", KDDataSource: @getData()}
    @addSubView @skillList, '.profile-meta'

  _addLocationsList: ->

    @locationList = new TopicsLocationView {}, @getData().locations
    @addSubView @locationList, '.personal'

class ModalGroupsListItem extends TopicsListItemView

  constructor:(options,data)->

    super options,data

    @titleLink = new TagLinkView {expandable: no}, data

    @titleLink.registerListener
      KDEventTypes  : 'click'
      listener      : @
      callback      : (pubInst, event)=>
        @getDelegate().emit "CloseTopicsModal"

  pistachio:->
    """
    <div class="topictext">
      <div class="topicmeta">
        <div class="button-container">{{> @joinButton}}</div>
        {{> @titleLink}}
        <div class="stats">
          <p class="posts">
            <span class="icon"></span>{{#(counts.post) or 0}} Posts
          </p>
          <p class="fers">
            <span class="icon"></span>{{#(counts.followers) or 0}} Followers
          </p>
        </div>
      </div>
    </div>
    """

class GroupsListItemViewEditable extends GroupsListItemView

  constructor:(options = {}, data)->

    options.editable = yes
    options.type     = "topics"

    super options, data<|MERGE_RESOLUTION|>--- conflicted
+++ resolved
@@ -118,15 +118,9 @@
       'Group settings'  :
         callback        : =>
           mainController.emit 'EditGroupButtonClicked', @
-<<<<<<< HEAD
       # 'Permissions'     :
       #   callback : =>
       #     mainController.emit 'EditPermissionsButtonClicked', @
-=======
-      'Permissions'     :
-        callback        : =>
-          mainController.emit 'EditPermissionsButtonClicked', @
->>>>>>> 57dfd840
       'My roles'        :
         callback        : =>
           mainController.emit 'MyRolesRequested', @
