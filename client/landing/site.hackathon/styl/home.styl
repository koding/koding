@import "lib/core.fn"

@css {
/*
home Landing stylesheet
home.styl
*/
}

body, input, textarea, select, button
  text-rendering          optimizeLegibility
  -webkit-font-smoothing  antialiased
  vendor                  font-kerning, normal

strong
  font-weight             bold

#main-panel-wrapper
  background              none

body.home
  font-family             FocoFamily
  background              #f0f0f0

  section.introduction
    size                  100%, auto
    background            #000
    padding               149px 45px 198px
    text-align            center
    shadow                0 1px 0 rgb(255,255,255) \, 0 0 27px rgba(0,0,0,.3)
    position              relative
    overflow              hidden
    borderBox()

    > *
      position            relative
      z-index             20

    h2
      font-family         HelveticaFamily
      font-weight         bold
      font-size           138px
      color               #fff
      text-shadow         1px 1px 1px rgba(0,0,0,.28)
      margin-bottom       46px

      span
        font-size         41px
        font-weight       300
        display           block

        &.bottom
          font-size       52px

    h3
      font-weight         light
      font-size           26px
      line-height         32px
      color               #fff
      text-shadow         1px 1px 1px rgba(0,0,0,.28)

    .video-wrapper
      abs                 0px 0 0 0px
      width               100%
      height              100%
      z-index             10
      overflow            hidden
      width               1920px
      left                50%
      margin-left         -960px

    .form-wrapper
      margin              69px -45px 0 -45px
      padding             26px
      background          rgba(0,0,0,.2)
      rounded             4px
      borderBox()

      .avatar-background
        abs               -50px 0 0 50%
        bg                color rgba(0,0,0,.2)
        // bg                color red
        size              80px 30px
        margin            0 0 0 -50px
        padding           10px
        rounded           10px 10px 0 0
        z-index           0

      .avatar
        rounded           8px
        size              80px 80px
        z-index           1


      section
        width             504px
        margin            0 auto

        &.logged-in
          margin-top      20px

        .kdlabel
          color           white
          width           100%
          text-align      center
          margin-right    0
          a
            color         #aaa
            font-size     .8em
          a:before
            content       ''
            display       block

        .kdview
          margin          0

        .login-input-view
          background      #fff
          rounded         3px

        .placeholder-helper
          top             15px
          font-size       12px
          color           #989898

          &.out
            font-size     12px
            top           -18px
            color         #fff

        > div
          width           200px
          margin          0 4px 0 0
          padding         0

        .submit
          width           96px
          margin          0

      .input-wrapper
        margin            0
        padding           0

      .kdinput
        width             100%
        rounded           3px
        text-align        center
        border            1px solid transparent
        background        transparent
        margin            0
        padding           10px 14px
        font-size         12px


      .kdbutton
        padding           0
        text-align        center
        width             100%
        line-height       44px
        height            44px
        background        #ffec18
        color             #313131
        font-size         14px

        .button-title
          color           inherit

  section.content
    background            #fff
    rounded               8px
    max-width             960px
    margin                -109px auto 0
    border                1px solid #dfdfdf
    padding               72px 0 0
    position              relative
    z-index               30
    borderBox()


    .counters
      font-weight         bold
      font-style          italic
      color               #fff
      font-size           16px
      white-space         nowrap
      abs                 -64px 0 0 50%
      vendor              transform, translateX(-50%)
      background          rgba(255,255,255,.2)
      rounded             19px
      height              38px
      line-height         38px
      padding             0 26px

      i
        r-sprite          'home', 'love'
        display           inline-block
        vertical-align    middle
        margin            -2px 12px 0

      .buttons
        display           inline-block

    article
      padding             43px 359px 43px 112px
      font-size           16px
      color               #4a4a4a

      a
        color             #1563BC
        borderize(#1563BC)

      h4
        font-weight       bold
        font-size         26px

      p
        padding           32px 0 0
        line-height       21px
        borderBox()

        &.note
          font-style      italic

      ul
        padding           28px 0 0

        ul
          padding         18px 0 18px 32px

        li
          line-height     22px
          margin-bottom   5px

      ol
        padding           28px 0 0
        counter-reset     list

        li
          line-height     32px
          counter-increment list

          &:before
            content      counter(list) "."
            font-weight  bold
            margin-right 12px

      &.judges
        background        #f8f8f8
        border            1px solid #fff
        padding-right     112px
        vendor            transform, skewY(-2deg)

        h4
          margin-bottom   32px

        .judge
          width           20%
          margin-bottom   32px
          fl()

        figure
          padding-bottom  110%
          bg              position, center center
          bg              size, cover
          bg              repeat, no-repeat

        .info
          text-align      center
          padding         21px 0 0
          font-weight     bold
          line-height     18px

          span
            display       block
            font-weight   normal
            font-size     11px

    aside.partners
      width               162px
      abs                 0px 0px 0 0
      padding             42px 42px 0
      border-left         1px solid #f2f2f2

      &:after
        content           ''
        display           block
        abs               0 0 0px -1px
        height            120px
        width             1px
        background-image  -webkit-linear-gradient(#f2f2f2, rgba(255,255,255,0))
        background-image  -moz-linear-gradient(#f2f2f2, rgba(255,255,255,0))
        background-image  linear-gradient(#f2f2f2, rgba(255,255,255,1))

      img
        width             100%
        margin            0 0 30px

  footer
    text-align            center
    line-height           217px
    font-size             14px
    color                 #909090

    a
      color               inherit
      margin-left         3px
      noTextDeco()

      &:hover
        borderize(#909090)


<<<<<<< HEAD
.social-buttons
  display         block
  list-style      none
  padding         0
  margin          0
  abs             0px 125px 0 0
  z-index         16
  opacity         0.01
  vendor          transition, opacity .3s ease
  &.loaded
    opacity       1


  > li
    display       block
    margin        0 13px 0 0
    padding       0
    float         left

    .vhidden
      hidden()

  .socialite
    display block
    position relative
=======
@media only screen and (min-device-width : 320px) and (max-device-width : 480px)
  body.home
    section.introduction
      padding             119px 25px 288px

      h2
        font-size         58px
        margin-bottom     16px

        span
          font-size       19px

        span.bottom
          font-size       22px

      h3
        font-size         17px
        line-height       22px

      .form-wrapper
        margin            29px -25px 0 -25px

        section
          width           100%

          > div
            width         100%
            margin-bottom 20px

          .submit
            width         100%
            margin-bottom 0

    section.content
      padding             32px 0 0

      .counters
        padding           18px
        height            auto
        line-height       20px
        top               -146px

        span
          display         block
          height          0
          font-size       0
          line-height     0

      article
        padding           24px

        h4
          font-size       21px

        p
          padding         16px 0 0

      article.judges
        padding-right     25px

        .judge
          width           100%

      aside.partners
        position          static
        width             100%
        borderBox()
>>>>>>> 586c92a0
<|MERGE_RESOLUTION|>--- conflicted
+++ resolved
@@ -309,8 +309,6 @@
       &:hover
         borderize(#909090)
 
-
-<<<<<<< HEAD
 .social-buttons
   display         block
   list-style      none
@@ -336,7 +334,8 @@
   .socialite
     display block
     position relative
-=======
+
+
 @media only screen and (min-device-width : 320px) and (max-device-width : 480px)
   body.home
     section.introduction
@@ -403,5 +402,4 @@
       aside.partners
         position          static
         width             100%
-        borderBox()
->>>>>>> 586c92a0
+        borderBox()