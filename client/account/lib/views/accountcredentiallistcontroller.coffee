--- conflicted
+++ resolved
@@ -14,7 +14,6 @@
 remote                      = require('app/remote').getInstance()
 globals                     = require 'globals'
 showError                   = require 'app/util/showError'
-hubspotTracker              = require 'app/util/hubspotTracker'
 
 
 module.exports = class AccountCredentialListController extends AccountListViewController
@@ -213,12 +212,8 @@
       @addItem credential
 
       if provider is 'aws'
-<<<<<<< HEAD
-        hubspotTracker '000000537081', null
-=======
         { hubspotController } = kd.singletons
         hubspotController.track 'added aws keys'
->>>>>>> 0d9f158f
 
     # Notify all registered listeners because we need to re-calculate width / height of the KDCustomScroll which in Credentials tab.
     # The KDCustomScroll was hidden while Stacks screen is rendering.
