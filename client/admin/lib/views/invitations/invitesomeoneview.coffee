kd                  = require 'kd'
async               = require 'async'
Promise             = require 'bluebird'
remote              = require('app/remote').getInstance()
KDView              = kd.View
KDButtonView        = kd.ButtonView
KDCustomScrollView  = kd.CustomScrollView
KDCustomHTMLView    = kd.CustomHTMLView
KDNotificationView  = kd.NotificationView
showError           = require 'app/util/showError'
InvitationInputView = require './invitationinputview'
hubspotTracker      = require 'app/util/hubspotTracker'

module.exports = class InviteSomeoneView extends KDView

  constructor: (options = {}, data) ->

    options.cssClass = 'invite-view'

    super options, data

    @scrollView = new KDCustomScrollView
    @addSubView @scrollView

    @inputViews = []

    @createInformationView()
    @scrollView.wrapper.addSubView @inputWrapper = new KDCustomHTMLView cssClass: 'input-wrapper'
    @createInitialInputs()
    @createMainButtons()


  createInitialInputs: ->

    @createInvitationView no, yes, yes
    @createInvitationView no
    @createInvitationView yes


  createInvitationView: (addNewOnInput, setFocus, setAdmin) ->

    view = new InvitationInputView

    if addNewOnInput
      view.email.on 'input', =>

        if view.next and view.email.getValue() is '' and view.next.email.getValue() is ''
          view.next.destroy()
          return view.next = null

        return  if view.next
        view.next = @createInvitationView yes, no

    view.once 'KDObjectWillBeDestroyed', =>
      @inputViews.splice @inputViews.indexOf(view), 1

    @inputWrapper.addSubView view
    if setFocus
      kd.utils.defer -> view.email.setFocus()
    view.admin.setValue yes  if setAdmin
    @inputViews.push view

    return view


  createMainButtons: ->

    @addSubView new KDButtonView
      title    : 'INVITE MEMBERS'
      cssClass : 'solid medium green invite-members'
      callback : @bound 'inviteMembers'


  inviteMembers: ->

    invites = []
    admins  = []

    for view in @inputViews
      value = view.email.getValue().trim()

      continue  unless value

      result = if not value then no else view.email.validate()

      if value and not result
        showError 'That doesn\'t seem like a valid email address.'
        return view.email.setClass 'validation-error'

      invites.push invite = view.serialize()
      admins.push invite.email  if invite.role is 'admin'

<<<<<<< HEAD
    hubspotTracker '000000537085', null
=======
    { hubspotController } = kd.singletons
    hubspotController.track 'invited team members'
>>>>>>> 0d9f158f

    if admins.length
      @notifyAdminInvites invites, admins
    else
      @handleInvitationRequest invites


  notifyAdminInvites: (invites, admins) ->

    title = if admins.length > 1 then "You're adding admins" else "You're adding an admin"
    @confirmModal = modal = new kd.ModalViewWithForms
      title                   : title
      overlay                 : yes
      height                  : 'auto'
      cssClass                : 'admin-invite-confirm-modal'
      tabs                    :
        forms                 :
          confirm             :
            buttons           :
              "That's fine"   :
                itemClass     : kd.ButtonView
                cssClass      : 'confirm'
                style         : 'solid green medium'
                loader        : color: '#444444'
                callback      : => @handleInvitationRequest invites
              Cancel          :
                itemClass     : kd.ButtonView
                style         : 'solid medium'
                callback      : -> modal.destroy()
            fields            :
              planDetails     :
                type          : 'hidden'
                nextElement   :
                  planDetails :
                    cssClass  : 'content'
                    itemClass : kd.View
                    partial   : "You're inviting <strong>#{admins.join ', '}</strong> as admin, they will have access to all team settings including your stack scripts (excluding your keys)."

    modal.overlay.setClass 'second-overlay'


  notifyPendingInvites: (pendingInvites, newInvites) ->

    partial = "<strong>#{pendingInvites[0].email}</strong> has already been invited. Are you sure you want to resend invitation?"
    resendButtonText = "Resend Invitation"
    cancelButtonText = "Cancel"

    if pendingInvites.length > 1
      emailsText = prepareEmailsText pendingInvites
      partial = "#{emailsText} have already been invited. Are you sure you want to resend invitations?"
      resendButtonText = "Resend Invitations"
      cancelButtonText = "Just send the new ones" if newInvites.length

    @resendInvitationConfirmModal = modal = new kd.ModalViewWithForms
      title                   : 'Resend invitation'
      overlay                 : yes
      height                  : 'auto'
      cssClass                : 'admin-invite-confirm-modal'
      tabs                    :
        forms                 :
          confirm             :
            buttons           :
              "#{resendButtonText}" :
                itemClass     : kd.ButtonView
                cssClass      : 'confirm'
                style         : 'solid green medium'
                loader        : color: '#444444'
                callback      : => @handleResendInvitations pendingInvites, newInvites
              "#{cancelButtonText}" :
                itemClass     : kd.ButtonView
                style         : 'solid medium'
                callback      : => @sendInvitations newInvites
            fields            :
              planDetails     :
                type          : 'hidden'
                nextElement   :
                  planDetails :
                    cssClass  : 'content'
                    itemClass : kd.View
                    partial   : partial

    modal.overlay.setClass 'second-overlay'


  handleResendInvitations: (pendingInvites, newInvitations) ->

    @resendInvitations pendingInvites, newInvitations
    @sendInvitations newInvitations, pendingInvites
    @closeConfirmModals()


  resendInvitations: (invites, newInvitations) ->

    title    = 'Invitation is resent.'
    title    = 'Invitations are resent.'  if invites.length > 1

    queue = invites.map (invite) => (next) =>

      remote.api.JInvitation.sendInvitationByCode invite.code, (err) =>
        if err
        then next err
        else next()

    async.series queue, (err) =>

      view.destroy()  for view in @inputViews by -1
      @createInitialInputs()

      duration = 5000
      unless newInvitations.length
        title  = "Invitation is resent to <strong>#{invites[0].email}</strong>"
        title  = "All invitations are resent."  if invites.length > 1
        return new KDNotificationView { title, duration }


  fetchPendingInvitations: (invites) ->

    options = {}

    new Promise (resolve, reject) ->

      remote.api.JInvitation['some'] { status: 'pending' }, options, (err, pendings) =>
        if err
          reject err
          return kd.warn err

        pendingInvitations = []

        if pendings.length
          invites.map (inv, i) ->
            invitations = pendings.filter (pending) -> inv.email is pending.email
            pendingInvitations = pendingInvitations.concat invitations

        resolve { pendingInvitations }


  getNewInvitations: (allInvites, pendings) ->

    pendingEmails  = pendings.map (item) -> item.email
    newInvitations = (invite for invite, i in allInvites when invite.email not in pendingEmails)

    return newInvitations


  sendInvitations: (invites, pendingInvites) ->

    return @closeConfirmModals()  unless invites.length

    remote.api.JInvitation.create invitations: invites, (err) =>
      if err
        return new KDNotificationView
          title    : 'Failed to send some invites, please try again.'
          duration : 5000

      view.destroy()  for view in @inputViews by -1

      @createInitialInputs()

      title = "Invitation is sent to <strong>#{invites.first.email}</strong>"

      if invites.length > 1 or pendingInvites?.length
        title = 'All invitations are sent.'

      new KDNotificationView
        title    : title
        duration : 5000

      @closeConfirmModals()
      @emit 'NewInvitationsAdded'


  handleInvitationRequest: (invites) ->

    @confirmModal?.destroy()
    @fetchPendingInvitations(invites).then ({ pendingInvitations }) =>
      if pendingInvitations.length
        newInvitations = @getNewInvitations invites, pendingInvitations
        @notifyPendingInvites pendingInvitations, newInvitations
      else
        @sendInvitations invites


  createInformationView: ->

    @scrollView.wrapper.addSubView new KDCustomHTMLView
      cssClass : 'information'
      partial  : """
        <p>Invite other teammates to your team. You can change admin rights for your teammates in the Members tab once they accept your invitation.</p>
        <label>Email</label><label>First Name</label><label>Last Name<span>Admin</span></label>
        """


  closeConfirmModals: ->

    @confirmModal?.destroy()
    @confirmModal = null
    @resendInvitationConfirmModal?.destroy()
    @resendInvitationConfirmModal = null


prepareEmailsText = (pendingInvites) ->
  emails = ''
  len    = pendingInvites.length
  [0...len].forEach (i)->
    emails += "<strong>#{pendingInvites[i].email}</strong>"
    if i + 2 is len
      emails += ", and "
    else if i + 1 is len
      emails += ""
    else
      emails += ", "

  return emails<|MERGE_RESOLUTION|>--- conflicted
+++ resolved
@@ -9,7 +9,6 @@
 KDNotificationView  = kd.NotificationView
 showError           = require 'app/util/showError'
 InvitationInputView = require './invitationinputview'
-hubspotTracker      = require 'app/util/hubspotTracker'
 
 module.exports = class InviteSomeoneView extends KDView
 
@@ -90,12 +89,8 @@
       invites.push invite = view.serialize()
       admins.push invite.email  if invite.role is 'admin'
 
-<<<<<<< HEAD
-    hubspotTracker '000000537085', null
-=======
     { hubspotController } = kd.singletons
     hubspotController.track 'invited team members'
->>>>>>> 0d9f158f
 
     if admins.length
       @notifyAdminInvites invites, admins
