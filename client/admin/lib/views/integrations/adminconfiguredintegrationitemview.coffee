--- conflicted
+++ resolved
@@ -68,66 +68,9 @@
     subview.addSubView new KDCustomHTMLView
       cssClass : 'edit'
       partial  : 'Customize <span></span>'
-<<<<<<< HEAD
       click    : =>
         { id } = data.channelIntegration
         kd.singletons.router.handleRoute "/Admin/Integrations/Configure/#{id}"
-=======
-      click    : => @handleCustomize data
-
-
-  handleCustomize: (integrationData) ->
-
-    { integration } = @getData()
-    { channelIntegration } = integrationData
-
-    @fetchChannels (err, channels) =>
-      return showError err  if err
-
-      integrationHelpers.fetchChannelIntegration {id: channelIntegration.id}, (err, response) =>
-
-        return showError err  if err
-
-        { channelIntegration } = response
-
-        data              =
-          channels        : channels
-          id              : channelIntegration.id
-          integration     : integration
-          token           : channelIntegration.token
-          createdAt       : channelIntegration.createdAt
-          updatedAt       : channelIntegration.updatedAt
-          description     : channelIntegration.description or integration.summary
-          integrationId   : channelIntegration.integrationId
-          selectedChannel : channelIntegration.channelId
-          webhookUrl      : "#{globals.config.integration.url}/#{integration.name}/#{channelIntegration.token}"
-          integrationType : 'configured'
-          isDisabled      : channelIntegration.isDisabled
-          selectedEvents  : []
-
-
-        if channelIntegration.settings
-          data.selectedEvents = try JSON.parse channelIntegration.settings.events
-          catch e then []
-
-        if integration.settings?.events
-          events = try JSON.parse integration.settings.events
-          catch e then null
-          data.settings = { events }
-
-        unless integration.name is 'github'
-          @emit 'IntegrationCustomizeRequested', data
-          return
-
-        integrationHelpers.fetchAllGithubRepos (err, repositories) =>
-
-          return showError err  if err
-          data.repositories = repositories
-
-          @emit 'IntegrationCustomizeRequested', data
-
->>>>>>> e69ade70
-
 
   pistachio: ->
 
