--- conflicted
+++ resolved
@@ -162,12 +162,9 @@
   .home-links
     size                auto, 0
     text-align          left
-<<<<<<< HEAD
     gradient            #666, #505050
-=======
     transition          height .15s ease-in-out
     overflow            hidden
->>>>>>> 14c84db9
     rel()
     &.in
       height            50px
