@import "./client/Framework/themes/default/kdfn"
@import "./client/stylus/appfn"
@import "nib/gradients"
@import "nib/vendor"

@css {
/*
START TAB stylesheet
app.starttab.styl
*/
}

/* StartTab */
.start-tab
  .app-list-wrapper
    text-align            center
    background            #ffffff /* Old browsers */
    background            -moz-radial-gradient(center, ellipse cover,  #ffffff 0%, #d9d9d9 100%) /* FF3.6+ */
    background            -webkit-gradient(radial, center center, 0px, center center, 100%, color-stop(0%,#ffffff), color-stop(100%,#d9d9d9)) /* Chrome,Safari4+ */
    background            -webkit-radial-gradient(center, ellipse cover,  #ffffff 0%,#d9d9d9 100%) /* Chrome10+,Safari5.1+ */
    background            -o-radial-gradient(center, ellipse cover,  #ffffff 0%,#d9d9d9 100%) /* Opera 12+ */
    background            -ms-radial-gradient(center, ellipse cover,  #ffffff 0%,#d9d9d9 100%) /* IE10+ */
    background            radial-gradient(center, ellipse cover,  #ffffff 0%,#d9d9d9 100%) /* W3C */
    shadow                inset 0 0 2px rgba(0,0,0,0.25)
    size                  100%, 100%
    overflow              auto

  .app-button-holder
    position              absolute
    top                   10px
    right                 24px

// .start-tab-app-container
//   overflow-y      visible
//   padding-bottom  30px
//   text-shadow     0 1px 0 white

.app-list-wrapper > header
  height                  auto
  margin-bottom           20px
  padding-top             50px
  text-align              center
  h1
    color                 #34312E
    font-size             18px
    font-weight           600
  h2
    color                 #6A645E
    font-size             13px
    font-weight           normal
    padding-top           5px

.app-item-container
  height                  auto
  padding                 20px 0% 48px 1%
  width                   100%
  overflow                visible
  borderBox()

  figure
    display               inline-block
    position              relative
    size                  19%, auto
    margin                0 1% 1% 0
    min-width             120px
    max-width             200px
    padding               20px
    overflow              hidden
    text-align            center
    vertical-align        top
    cursor                pointer
    rounded               4px
    vendor                transition, all .2s ease-out
    shadow                0 1px 2px rgba(0,0,0,0.15)
    bg                    color, rgba(255, 255, 255, 0.2)
    borderBox()
    &:hover
      bg                  color, rgba(255, 255, 255, 0.5)
      shadow              0 2px 10px rgba(0,0,0,0.15)
      .icon-container
        margin-top        0
        opacity           1
      cite
        height            13px
    &.dev-mode
      bg                  color, rgba(255, 255, 0, 0.2)
    &.disabled
      padding-bottom      20px
      &:after
        content           'Coming Soon'
        background        black
        border-radius     0 0 4px 4px
        bottom            -20px
        color             #FF9200
        display           block
        left              0
        position          absolute
        opacity           0
        padding           5px 0
        transition        bottom .3s linear
        text-shadow       none
        visibility        none
        width             100%

      &:hover:after
        display           block
        opacity           1
        bottom            0
        visibility        visible

      img
      strong
      span.data
        opacity           .5

    .kdloader
      position            absolute
      top                 50%
      left                50%
      margin              -20px 0 0 -20px
      z-index             1000

    p
      rounded             4px

    img
      width               100%

    cite
      position            absolute
      display             block
      bottom              10px
      left                0
<<<<<<< HEAD
      size                100%, 0
=======
      //size                100%, 100%
      width               100%
>>>>>>> 1c011a91
      max-width           100%
      font-size           11px
      font-style          normal
      color               #aaa
      white-space         nowrap
      text-overflow       ellipsis
      overflow            hidden
<<<<<<< HEAD
      vendor              transition, height .15s linear .6s
=======
      //vendor              transition, height .15s linear .6s
>>>>>>> 1c011a91

    span
      noTextDeco()

    span > span
      font-size           11px

    .icon-container
      position            absolute
      display             inline-block
      top                 5px
      right               5px
      margin-top          -30px
      opacity             0
      vendor              transition, opacity .15s linear .6s

    span.icon
      size                20px, 20px
      opacity             .4
      fl()
      sprite()
      &:hover
        opacity           .6
      &.info
        bg                position, -260px -440px
        right             5px
      &.compile
        bg                position, -300px -440px
        right             26px
      &.delete
        bg                position, -280px -441px
        right             47px

.tipsy .app-tip
  text-align              left
  padding                 5px
  header
    margin                0 0 5px 0
    border-bottom         1px solid #777
  cite
    color               #aaa
  p.app-desc
    max-width             250px

.start-tab-recent-container
  position                absolute
  border                  1px solid rgba(0, 0, 0, 0.07)
  bottom                  0
  left                    0
  padding                 0
  bg                      color, white
  size                    100%, 28px
  vendor                  transition, height .2s ease-in .1s
  shadow                  0 0 3px rgba(0,0,0,0.3)
  borderBox()
  &:hover
    height                120px
  .file-container
    shadow                inset 0 0 2px rgba(0,0,0,0.25)
  h3
    background-color      rgba(255, 255, 255, 0.90);
    border-bottom         1px solid rgba(0, 0, 0, 0.07)
    color                 #4F4F4F
    font-size             13px
    font-weight           300
    height                28px
    line-height           12px
    padding               7px 0 7px 17px
    text-align            left
    top                   0
    z-index               2
    borderBox()

  .finder-item
    border-bottom         1px solid rgba(0, 0, 0, 0.07)
    border-right          1px solid rgba(0, 0, 0, 0.07)
    font-size             11px
    height                44px
    line-height           20px
    margin                0
    width                 20%
    overflow              hidden
    text-overflow         ellipsis
    max-width             100%
    padding               12px 20px
    text-align            left
    transition            all .1s ease-in-out
    white-space           nowrap
    borderBox()
    fl()

    .kdloader
      position            absolute
      top                 8px
      right               8px

    .title
      margin              0
      overflow            hidden
      text-overflow       ellipsis
      cursor              pointer

    &:hover
      bg                  color, #ff9200

  .start-tab-no-recent-files
    font-size             14px
    padding-top           30px

.start-tab-split-options
  hidden()
  height                  80px
  position                absolute
  width                   100%
  bottom                  -146px
  text-align              center
  transition              all .5s ease-in-out
  padding-bottom          10px
  &.expanded
    bottom                126px

  h3
    text-shadow           0 1px 0 white
    font-weight           400
    margin                0 0 20px 0

.start-tab-split-option
  background              white
  display                 inline-block
  vertical-align          top
  margin-right            10px
  padding                 3px
  size                    42px, 32px
  vendor                  transition, width .3s ease-in-out\, height .3s ease-in-out
  rounded                 3px
  shadow                  0 0 1px rgba(0,0,0,0.30)
  borderBox()


  span
    background            #D7D6D5
    display               block
    vendor                transition, width .3s ease-in-out\, height .3s ease-in-out
    rounded               2px
    size                  100%, 100%
    overflow              hidden
    padding               0 1px
    &.w50
      width               50%
      padding             0
    &.h50
      height              50%
      margin-bottom       1px
      padding             0
    &.fl
      margin-left         -1px
    &.fr
      margin-right        -1px
    &.full-t
      margin-left         -1px
      padding             0 1px
    &.full-r
      padding-top         1px
    &.full-b
      margin-left         -1px
      padding             0 1px
    &.full-l
      padding-top         1px

  &:hover
    box-shadow            0 0 8px rgba(0,0,0,0.30)

    > div
      background          #FF9200


@media only screen and (max-width: 820px), (max-height: 600px)
  .start-tab
    .app-item-container
      padding             10px 0

      figure
        min-width         90px
        width             14%
        margin-right      1%

    > header
      margin-bottom       10px
      padding-top         30px
      h1
        font-size         16px
        padding-top       10px

      h2
        font-size         12px

    .start-tab-recent-container
      border              none
      height              50px

      h3
        hidden()

      .finder-item
        font-size         11px
        height            24px
        line-height       14px
        padding           4px 20px
        span.icon
          margin-top      -1px

    .start-tab-split-options.expanded
      bottom              52px
      height              auto

      h3
        font-size         13px
        margin            0 0 6px 0

      .start-tab-split-option
        height            21px
        width             31px

        .full-hor-b
          margin-top      9px

<|MERGE_RESOLUTION|>--- conflicted
+++ resolved
@@ -131,12 +131,8 @@
       display             block
       bottom              10px
       left                0
-<<<<<<< HEAD
-      size                100%, 0
-=======
       //size                100%, 100%
       width               100%
->>>>>>> 1c011a91
       max-width           100%
       font-size           11px
       font-style          normal
@@ -144,11 +140,7 @@
       white-space         nowrap
       text-overflow       ellipsis
       overflow            hidden
-<<<<<<< HEAD
-      vendor              transition, height .15s linear .6s
-=======
       //vendor              transition, height .15s linear .6s
->>>>>>> 1c011a91
 
     span
       noTextDeco()
