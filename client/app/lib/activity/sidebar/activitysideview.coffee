--- conflicted
+++ resolved
@@ -1,23 +1,11 @@
-<<<<<<< HEAD
-kd                     = require 'kd'
-globals                = require 'globals'
-JView                  = require '../../jview'
-KDView                 = kd.View
-SidebarMoreLink        = require './sidebarmorelink'
-KDCustomHTMLView       = kd.CustomHTMLView
-KDListViewController   = kd.ListViewController
-isChannelCollaborative = require '../../util/isChannelCollaborative'
-isFeatureEnabled       = require 'app/util/isFeatureEnabled'
-=======
 isChannelCollaborative      = require '../../util/isChannelCollaborative'
+isFeatureEnabled            = require 'app/util/isFeatureEnabled'
 kd                          = require 'kd'
 KDCustomHTMLView            = kd.CustomHTMLView
 KDListViewController        = kd.ListViewController
 KDView                      = kd.View
 JView                       = require '../../jview'
 SidebarMoreLink             = require './sidebarmorelink'
-
->>>>>>> a4200d72
 
 module.exports = class ActivitySideView extends JView
 
