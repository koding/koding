--- conflicted
+++ resolved
@@ -149,15 +149,9 @@
     mv.appendToDomBody()
 
     @ready =>
-<<<<<<< HEAD
-      kd.registerSingleton 'widgetController',     new WidgetController
-      kd.registerSingleton 'onboardingController', new OnboardingController
-=======
-
       kd.registerSingleton 'search',                  new SearchController
       kd.registerSingleton 'widgetController',        new WidgetController
       kd.registerSingleton 'onboardingController',    new OnboardingController
->>>>>>> 41e1ebe5
 
       @emit 'AppIsReady'
 
