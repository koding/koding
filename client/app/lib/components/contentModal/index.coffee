--- conflicted
+++ resolved
@@ -60,13 +60,9 @@
       button = new kd.ButtonView buttons[key]
       if buttons[key].title is 'Cancel' or buttons[key].title is 'No'
         button.setClass 'cancel'
-<<<<<<< HEAD
       else
         button.setAttribute 'testpath', 'proceed'
       @footer.addSubView button
-=======
-      @footer.addSubView button
 
   getButtons: ->
-    @footer.subViews.filter (s) -> s.getElement().tagName is 'BUTTON'
->>>>>>> 07da0491
+    @footer.subViews.filter (s) -> s.getElement().tagName is 'BUTTON'