class StaticGroupController extends KDController

  CONTENT_TYPES = [
    'CBlogPostActivity','CStatusActivity','CCodeSnipActivity',
    'CDiscussionActivity', 'CTutorialActivity'
  ]

  constructorToPluralNameMap =
    'CStatusActivity'     : 'Status Updates'
    'CBlogPostActivity'   : 'Blog Posts'
    'CCodeSnipActivity'   : 'Code Snippets'
    'CDiscussionActivity' : 'Discussions'
    'CTutorialActivity'   : 'Tutorials'

  roleEventMap =
    "guest"               : "status.guest"
    "member"              : "status.member"
    "invitation-pending"  : "status.pending"
    "invitation-sent"     : "status.action-required"
    "invitation-declined" : "status.declined"

  constructor:->

    super

    @group             = null
    @mainController    = @getSingleton "mainController"
    @lazyDomController = @getSingleton "lazyDomController"
    {@groupEntryPoint} = KD.config

    @reviveViews()
    @attachListeners()
    @on 'GroupSummaryListenersAttached', =>
      @checkGroupUserRelation()

    @registerSingleton 'staticGroupController', @, yes

  parseMenuItems :(callback)->
    menuItems = []
    titles = @groupContentView.$('.has-markdown>span.data>h1')
    for title in titles
      menuItems.push
        title : $(title).text()
        line : 0
    callback menuItems


  reviveViews :->

    @landingView = new KDView
      lazyDomId : 'static-landing-page'

    @landingView.listenWindowResize()
    @landingView._windowDidResize = =>
      {innerHeight} = window
      @landingView.setClass 'resizing-noanim'
      @landingView.setHeight innerHeight

      @utils.killWait @wait
      @wait = @utils.wait 200, =>
          @landingView.unsetClass 'resizing-noanim'

      if parseInt(@landingView.$().css("margin-top"),10) < 0
        @landingView.$().css marginTop : -innerHeight

    @groupContentWrapperView = new KDView
      lazyDomId : 'group-content-wrapper'
      cssClass : 'slideable'

    @groupTitleView = new KDView
      lazyDomId : 'group-title'

    @groupReadmeView = new KDView
      lazyDomId : 'group-readme'


    @groupContentView = new KDScrollView
      lazyDomId : 'group-landing-content'
      scroll    : (event)=>
        if @groupContentView.getScrollTop() > 57
          @landingNav.setClass "in"
        else
          @landingNav.unsetClass "in"

    @groupSplitView = new KDView
      lazyDomId : 'group-splitview'

    groupPersonalWrapperView = new KDView
      lazyDomId : 'group-personal-wrapper'
      cssClass  : 'slideable'
      click :(event)=>
        if event.target.id is 'group-personal-wrapper'
          @mainController.emit "landingSidebarClicked"

    groupLogoView = new KDView
      lazyDomId: 'group-koding-logo'
      click :=>
        groupPersonalWrapperView.setClass 'slide-down'
        @groupContentWrapperView.setClass 'slide-down'
        groupLogoView.setClass 'top'

        @landingView.setClass 'group-fading'
        @utils.wait 1100, => @landingView.setClass 'group-hidden'

    groupLogoView.setY @landingView.getHeight()-42

    @landingView.addSubView @landingNav = new KDCustomHTMLView
      tagName   : 'nav'
      lazyDomId : "landing-page-nav"
      click     : (event)=>
        if $(event.target).is('h2')
          @groupContentView.scrollTo duration : 300

    @buttonWrapper = new KDCustomHTMLView
      cssClass : "button-wrapper"

    @buttonWrapper.addSubView @userButtonBar = new StaticUserButtonBar

    @utils.defer =>
      groupLogoView.setClass 'animate'
      @landingView._windowDidResize()

    @createGroupNavigation()

  createGroupNavigation:->

    @parseMenuItems (items)=>

      flyingNavController  = new KDListViewController
        view         : new KDListView
          itemClass  : GroupLandingNavItem
          wrapper    : no
          scrollView : no
          type       : "group-landing-nav"

      flyingNav = flyingNavController.getListView()
      flyingNav.on "viewAppended", ->
        flyingNavController.instantiateListItems items.slice()

      @landingNav.addSubView flyingNavController.getListView()

      flyingNav.on "groupLandingNavItemClicked", @bound "scrollToTitle"

      titles       = @groupContentView.$('.has-markdown h1')
      if titles.length
        scrollHeight = @groupContentView.getScrollHeight()
        positionTop  = $(titles[titles.length-1]).position().top
        surplus      = scrollHeight - positionTop - 50
        marginBottom = window.innerHeight - surplus

        if marginBottom > 0
          @groupContentView.$('.content-item-scroll-wrapper').css {marginBottom}

  scrollToTitle:(itemData)->

    titles = @groupContentView.$('.has-markdown h1')

    for title in titles when $(title).text() is itemData.title
      @groupContentView.scrollTo
        top      : $(title).position().top - 50
        duration : 300
      break

  checkGroupUserRelation:->
<<<<<<< HEAD
    statuses = KD.config.roles
    if 'member' in statuses or 'admin' in statuses
      isAdmin = 'admin' in statuses
      @emit roleEventMap.member, isAdmin
    else
      @emit roleEventMap[statuses.first]
=======
    cb = (group)=>
      group.fetchMembershipStatuses (err, statuses)=>
        if err then warn err
        else if statuses.length
          if "member" in statuses or "admin" in statuses
            isAdmin = 'admin' in statuses
            @emit roleEventMap.member, isAdmin
          else
            @emit roleEventMap[statuses.first]

      group.on 'NewMember', (member={})=>
        if member.profile?.nickname is KD.whoami().profile.nickname
          @pendingButton?.hide()
          @requestButton?.hide()
          @decorateMemberStatus no

    if @group then cb @group
    else @fetchGroup (err, group)-> cb group

>>>>>>> e10b0b4d

  removeBackground:->
    @groupTitleView.$().css backgroundImage : "none"
    @groupTitleView.$().css backgroundColor : "#ffffff"

  setBackground:(type,val)->
    if type in ['defaultImage','customImage']
      @groupSplitView.unsetClass 'vignette'
      @groupContentView.$().css backgroundColor : 'white'
      @utils.wait 200, =>
        @groupTitleView.$().css backgroundImage : "url(#{val})"
        @utils.wait 200, =>
          @groupContentView.$().css backgroundColor : 'transparent'
    else
      @groupSplitView.setClass 'vignette'
      @groupTitleView.$().css backgroundImage : "none"
      @groupTitleView.$().css backgroundColor : "#{val}"

  attachListeners:->

    @on "status.pending", @bound "decoratePendingStatus"
    @on "status.member",  @bound "decorateMemberStatus"
    @on "status.guest",   @bound "decorateGuestStatus"

    @on "AccessIsRequested", @bound "decoratePendingStatus"

    @mainController.on "accountChanged.to.loggedOut", =>
      @buttonWrapper.destroySubViews()

    @mainController.on "accountChanged.to.loggedIn", =>
      @checkGroupUserRelation()

  decoratePendingStatus:->

    @requestButton?.hide()
    @pendingButton = new CustomLinkView
      title    : "REQUEST PENDING"
      cssClass : "request-pending"
      icon     : {}
      click    : (event)=> event.preventDefault()

    @buttonWrapper.addSubView @pendingButton

  decorateMemberStatus:(isAdmin)->

    open = new CustomLinkView
      title    : "Open group"
      cssClass : "open"
      icon     : {}
      click    : (event)=>
        event.preventDefault()
        @openGroup()

    @requestButton?.hide()
    @buttonWrapper.addSubView open

    if isAdmin
      # dashboard = new CustomLinkView
      #   title    : "Go to Dashboard"
      #   cssClass : "customize"
      #   icon     : {}
      #   click    : (event)=>
      #     event.preventDefault()
      #     @lazyDomController.openPath "/#{@groupEntryPoint}/Activity"

      # @buttonWrapper.addSubView dashboard

      @buttonWrapper.addSubView config = new CustomLinkView
        title    : "Customize"
        cssClass : "customize"
        icon     : {}
        click    : (event)=>
          event.preventDefault()
          if @groupContentWrapperView.$().hasClass  'edit'
            @groupContentWrapperView.unsetClass     'hide-front'
            @utils.wait 200, =>
              @groupContentWrapperView.unsetClass   'edit'
          else
            # scroll only if there is a distance to scroll
            unless @groupContentView.$().scrollTop() is 0
              @groupContentView.$().animate
                scrollTop : 0
              ,200, 'swing', =>
                @groupContentWrapperView.setClass   'edit'
                @utils.wait 800, =>
                  @groupContentWrapperView.setClass 'hide-front'
            else
              # immediately flip otherwise
              @groupContentWrapperView.setClass     'edit'

      groupConfigView = new KDView
        lazyDomId : 'group-config'

      groupConfigView.addSubView new StaticGroupCustomizeView
        delegate : @
      ,@getData()

    @lazyDomController.hideLandingPage()

  decorateGuestStatus:->

    @requestButton?.hide()

    @requestButton = new CustomLinkView
      title    : "Request Access"
      cssClass : "request"
      icon     : {}
      click    : (event)=>
        event.preventDefault()
        @lazyDomController.requestAccess()

    @buttonWrapper.addSubView @requestButton

    @listenToNewMember()

    if KD.isLoggedIn()
      KD.remote.api.JMembershipPolicy.byGroupSlug @groupEntryPoint, (err, policy)=>
        if err then console.warn err
        else unless policy?.approvalEnabled
          @requestButton.destroy()
          @requestButton = new CustomLinkView
            title    : "Join Group"
            cssClass : "join"
            icon     : {}
            click    : (event)=>
              event.preventDefault()
              @lazyDomController.handleNavigationItemClick
                action  : 'join-group'

          @buttonWrapper.addSubView @requestButton

  listenToNewMember:->
    cb = (group)=>
      group.fetchMembershipStatuses (err, statuses)=>
        if err then warn err
        else if statuses.length
          if 'member' in statuses or 'admin' in statuses
            return
          group.on 'NewMember', =>
            unless @requestApproved
              group.fetchMyRoles (err,roles)=>
                unless err or roles?.length is 0
                  if 'member' in roles
                    @pendingButton?.hide()
                    @requestButton?.hide()
                    @decorateMemberStatus no
                    @requestApproved = yes

    if @group then cb @group
    else @fetchGroup (err, group)-> cb group

  fetchGroup:(callback)->
    KD.remote.cacheable @groupEntryPoint, (err, groups, name)=>
      if err then callback err
      else if groups?.first
        @group = groups.first
        callback null, @group


class GroupLandingNavItem extends KDListItemView

  constructor:(options = {}, data)->

    options.tagName    or= "a"
    options.attributes   =
      href               : "#"

    super options, data

  viewAppended: JView::viewAppended

  click:(event)->
    event.preventDefault()
    @getDelegate().emit "groupLandingNavItemClicked", @getData()

  pistachio:-> "{{ #(title)}}"<|MERGE_RESOLUTION|>--- conflicted
+++ resolved
@@ -162,34 +162,12 @@
       break
 
   checkGroupUserRelation:->
-<<<<<<< HEAD
     statuses = KD.config.roles
     if 'member' in statuses or 'admin' in statuses
       isAdmin = 'admin' in statuses
       @emit roleEventMap.member, isAdmin
     else
       @emit roleEventMap[statuses.first]
-=======
-    cb = (group)=>
-      group.fetchMembershipStatuses (err, statuses)=>
-        if err then warn err
-        else if statuses.length
-          if "member" in statuses or "admin" in statuses
-            isAdmin = 'admin' in statuses
-            @emit roleEventMap.member, isAdmin
-          else
-            @emit roleEventMap[statuses.first]
-
-      group.on 'NewMember', (member={})=>
-        if member.profile?.nickname is KD.whoami().profile.nickname
-          @pendingButton?.hide()
-          @requestButton?.hide()
-          @decorateMemberStatus no
-
-    if @group then cb @group
-    else @fetchGroup (err, group)-> cb group
-
->>>>>>> e10b0b4d
 
   removeBackground:->
     @groupTitleView.$().css backgroundImage : "none"
