do ->
  mainController = KD.getSingleton 'mainController'

<<<<<<< HEAD
=======

>>>>>>> 1651ff74
  handleRoute =(groupId, route)->
    console.log 'invoking a route by group id...'

  notFound =(route)->
    KDRouter.addRoute route, ->
      console.warn "Contract warning: shared route #{route} is not implemented."

  routes =

    '/recover/:recoveryToken': ({recoveryToken})->
      mainController.appReady ->
        # TODO: DRY this one
        $('body').addClass 'login'
        mainController.loginScreen.show()
        mainController.loginScreen.$().css marginTop : 0
        mainController.loginScreen.hidden = no

        recoveryToken = decodeURIComponent recoveryToken
        KD.remote.api.JPasswordRecovery.validate recoveryToken, (err, isValid)->
          if err or !isValid
            new KDNotificationView
              title   : 'Something went wrong.'
              content : err?.message or """
                That doesn't seem to be a valid recovery token!
                """
          else
            {loginScreen} = mainController
            loginScreen.resetForm.addCustomData {recoveryToken}
            loginScreen.animateToForm "reset"
          location.replace '#'

    '/invitation/:inviteToken': ({inviteToken})->
      inviteToken = decodeURIComponent inviteToken
      if KD.isLoggedIn()
        new KDNotificationView
          title: 'Could not redeem invitation because you are already logged in.'
      else KD.remote.api.JInvitation.byCode inviteToken, (err, invite)->
        if err or !invite? or invite.status not in ['active','sent']
          if err then error err
          log invite
          new KDNotificationView
            title: 'Invalid invitation code!'
        else
          # TODO: DRY this one
          # $('body').addClass 'login'
          setTimeout ->
            new KDNotificationView
              cssClass  : "login"
              # type      : "mini"
              title     : "Great, you received an invite, taking you to the register form."
              # content   : "You received an invite, taking you to the register form!"
              duration  : 3000
            setTimeout ->
              mainController.loginScreen.slideDown =>
                mainController.loginScreen.animateToForm "register"
                mainController.propagateEvent KDEventType: 'InvitationReceived', invite
            , 3000
          , 2000
            # mainController.loginScreen.show()
            # mainController.loginScreen.$().css marginTop : 0
            # mainController.loginScreen.hidden = no
            # mainController.loginScreen.animateToForm 'register'
        location.replace '#'

    '/verify/:confirmationToken': ({confirmationToken})->
      confirmationToken = decodeURIComponent confirmationToken
      KD.remote.api.JEmailConfirmation.confirmByToken confirmationToken, (err)->
        location.replace '#'
        if err
          throw err
          new KDNotificationView
            title     : "Something went wrong, please try again later!"
        else
          new KDNotificationView
            title     : "Thanks for confirming your email address!"

    '/member/:username': ({username})->

        KD.remote.api.JAccount.one "profile.nickname" : username, (err, account)->
          if err then warn err
          else if account
            appManager.tell "Members", "createContentDisplay", account

    '/discussion/:title': ({title})->

        KD.remote.api.JDiscussion.one "title": title, (err, discussion)->
          if err then warn err
          else if discussion
            appManager.tell "Activity", "createContentDisplay", discussion

  sharedRoutes = KODING_ROUTES.concat KODING_ROUTES.map (route)->
    route.replace /^\/Groups\/:group/, ''

  notFound(route) for route in sharedRoutes when route not in Object.keys routes
  KDRouter.addRoutes routes<|MERGE_RESOLUTION|>--- conflicted
+++ resolved
@@ -1,10 +1,7 @@
 do ->
   mainController = KD.getSingleton 'mainController'
 
-<<<<<<< HEAD
-=======
 
->>>>>>> 1651ff74
   handleRoute =(groupId, route)->
     console.log 'invoking a route by group id...'
 
