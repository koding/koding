--- conflicted
+++ resolved
@@ -113,7 +113,6 @@
       tabHandleContainer : @mainTabHandleHolder
     ,null
 
-<<<<<<< HEAD
     mainController = @getSingleton('mainController')
     mainController.popupController = new VideoPopupController
 
@@ -132,10 +131,9 @@
       itemClass     : VideoPopupListItem
       delegate      : @
     , {}
-=======
+
     @mainTabView.on "AllPanesClosed", ->
       @getSingleton('router').handleRoute "/Activity"
->>>>>>> 49738b8d
 
     @contentPanel.addSubView @mainTabView
     @contentPanel.addSubView @mainTabHandleHolder
