--- conflicted
+++ resolved
@@ -1,12 +1,10 @@
 class KodingRouter extends KDRouter
 
-<<<<<<< HEAD
   @registerStaticEmitter()
-=======
+  
   nicenames = {
     StartTab  : 'Develop'
   }
->>>>>>> 2506f155
 
   constructor:(@defaultRoute)->
 
