class KodingRouter extends KDRouter

  constructor:(@defaultRoute)->

    @openRoutes = {}
    @openRoutesById = {}
    @getSingleton('contentDisplayController')
      .on 'ContentDisplayIsDestroyed', @bound 'cleanupRoute'
    @ready = no
    @getSingleton('mainController').once 'AccountChanged', =>
      @ready = yes
      @utils.defer =>
        @emit 'ready'
    super getRoutes.call this

    @on 'AlreadyHere', ->
      log "You're already here!"
      # new KDNotificationView
      #   title: "You're already here!"
      #   type : 'mini'

    @on 'Params', ({params, query})=>
      #@utils.defer => @getSingleton('groupsController').changeGroup params.name

  listen:->
    super
    unless @userRoute
      {entryPoint} = KD.config
      @handleRoute @defaultRoute,{
        shouldPushState: yes
        replaceState: yes
        entryPoint
      }

  notFound =(route)->
    # defer this so that notFound can be called before the constructor.
    @utils.defer => @addRoute route, ->
      console.warn "Contract warning: shared route #{route} is not implemented."

  handleRoute:(route, options={})->
    {entryPoint} = options
    if entryPoint?.slug? and entryPoint.type is "group"
      entrySlug = "/" + entryPoint.slug
      # if incoming route is prefixed with groupname or entrySlug is the route
      # also we dont want koding as group name
      if not ///^#{entrySlug}///.test(route) and entrySlug isnt '/koding'
        route =  entrySlug + route

    super route, options

  handleRoot =->
    # don't load the root content when we're just consuming a hash fragment
    unless location.hash.length
      KD.getSingleton("contentDisplayController").hideAllContentDisplays()
      {entryPoint} = KD.config
      if KD.isLoggedIn()
        @handleRoute @userRoute or @getDefaultRoute(), {replaceState: yes, entryPoint}
      else
        @handleRoute @getDefaultRoute(), {entryPoint}

  cleanupRoute:(contentDisplay)->
    delete @openRoutes[@openRoutesById[contentDisplay.id]]

  openSection:(app, group, query)->
    return @once 'ready', @openSection.bind this, arguments...  unless @ready
    @getSingleton('groupsController').changeGroup group, (err)=>
      if err then new KDNotificationView title: err.message
      else
        appManager = KD.getSingleton "appManager"
        appManager.open app
        appManager.tell app, 'handleQuery', query

  handleNotFound:(route)->

    status_404 = =>
      KDRouter::handleNotFound.call this, route

    status_301 = (redirectTarget)=>
      @handleRoute "/#{redirectTarget}", replaceState: yes

    KD.remote.api.JUrlAlias.resolve route, (err, target)->
      if err or not target? then status_404()
      else status_301 target

  getDefaultRoute:-> '/Activity'

  setPageTitle:(title="Koding")-> document.title = Encoder.htmlDecode title

  getContentTitle:(model)->
    {JAccount, JStatusUpdate, JGroup} = KD.remote.api
    @utils.shortenText(
      switch model.constructor
        when JAccount       then "#{model.profile.firstName} #{model.profile.lastName}"
        when JStatusUpdate  then  model.body
        when JGroup         then  model.title
        else                      "#{model.title}#{getSectionName model}"
    , maxLength: 100) # max char length of the title

  openContent:(name, section, models, route, query, passOptions=no)->
    method   = 'createContentDisplay'
    [models] = models  if Array.isArray models

    # HK: with passOptions false an application only gets the information
    # 'hey open content' with this model. But some applications require
    # more information such as the route. Unfortunately we would need to
    # refactor a lot legacy. For now we do this new thing opt-in
    if passOptions
      method += 'WithOptions'
      options = {model:models, route, query}

    KD.getSingleton("appManager").tell section, method, options ? models,
      (contentDisplay)=>
        routeWithoutParams = route.split('?')[0]
        @openRoutes[routeWithoutParams] = contentDisplay
        @openRoutesById[contentDisplay.id] = routeWithoutParams
        contentDisplay.emit 'handleQuery', query

  loadContent:(name, section, slug, route, query, passOptions)->
    routeWithoutParams = route.split('?')[0]
    # return log name, ">>>>>"

    onSuccess = (models)=> @openContent name, section, models, route, query, passOptions
    onError   = (err)=>
      new KDNotificationView title: err?.message or 'An unknown error has occured.'
      @handleNotFound route

    if name
      KD.remote.cacheable name or routeWithoutParams, (err, models)=>
        if models?
        then onSuccess models
        else onError err
    else
      KD.remote.api.JName.one {name: routeWithoutParams}, (err, jName)=>
        if err then onError err
        else if jName?
          models = []
          jName.slugs.forEach (aSlug, i)=>
            {constructorName, usedAsPath} = aSlug
            selector = {}
            konstructor = KD.remote.api[constructorName]
            selector[usedAsPath] = aSlug.slug
            konstructor?.one selector, (err, model)=>
              return onError err if err?
              if model
                models[i] = model
                if models.length is jName.slugs.length
                  onSuccess models
        else onError()

  createContentDisplayHandler:(section, passOptions=no)->
    ({params:{name, slug}, query}, models, route)=>

      route = name unless route
      contentDisplay = @openRoutes[route.split('?')[0]]
      if contentDisplay?
        KD.getSingleton("contentDisplayController")
          .hideAllContentDisplays contentDisplay
        contentDisplay.emit 'handleQuery', query
      else if models?
        @openContent name, section, models, route, query, passOptions
      else
        @loadContent name, section, slug, route, query, passOptions

  createStaticContentDisplayHandler:(section, passOptions=no)->
    (params, models, route)=>

      contentDisplay = @openRoutes[route]
      if contentDisplay?
        KD.getSingleton("contentDisplayController")
          .hideAllContentDisplays contentDisplay
      else
        @openContent null, section, models, route, null, passOptions

  clear:(route, replaceState=yes)->
    unless route
      {entryPoint} = KD.config
      if entryPoint?.type is 'group' and entryPoint?.slug?
        route = "/#{KD.config.entryPoint?.slug}"
      else
        route = '?'
    super route, replaceState

  getRoutes =->
    mainController = KD.getSingleton 'mainController'

    clear = @bound 'clear'

    requireLogin =(fn)->
      mainController.ready ->
        if KD.isLoggedIn() then __utils.defer fn
        else clear()

    requireLogout =(fn)->
      mainController.ready ->
        unless KD.isLoggedIn() then __utils.defer fn
        else clear()

    createSectionHandler = (sec)=>
      ({params:{name}, query})=> @openSection sec, name, query

    createContentHandler       = @bound 'createContentDisplayHandler'
    createStaticContentHandler = @bound 'createStaticContentDisplayHandler'

    routes =

      '/'      : handleRoot
      ''       : handleRoot
      '/About' : createStaticContentHandler 'Home', yes

      # verbs
      '/:name?/Login'     : ({params:{name}})->
        requireLogout -> mainController.loginScreen.animateToForm 'login'
      '/:name?/Logout'    : ({params:{name}})->
        requireLogin  -> mainController.doLogout()
      '/:name?/Register'  : ({params:{name}})->
        requireLogout -> mainController.loginScreen.animateToForm 'register'
      '/:name?/Join'      : ({params:{name}})->
        requireLogout -> mainController.loginScreen.animateToForm 'join'
      '/:name?/Recover'   : ({params:{name}})->
        requireLogout -> mainController.loginScreen.animateToForm 'recover'

      # section
      # TODO: nested groups are disabled.
      '/:name?/Groups'                  : createSectionHandler 'Groups'
      '/:name?/Activity'                : createSectionHandler 'Activity'
      '/:name?/Members'                 : createSectionHandler 'Members'
      '/:name?/Topics'                  : createSectionHandler 'Topics'
      '/:name?/Develop'                 : createSectionHandler 'StartTab'
      '/:name?/Apps'                    : createSectionHandler 'Apps'
      '/:name?/Account'                 : createSectionHandler 'Account'
      '/:name?/Demos'                   : createSectionHandler 'Demos'
      '/:name?/Dashboard'               : createSectionHandler 'Dashboard'
<<<<<<< HEAD
      '/:name?/Inbox'                   : createSectionHandler 'Inbox'
=======
      '/:name?/Environments'            : createSectionHandler 'Environments'
>>>>>>> 8f324d06

      # group dashboard
      # '/:name?/Dashboard'               : (routeInfo, state, route)->
      #   {name} = routeInfo.params
      #   n = name ? 'koding'
      #   KD.remote.cacheable n, (err, groups, nameObj)=>
      #     @openContent name, 'Groups', groups, route

      # content
      '/:name?/Topics/:slug'            : createContentHandler 'Topics'
      '/:name?/Activity/:slug'          : createContentHandler 'Activity'
      '/:name?/Apps/:slug'              : createContentHandler 'Apps'

      '/:name/Followers'                : createContentHandler 'Members', yes
      '/:name/Following'                : createContentHandler 'Members', yes
      '/:name/Likes'                    : createContentHandler 'Members', yes

      '/:name?/Recover/:recoveryToken': ({params:{recoveryToken}})->
        return  if recoveryToken is 'Password'

        recoveryToken = decodeURIComponent recoveryToken
        {JPasswordRecovery} = KD.remote.api
        JPasswordRecovery.validate recoveryToken, (err, isValid)=>
          if err or !isValid
            new KDNotificationView
              title   : 'Something went wrong.'
              content : err?.message or """
                That doesn't seem to be a valid recovery token!
                """
          else
            mainController.loginScreen.headBannerShowRecovery recoveryToken
          @clear()

      '/:name?/Invitation/:inviteToken': ({params:{inviteToken}})->
        inviteToken = decodeURIComponent inviteToken
        if KD.isLoggedIn()
          new KDNotificationView
            title: 'Could not redeem invitation because you are already logged in.'
        else KD.remote.api.JInvitation.byCode inviteToken, (err, invite)=>
          if err or !invite? or invite.status not in ['active','sent']
            if err then error err
            new KDNotificationView
              title: 'Invalid invitation code!'
          else
            mainController.loginScreen.headBannerShowInvitation invite
          @clear()

      '/:name?/Verify/:confirmationToken': ({params:{confirmationToken}})->
        confirmationToken = decodeURIComponent confirmationToken
        KD.remote.api.JEmailConfirmation.confirmByToken confirmationToken, (err)=>
          location.replace '#'
          if err
            error err
            new KDNotificationView
              title: "Something went wrong, please try again later!"
          else
            new KDNotificationView
              title: "Thanks for confirming your email address!"
          @clear()

      '/member/:username': ({params:{username}})->
        @handleRoute "/#{username}", replaceState: yes

      '/:name?/Unsubscribe/:token/:email/:opt?':
        ({params:{token, email, opt}})->
          opt   = decodeURIComponent opt
          email = decodeURIComponent email
          token = decodeURIComponent token
          (
            if opt is 'email'
            then KD.remote.api.JMail
            else KD.remote.api.JMailNotification
          ).unsubscribeWithId token, email, opt, (err, content)=>
            if err or not content
              title   = 'An error occured'
              content = 'Invalid unsubscribe token provided.'
              log err
            else
              title   = 'E-mail settings updated'

            modal = new KDModalView
              title        : title
              overlay      : yes
              cssClass     : 'new-kdmodal'
              content      : "<div class='modalformline'>#{content}</div>"
              buttons      :
                "Close"    :
                  style    : 'modal-clean-gray'
                  callback : -> modal.destroy()
            @clear()

      # REFACTOR HERE! PUBLIC KEY SHOULDN'T BE SENT, TRY WITH A TOKEN
      '/:name?/KD/Register/:hostname/:key':
        ({params:{key, hostname}})->
          key = decodeURIComponent key
          hostname = decodeURIComponent hostname

          showModal = (title, content)=>
            modal = new KDModalView
              title        : title
              overlay      : yes
              cssClass     : "new-kdmodal"
              content      : "<div class='modalformline'>#{content}</div>"
              buttons      :
                "Close"    :
                  style    : "modal-clean-gray"
                  callback : (event)->
                    modal.destroy()
            @clear()

          if key.length isnt 64
            title = "Key is not valid!"
            content = """
            <p>
            You provided an invalid Koding Key. Please try with another one.
            You can renew your Koding key using <code>$ kd register renew</code> on command
            line interface.
            </p>
            """
            return showModal title, content

          KD.remote.api.JKodingKey.fetchByKey
            key: key
          , (err, kodingKey) =>
            unless kodingKey?.length
              KD.remote.api.JKodingKey.create {hostname, key}, (err, data)=>
                if err or not data
                  title   = 'An error occured'
                  content = """
                  <p>You provided an invalid Koding Key. Please try with another one.
                  You can renew your Koding key using <code>$ kd register renew</code> on command
                  line interface.</p>
                  """
                  log err
                else
                  title   = 'Host Connected!'
                  content = """
                  <p>You've connected your Koding Key! It will help you to use Koding command line interface
                  with more features!</p>
                  """
                showModal title, content
            else
              title   = "You've already connected the host!"
              content = """
              <p>You've already connected to Koding. If you want to renew your Koding key, you should
              run <code>$ kd register renew</code> on command line interface.</p>
              """
              showModal title, content
      # top level names
      '/:name':do->
        open =(routeInfo, model)->
          switch model?.bongo_?.constructorName
            when 'JAccount'
              (createContentHandler 'Members') routeInfo, [model]
            when 'JGroup'
              (createSectionHandler 'Activity') routeInfo, model
            else
              @handleNotFound routeInfo.params.name

        nameHandler =(routeInfo, state, route)->

          if state?
            open.call this, routeInfo, state

          else
            KD.remote.cacheable routeInfo.params.name, (err, [model], name)=>
              open.call this, routeInfo, model

    routes<|MERGE_RESOLUTION|>--- conflicted
+++ resolved
@@ -230,11 +230,8 @@
       '/:name?/Account'                 : createSectionHandler 'Account'
       '/:name?/Demos'                   : createSectionHandler 'Demos'
       '/:name?/Dashboard'               : createSectionHandler 'Dashboard'
-<<<<<<< HEAD
       '/:name?/Inbox'                   : createSectionHandler 'Inbox'
-=======
       '/:name?/Environments'            : createSectionHandler 'Environments'
->>>>>>> 8f324d06
 
       # group dashboard
       # '/:name?/Dashboard'               : (routeInfo, state, route)->
