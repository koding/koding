--- conflicted
+++ resolved
@@ -141,14 +141,9 @@
       (sec)=> @createContentDisplayHandler sec
     )
 
-<<<<<<< HEAD
     section = createLinks(
-      'Account Activity Apps Groups Members StartTab Topics'
-=======
-    nouns = createLinks(
       # 'Account Activity Apps Groups Members StartTab Topics'
       'Account Activity Apps Inbox Members StartTab Topics'
->>>>>>> 63a9b180
       (sec)-> ({params:{name}, query})-> @go sec, name, query
     )
 
@@ -175,7 +170,7 @@
       '/:name?/Login'     : ({params:{name}})->
         requireLogout -> mainController.doLogin name
       '/:name?/Logout'    : ({params:{name}})->
-        requireLogin => mainController.doLogout name; @clear()
+        requireLogin -> mainController.doLogout name; clear()
       '/:name?/Register'  : ({params:{name}})->
         requireLogout -> mainController.doRegister name
       '/:name?/Join'      : ({params:{name}})->
@@ -183,7 +178,6 @@
       '/:name?/Recover'   : ({params:{name}})->
         requireLogout -> mainController.doRecover name
 
-<<<<<<< HEAD
       # section
       '/:name?/Groups'                  : section.Groups
       '/:name?/Activity'                : section.Activity
@@ -197,22 +191,6 @@
       '/:name?/Topics/:topicSlug'       : content.Topics
       '/:name?/Activity/:activitySlug'  : content.Activity
       '/:name?/Apps/:appSlug'           : content.Apps
-=======
-      # nouns
-      # '/:name?/Groups'                  : nouns.Groups
-      '/:name?/Activity'                : nouns.Activity
-      '/:name?/Members'                 : nouns.Members
-      '/:name?/Topics'                  : nouns.Topics
-      '/:name?/Develop'                 : nouns.StartTab
-      '/:name?/Apps'                    : nouns.Apps
-      '/:name?/Account'                 : nouns.Account
-      '/:name?/Inbox'                   : nouns.Inbox
-
-      # content displays:
-      '/:name?/Topics/:slug'            : content.Topics
-      '/:name?/Activity/:slug'          : content.Activity
-      '/:name?/Apps/:slug'              : content.Apps
->>>>>>> 63a9b180
 
       '/:name?/Recover/:recoveryToken': ({params:{recoveryToken}})->
         return  if recoveryToken is 'Password'
