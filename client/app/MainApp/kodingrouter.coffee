--- conflicted
+++ resolved
@@ -163,12 +163,8 @@
       '/:name?/Activity/:activitySlug'  : goToContent.Activity
       '/:name?/Apps/:appSlug'           : goToContent.Apps
 
-<<<<<<< HEAD
-      '/recover/:recoveryToken': ({params:{recoveryToken}})->
-=======
       '/:name?/Recover/:recoveryToken': ({params:{recoveryToken}})->
         return if recoveryToken is 'Password'
->>>>>>> 13807f76
         mainController.appReady =>
           # TODO: DRY this one
           $('body').addClass 'login'
@@ -186,14 +182,8 @@
                   """
             else
               {loginScreen} = mainController
-<<<<<<< HEAD
-              loginScreen.resetForm.addCustomData {recoveryToken}
-              loginScreen.animateToForm "reset"
-            # @utils.defer => @clear()
-=======
               loginScreen.headBannerShowRecovery recoveryToken
             @clear()
->>>>>>> 13807f76
 
       '/:name?/Invitation/:inviteToken': ({params:{inviteToken}})->
         inviteToken = decodeURIComponent inviteToken
