--- conflicted
+++ resolved
@@ -32,11 +32,7 @@
     item = super nodeData, index
 
   setItemListeners:(view, index)->
-<<<<<<< HEAD
-    
-=======
-
->>>>>>> 7623fd8c
+
     super
 
     @setFileListeners view.getData()
@@ -626,11 +622,7 @@
   notification = null
 
   notify:(msg, style, details)->
-<<<<<<< HEAD
-    
-=======
-
->>>>>>> 7623fd8c
+
     return unless @getView().parent?
 
     notification.destroy() if notification
@@ -659,10 +651,4 @@
 
           @getSingleton('windowController').addLayer details
           details.on 'ReceivedClickElsewhere', =>
-<<<<<<< HEAD
-            @getSingleton('windowController').removeLayer @mainInputTabs
             details.destroy()
-              
-=======
-            details.destroy()
->>>>>>> 7623fd8c
