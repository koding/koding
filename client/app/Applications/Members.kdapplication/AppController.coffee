class MembersAppController extends AppController
  constructor:(options, data)->
    options = $.extend
      view : mainView = (new MembersMainView cssClass : "content-page members")
    ,options
    super options,data

  bringToFront:()->
    @propagateEvent (KDEventType : 'ApplicationWantsToBeShown', globalEvent : yes),
      options :
        name : 'Members'
      data : @getView()

  createFeed:(view)->
    appManager.tell 'Feeder', 'createContentFeedController', {
      itemClass             : MembersListItemView
      listControllerClass   : MembersListViewController
      noItemFoundText       : "There is no member."
      limitPerPage          : 10
      help                  :
        subtitle            : "Learn About Members"
        tooltip             :
          title             : "<p class=\"bigtwipsy\">These people are all members of koding.com. Learn more about them and their interests, activity and coding prowess here.</p>"
          placement         : "above"
      filter                :
        everything          :
          title             : "All Members <span class='member-numbers-all'></span>"
          optional_title    : if @_searchValue then "<span class='optional_title'></span>" else null
          dataSource        : (selector, options, callback)=>
            if @_searchValue
              @setCurrentViewHeader "Searching for <strong>#{@_searchValue}</strong>..."
              KD.remote.api.JAccount.byRelevance @_searchValue, options, callback
            else
              KD.remote.api.JAccount.someWithRelationship selector, options, callback
              #{currentDelegate} = @getSingleton('mainController').getVisitor()
              @setCurrentViewNumber 'all'
        followed            :
          title             : "Followers <span class='member-numbers-followers'></span>"
          noItemFoundText   : "There is no member who follows you."
          dataSource        : (selector, options, callback)=>
            KD.whoami().fetchFollowersWithRelationship selector, options, callback
            @setCurrentViewNumber 'followers'
        followings          :
          title             : "Following <span class='member-numbers-following'></span>"
          noItemFoundText   : "You are not following anyone."
          dataSource        : (selector, options, callback)=>
            KD.whoami().fetchFollowingWithRelationship selector, options, callback
            @setCurrentViewNumber 'following'
      sort                  :
        'meta.modifiedAt'   :
          title             : "Latest activity"
          direction         : -1
        'counts.followers'  :
          title             : "Most Followers"
          direction         : -1
        'counts.following'  :
          title             : "Most Following"
          direction         : -1
    }, (controller)=>
      @feedController = controller
      view.addSubView @_lastSubview = controller.getView()
<<<<<<< HEAD
=======
      @emit 'ready'
>>>>>>> fc8b1735
      controller.on "FeederListViewItemCountChanged", (count, filter)=>
        if @_searchValue and filter is 'everything'
          @setCurrentViewHeader count

  createFeedForContentDisplay:(view, account, followersOrFollowing)->

    appManager.tell 'Feeder', 'createContentFeedController', {
      itemClass             : MembersListItemView
      listControllerClass   : MembersListViewController
      limitPerPage          : 10
      noItemFoundText       : "There is no member."
      # singleDataSource      : (selector, options, callback)=>
        # filterFunc selector, options, callback
      help                  :
        subtitle            : "Learn About Members"
        tooltip             :
          title             : "<p class=\"bigtwipsy\">These people are all members of koding.com. Learn more about them and their interests, activity and coding prowess here.</p>"
          placement         : "above"
      filter                :
        everything          :
          title             : "All"
          dataSource        : (selector, options, callback)=>
            if followersOrFollowing is "followers"
              account.fetchFollowersWithRelationship selector, options, callback
            else
              account.fetchFollowingWithRelationship selector, options, callback
      sort                  :
        'meta.modifiedAt'   :
          title             : "Latest activity"
          direction         : -1
        'counts.followers'  :
          title             : "Most Followers"
          direction         : -1
        'counts.following'  :
          title             : "Most Following"
          direction         : -1
    }, (controller)=>

      view.addSubView controller.getView()
      contentDisplayController = @getSingleton "contentDisplayController"
      contentDisplayController.emit "ContentDisplayWantsToBeShown", view

  createFolloweeContentDisplay:(account, filter)->
    # log "I need to create followee for", account, filter
    newView = (new MembersContentDisplayView cssClass : "content-display #{filter}")
    newView.createCommons(account, filter)
    @createFeedForContentDisplay newView, account, filter

  createLikedFeedForContentDisplay:(view, account)->

    appManager.tell 'Feeder', 'createContentFeedController', {
      itemClass             : ActivityListItemView
      listCssClass          : "activity-related"
      noItemFoundText       : "There is no liked activity."
      limitPerPage          : 8
      help                  :
        subtitle            : "Learn Personal feed"
        tooltip             :
          title             : "<p class=\"bigtwipsy\">This is the liked feed of a single Koding user.</p>"
          placement         : "above"
      filter                :
        everything          :
          title             : "Everything"
          dataSource        : (selector, options, callback)=>
            account.fetchLikedContents options, callback
        statusupdates       :
          title             : 'Status Updates'
          dataSource        : (selector, options, callback)->
            selector = {sourceName: $in: ['JStatusUpdate']}
            account.fetchLikedContents options, selector, callback
        codesnippets        :
          title             : 'Code Snippets'
          dataSource        : (selector, options, callback)->
            selector = {sourceName: $in: ['JCodeSnip']}
            account.fetchLikedContents options, selector, callback
        # Discussions Disabled
        # discussions         :
        #   title             : 'Discussions'
        #   dataSource        : (selector, options, callback)->
        #     selector = {sourceName: $in: ['JDiscussion']}
        #     account.fetchLikedContents options, selector, callback
      sort                :
        'timestamp|new'   :
          title           : 'Latest activity'
          direction       : -1
        'timestamp|old'   :
          title           : 'Most activity'
          direction       : 1
    }, (controller)=>

      view.addSubView controller.getView()
      contentDisplayController = @getSingleton "contentDisplayController"
      contentDisplayController.emit "ContentDisplayWantsToBeShown", view

  createLikedContentDisplay:(account)->
    newView = (new MembersLikedContentDisplayView cssClass : "content-display likes")
    newView.createCommons account
    @createLikedFeedForContentDisplay newView, account

  loadView:(mainView, firstRun = yes)->
    if firstRun
      mainView.on "searchFilterChanged", (value) =>
        return if value is @_searchValue
        @_searchValue = value
        @_lastSubview.destroy?()
        @loadView mainView, no
      mainView.createCommons()
    @createFeed mainView

  showMemberContentDisplay:(pubInst, event)=>
    {content} = event
    contentDisplayController = @getSingleton "contentDisplayController"
    controller = new ContentDisplayControllerMember null, content
    contentDisplay = controller.getView()
    contentDisplayController.emit "ContentDisplayWantsToBeShown", contentDisplay

  createContentDisplay:(account, doShow = yes)->
    controller = new ContentDisplayControllerMember null, account
    contentDisplay = controller.getView()
    if doShow
      @showContentDisplay contentDisplay

    return contentDisplay

  showContentDisplay:(contentDisplay)->
    contentDisplayController = @getSingleton "contentDisplayController"
    contentDisplayController.emit "ContentDisplayWantsToBeShown", contentDisplay

  setCurrentViewNumber:(type)->
    KD.whoami().count? type, (err, count)=>
      @getView().$(".activityhead span.member-numbers-#{type}").html count

  setCurrentViewHeader:(count)->
    if typeof 1 isnt typeof count
      @getView().$(".activityhead span.optional_title").html count
      return no

    if count >= 10 then count = '10+'
    # return if count % 10 is 0 and count isnt 20
    # postfix = if count is 10 then '+' else ''
    count   = 'No' if count is 0
    result  = "#{count} member" + if count isnt 1 then 's' else ''
    title   = "#{result} found for <strong>#{@_searchValue}</strong>"
    @getView().$(".activityhead span.optional_title").html title

  fetchFeedForHomePage:(callback)->
    options  =
      limit  : 6
      skip   : 0
      sort   : "meta.modifiedAt" : -1
    selector = {}
    KD.remote.api.JAccount.someWithRelationship selector, options, callback

  fetchSomeMembers:(options = {}, callback)->

    options.limit or= 6
    options.skip  or= 0
    options.sort  or= "meta.modifiedAt" : -1
    selector        = options.selector or {}

    delete options.selector if options.selector

    KD.remote.api.JAccount.byRelevance selector, options, callback


class MembersListViewController extends KDListViewController
  _windowDidResize:()->
    @scrollView.setHeight @getView().getHeight() - 28

  loadView:(mainView)->
    super

    @getListView().on 'ItemWasAdded', (view)=> @addListenersForItem view

  addItem:(member, index, animation = null) ->
    @getListView().addItem member, index, animation

  addListenersForItem:(item)->
    data = item.getData()

    data.on 'FollowCountChanged', (followCounts)=>
      {followerCount, followingCount, newFollower, oldFollower} = followCounts
      data.counts.followers = followerCount
      data.counts.following = followingCount
      item.setFollowerCount followerCount
      switch @getSingleton('mainController').getVisitor().currentDelegate
        when newFollower, oldFollower
          if newFollower then item.unfollowTheButton() else item.followTheButton()

    item.registerListener KDEventTypes : "FollowButtonClicked",   listener : @, callback : @followAccount
    item.registerListener KDEventTypes : "UnfollowButtonClicked", listener : @, callback : @unfollowAccount
    item.registerListener KDEventTypes : "MemberWantsToBeShown",  listener : @, callback : @getDelegate().showMemberContentDisplay
    @

  followAccount:(pubInst, {account,callback})->
    account.follow callback

  unfollowAccount:(pubInst, {account,callback})->
    account.unfollow callback

  reloadView:()->
    {query, skip, limit, currentFilter} = @getOptions()
    controller = @

    currentFilter query, {skip, limit}, (err, members)->
      controller.removeAllItems()
      controller.propagateEvent (KDEventType : 'DisplayedMembersCountChanged'), members.length
      controller.instantiateListItems members
      if (myItem = controller.itemForId KD.whoami().getId())?
        myItem.isMyItem()
        myItem.registerListener KDEventTypes : "VisitorProfileWantsToBeShown", listener : controller, callback : controller.getDelegate().showMemberContentDisplay
      controller._windowDidResize()

  pageDown:()->
    listController = @
    {query, skip, limit, currentFilter} = @getOptions()
    skip += @getItemCount()
    unless listController.isLoading
      listController.isLoading = yes
      currentFilter query, {skip, limit}, (err, members)->
        listController.addItem member for member in members
        if (myItem = listController.itemForId KD.whoami().getId())?
          myItem.isMyItem()
          myItem.registerListener KDEventTypes : "VisitorProfileWantsToBeShown", listener : listController, callback : listController.getDelegate().showMemberContentDisplay
        listController._windowDidResize()
        listController.propagateEvent (KDEventType : 'DisplayedMembersCountChanged'), skip + members.length
        listController.isLoading = no
        listController.hideLazyLoader()

  getTotalMemberCount:(callback)=>
    KD.whoami().count? @getOptions().filterName, callback<|MERGE_RESOLUTION|>--- conflicted
+++ resolved
@@ -59,10 +59,7 @@
     }, (controller)=>
       @feedController = controller
       view.addSubView @_lastSubview = controller.getView()
-<<<<<<< HEAD
-=======
       @emit 'ready'
->>>>>>> fc8b1735
       controller.on "FeederListViewItemCountChanged", (count, filter)=>
         if @_searchValue and filter is 'everything'
           @setCurrentViewHeader count
