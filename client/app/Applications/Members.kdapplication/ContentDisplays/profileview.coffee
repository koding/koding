class ProfileView extends JView
  constructor:->

    super

    memberData = @getData()

    @avatar = new AvatarStaticView
      size     :
        width  : 90
        height : 90
      click    : =>
        pos =
          top  : @avatar.getBounds().y - 8
          left : @avatar.getBounds().x - 8
        modal = new KDModalView
          # title   : "#{memberData.profile.firstName} #{memberData.profile.lastName}"
          width    : 400
          fx       : yes
          overlay  : yes
          draggable: yes
          position : pos
        modal.addSubView new AvatarStaticView
          size     :
            width  : 400
            height : 400
        , memberData
    , memberData

    #defaultState  = if memberData.followee? and not memberData.followee then "Follow" else "Unfollow"
    defaultState = if memberData.followee then "Unfollow" else "Follow"

    @followButton = new MemberFollowToggleButton
      style           : "kdwhitebtn profilefollowbtn"
      title           : "Follow"
      dataPath        : "followee"
      defaultState    : defaultState
      loader          :
        color         : "#333333"
        diameter      : 18
        # left          : 3
      states          : [
        "Follow", (callback)->
          memberData.follow (err, response)=>
            @hideLoader()
            unless err
              memberData.followee = yes
              @setClass 'following-btn'
              callback? null
        "Unfollow", (callback)->
          memberData.unfollow (err, response)=>
            @hideLoader()
            unless err
              memberData.followee = no
              @unsetClass 'following-btn'
              callback? null
      ]
    , memberData

    unless memberData.followee?
      KD.whoami().isFollowing? memberData.getId(), "JAccount", (following) =>
        memberData.followee = following
        if memberData.followee
          @followButton.setClass 'following-btn'
          @followButton.setState "Unfollow"
        else
          @followButton.setState "Follow"
          @followButton.unsetClass 'following-btn'

    @skillTags = @putSkillTags()

    @followers = new KDView
      tagName     : 'a'
      attributes  :
        href      : '#'
      pistachio   : "<cite/>{{#(counts.followers)}} <span>Followers</span>"
      click       : (event)->
        return if memberData.counts.followers is 0
        KD.getSingleton("appManager").tell "Members", "createFolloweeContentDisplay", memberData, 'followers'
    , memberData

    @following = new KDView
      tagName     : 'a'
      attributes  :
        href      : '#'
      pistachio   : "<cite/>{{#(counts.following)}} <span>Following</span>"
      click       : (event)->
        return if memberData.counts.following is 0
        KD.getSingleton("appManager").tell "Members", "createFolloweeContentDisplay", memberData, 'following'
    , memberData

    @likes = new KDView
      tagName     : 'a'
      attributes  :
        href      : '#'
      pistachio   : "<cite/>{{#(counts.likes) or 0}} <span>Likes</span>"
      click       : (event)->
        return if memberData.counts.following is 0
        KD.getSingleton("appManager").tell "Members", "createLikedContentDisplay", memberData
    , memberData

    @sendMessageLink = new MemberMailLink {}, memberData

    memberData.locationTags or= []
    if memberData.locationTags.length < 1
      memberData.locationTags[0] = "Earth"

    @location = new LocationView {},memberData
    @setListeners()
    @skillTags = new SkillTagGroup {}, memberData

    if KD.checkFlag 'super-admin'

      @trollSwitch = new KDCustomHTMLView
        tagName      : "a"
        partial      : if KD.checkFlag('exempt', memberData) then 'Unmark Troll' else 'Mark as Troll'
        cssClass     : "troll-switch"
        click        :() =>
          if KD.checkFlag('exempt', memberData)
            @getSingleton('mainController').unmarkUserAsTroll memberData
          else
            @getSingleton('mainController').markUserAsTroll memberData

    else
      @trollSwitch = new KDCustomHTMLView

  click:(event)->

    $trg = $(event.target)
    more = "span.collapsedtext a.more-link"
    less = "span.collapsedtext a.less-link"
    $trg.parent().addClass("show").removeClass("hide") if $trg.is(more)
    $trg.parent().removeClass("show").addClass("hide") if $trg.is(less)

  putNick:(nick)-> "@#{nick}"

  pistachio:->
    account      = @getData()
    userDomain   = "#{account.profile.nickname}.koding.com"
<<<<<<< HEAD
=======
    {nickname}   = account.profile
>>>>>>> 4e4cfb89
    amountOfDays = Math.floor (new Date - new Date(account.meta.createdAt)) / (24*60*60*1000)
    """
    <div class="profileleft">
      <span>
        {{> @avatar}}
      </span>
      {{> @followButton}}
      {cite{ @putNick #(profile.nickname)}}
    </div>

      {{> @trollSwitch}}

    <section>
      <div class="profileinfo">
        <h3 class="profilename">{{#(profile.firstName)}} {{#(profile.lastName)}}</h3>
        <h4 class="profilelocation">{{> @location}}</h4>
        <h5>
          <a class="user-home-link" href="http://#{userDomain}" target="_blank">#{userDomain}</a>
<<<<<<< HEAD
=======
          <a class="user-profile-link" href="/#{nickname}" target="#{nickname}">Public Page</a>

>>>>>>> 4e4cfb89
          <cite>member for #{if amountOfDays < 2 then 'a' else amountOfDays} day#{if amountOfDays > 1 then 's' else ''}.</cite>
        </h5>
        <div class="profilestats">
          <div class="fers">
            {{> @followers}}
          </div>
          <div class="fing">
            {{> @following}}
          </div>
           <div class="liks">
            {{> @likes}}
          </div>
          <div class='contact'>
            {{> @sendMessageLink}}
          </div>
        </div>

        <div class="profilebio">
          <p>{{ @utils.applyTextExpansions #(profile.about), yes}}</p>
        </div>
        <div class="skilltags"><label>SKILLS</label>{{> @skillTags}}</div>
      </div>
    </section>

    """

  putSkillTags:()->
    memberData = @getData()

    memberData.skillTags or= ['No Tags']
    skillTagHTML = "<label>Skills</label>"
    for skillTag in memberData.skillTags
      if skillTag = 'No Tags'
        skillTagHTML += '<p>No Tags Yet. Add One.</p>'
      else
        skillTagHTML += "<span>#{skillTag}</span>"

    skillTagHTML

  setListeners:->

    @sendMessageLink.on "AutoCompleteNeedsMemberData", (pubInst,event)=>
      {callback,inputValue,blacklist} = event
      @fetchAutoCompleteForToField inputValue,blacklist,callback

    @sendMessageLink.on 'MessageShouldBeSent', ({formOutput,callback})=>
      @prepareMessage formOutput, callback

  fetchAutoCompleteForToField:(inputValue,blacklist,callback)->
    KD.remote.api.JAccount.byRelevance inputValue,{blacklist},(err,accounts)->
      callback accounts

  # FIXME: this should be taken to inbox app controller using KD.getSingleton("appManager").tell
  prepareMessage:(formOutput, callback)=>
    {body, subject, recipients} = formOutput
    to = recipients.join ' '

    @sendMessage {to, body, subject}, (err, message)->
      new KDNotificationView
        title     : if err then "Failure!" else "Success!"
        duration  : 1000
      message.mark 'read'
      callback? err, message

  sendMessage:(messageDetails, callback)->
    KD.remote.api.JPrivateMessage.create messageDetails, callback<|MERGE_RESOLUTION|>--- conflicted
+++ resolved
@@ -137,10 +137,7 @@
   pistachio:->
     account      = @getData()
     userDomain   = "#{account.profile.nickname}.koding.com"
-<<<<<<< HEAD
-=======
     {nickname}   = account.profile
->>>>>>> 4e4cfb89
     amountOfDays = Math.floor (new Date - new Date(account.meta.createdAt)) / (24*60*60*1000)
     """
     <div class="profileleft">
@@ -159,11 +156,8 @@
         <h4 class="profilelocation">{{> @location}}</h4>
         <h5>
           <a class="user-home-link" href="http://#{userDomain}" target="_blank">#{userDomain}</a>
-<<<<<<< HEAD
-=======
           <a class="user-profile-link" href="/#{nickname}" target="#{nickname}">Public Page</a>
 
->>>>>>> 4e4cfb89
           <cite>member for #{if amountOfDays < 2 then 'a' else amountOfDays} day#{if amountOfDays > 1 then 's' else ''}.</cite>
         </h5>
         <div class="profilestats">
