class WebTermView extends KDView

  constructor: (@appStorage) ->
<<<<<<< HEAD
    @appStorage.setValue 'font', 'ubuntu-mono' if not @appStorage.getValue('font')?
    @appStorage.setValue 'fontSize', 14 if not @appStorage.getValue('fontSize')?
    @appStorage.setValue 'theme', 'green-on-black' if not @appStorage.getValue('theme')?
    @appStorage.setValue 'visualBell', false if not @appStorage.getValue('visualBell')?
=======
    @appStorage = new AppStorage 'WebTerm', '1.0'
    @appStorage.fetchStorage =>
      @appStorage.setValue 'font', 'ubuntu-mono' if not @appStorage.getValue('font')?
      @appStorage.setValue 'fontSize', 14 if not @appStorage.getValue('fontSize')?
      @appStorage.setValue 'theme', 'green-on-black' if not @appStorage.getValue('theme')?
      @appStorage.setValue 'visualBell', false if not @appStorage.getValue('visualBell')?
      @updateSettings()
>>>>>>> 0c9fc226
    super

  viewAppended: ->
    @setHeight @getHeight() - 21 # 21 is application tabs height

    @container = new KDView
      cssClass : "console ubuntu-mono black-on-white"
      bind     : "scroll"
    @container.on "scroll", =>
      @container.$().scrollLeft 0
    @addSubView @container

    @sessionBox = new KDView
      cssClass: "kddialogview"
      position:
        top: 10
        left: 10
    @sessionBox.hide()
    @addSubView @sessionBox

    label = new KDLabelView
      title: "Select session:"
    @sessionBox.addSubView label

    @sessionList = new KDListView
      itemClass: WebTermSessionItem
    @sessionBox.addSubView @sessionList

    label = new KDLabelView
      title: "Create session with name:"
    @sessionBox.addSubView label

    sessionNameInput = new KDInputView
      label: label
      defaultValue: (new Date).format "yyyy-mm-dd HH:MM:ss"
    @sessionBox.addSubView sessionNameInput

    createSessionButton = new KDButtonView
      title: "Create"
      callback: =>
        @sessionBox.hide()
        @terminal.createSession sessionNameInput.getValue()
        @setKeyView()
    @sessionBox.addSubView createSessionButton

    @terminal = new WebTerm.Terminal @container.$()

    @advancedSettings = new KDButtonViewWithMenu
      style         : 'editor-advanced-settings-menu'
      icon          : yes
      iconOnly      : yes
      iconClass     : "cog"
      type          : "contextmenu"
      delegate      : @
      itemClass     : WebtermSettingsView
      click         : (pubInst, event)-> @contextMenu event
      menu          : @getAdvancedSettingsMenuItems.bind @
    @addSubView @advancedSettings
    @updateSettings()

    @terminal.sessionEndedCallback = (sessions) =>
      @emit "WebTerm.terminated"
      return

      @server.getSessions (sessions) =>
        keys = Object.keys sessions
        keys.sort (a, b) ->
          if sessions[a] < sessions[b]
            -1
          else if sessions[a] > sessions[b]
            1
          else
            0
        @sessionList.empty()
        for key in keys
          @sessionList.addItem
            id: parseInt(key)
            name: sessions[key]
            mainView: this
        @sessionBox.show()
    @terminal.setTitleCallback = (title) =>
      #@tabPane.setTitle title

    @listenWindowResize()

    @focused = true

    @on "ReceivedClickElsewhere", =>
      @focused = false
      @terminal.setFocused false
      @getSingleton('windowController').removeLayer @

    $(window).bind "blur", =>
      @terminal.setFocused false

    $(window).bind "focus", =>
      @terminal.setFocused @focused

    $(document).on "paste", (event) =>
      if @focused
        @terminal.server.input event.originalEvent.clipboardData.getData("text/plain")
        @setKeyView()

    @bindEvent 'contextmenu'

    KD.singletons.kiteController.run
      kiteName: 'os',
      method: 'webterm.createSession',
      withArgs:
        remote: @terminal.clientInterface
        name: "none"
        sizeX: @terminal.sizeX
        sizeY: @terminal.sizeY
    , (err, remote) =>
      @terminal.server = remote
      @setKeyView()
      @emit "WebTermConnected", remote

  destroy: ->
    super
    @terminal.server?.close()

  updateSettings: ->
    @container.unsetClass font.value for font in __webtermSettings.fonts
    @container.unsetClass theme.value for theme in __webtermSettings.themes
    @container.setClass @appStorage.getValue('font')
    @container.setClass @appStorage.getValue('theme')
    @container.$().css
      fontSize: @appStorage.getValue('fontSize') + 'px'
    @terminal.updateSize true
    @terminal.scrollToBottom(no)
    @terminal.controlCodeReader.visualBell = @appStorage.getValue 'visualBell'

  setKeyView: ->
    super
    @getSingleton('windowController').addLayer @
    @focused = true
    @terminal.setFocused true

  click: ->
    @setKeyView()
    @textarea?.remove()

  keyDown: (event) ->
    @terminal.keyDown event

  keyPress: (event) ->
    @terminal.keyPress event

  keyUp: (event) ->
    @terminal.keyUp event

  contextMenu: (event) ->
    # invisible textarea will be placed under the cursor when rightclick
    @createInvisibleTextarea event
    @setKeyView()
    event

  createInvisibleTextarea:(eventData)->

    # Get selected Text for cut/copy
    if window.getSelection
        selectedText = window.getSelection()
    else if document.getSelection
        selectedText = document.getSelection()
    else if document.selection
        selectedText = document.selection.createRange().text

    @textarea?.remove()
    @textarea = $(document.createElement("textarea"))
    @textarea.css
      position  : "absolute"
      opacity   : 0
      # width     : "30px"
      # height    : "30px"
      # top       : eventData.offsetY-10
      # left      : eventData.offsetX-10
      width       : "100%"
      height      : "100%"
      top         : 0
      left        : 0
      right       : 0
      bottom      : 0
    @$().append @textarea

    # remove on any of these events
    @textarea.on 'copy cut paste', (event)=>
      @setKeyView()
      @utils.wait 1000, => @textarea.remove()
      yes

    if selectedText
      @textarea.val(selectedText.toString())
      @textarea.select()
    @textarea.focus()

    #remove 15sec later
    @utils.wait 15000, =>
      @textarea?.remove()

  _windowDidResize: (event) ->
    diff = 21 + 10 # 21 is app sub tab's height and 10 is padding of appView
    @setHeight @getDelegate().getHeight() - diff
    @terminal.windowDidResize()

  getAdvancedSettingsMenuItems:->

    settings      :
      type        : 'customView'
      view        : new WebtermSettingsView
        delegate  : @


class WebTermSessionItem extends KDListItemView
  constructor: (options = {},data) ->
    super options, data

  partial: (data) ->
    link = $(document.createElement("a"))
    link.text data.name
    link.attr "href", "#"
    link.bind "click", (event) =>
      data.mainView.sessionBox.hide()
      data.mainView.terminal.joinSession data.id
      event.preventDefault()
    link<|MERGE_RESOLUTION|>--- conflicted
+++ resolved
@@ -1,12 +1,6 @@
 class WebTermView extends KDView
 
   constructor: (@appStorage) ->
-<<<<<<< HEAD
-    @appStorage.setValue 'font', 'ubuntu-mono' if not @appStorage.getValue('font')?
-    @appStorage.setValue 'fontSize', 14 if not @appStorage.getValue('fontSize')?
-    @appStorage.setValue 'theme', 'green-on-black' if not @appStorage.getValue('theme')?
-    @appStorage.setValue 'visualBell', false if not @appStorage.getValue('visualBell')?
-=======
     @appStorage = new AppStorage 'WebTerm', '1.0'
     @appStorage.fetchStorage =>
       @appStorage.setValue 'font', 'ubuntu-mono' if not @appStorage.getValue('font')?
@@ -14,7 +8,6 @@
       @appStorage.setValue 'theme', 'green-on-black' if not @appStorage.getValue('theme')?
       @appStorage.setValue 'visualBell', false if not @appStorage.getValue('visualBell')?
       @updateSettings()
->>>>>>> 0c9fc226
     super
 
   viewAppended: ->
