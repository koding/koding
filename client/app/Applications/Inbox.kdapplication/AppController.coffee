--- conflicted
+++ resolved
@@ -1,6 +1,6 @@
 class Inbox12345 extends AppController
 
-  {race} = Bongo
+  {race} = bongo
 
   constructor:(options, data)->
     view = new (KD.getPageClass 'Inbox') cssClass : "inbox-application"
@@ -23,24 +23,18 @@
     callback()
 
   fetchMessages:(options, callback)->
-<<<<<<< HEAD
-    # log "FETCH MESSAGES INTERNAL"
-    #{currentDelegate} = KD.getSingleton('mainController').getVisitor()
-    #currentDelegate.fetchMail? options, callback
-=======
     {currentDelegate} = KD.getSingleton('mainController').getVisitor()
     currentDelegate.fetchMail? options, callback
->>>>>>> 78729bd9
 
   fetchAutoCompleteForToField:(inputValue,blacklist,callback)->
-    KD.remote.api.JAccount.byRelevance inputValue,{blacklist},(err,accounts)->
+    bongo.api.JAccount.byRelevance inputValue,{blacklist},(err,accounts)->
       callback accounts
 
   loadView:(mainView)->
     mainView.createCommons()
     mainView.createTabs()
 
-    #{currentDelegate} = KD.getSingleton('mainController').getVisitor()
+    {currentDelegate} = KD.getSingleton('mainController').getVisitor()
 
     mainView.registerListener
       KDEventTypes : "ToFieldHasNewInput"
@@ -164,7 +158,7 @@
 
   sendMessage:(messageDetails, callback)->
     # log "I just send a new message: ", messageDetails
-    KD.remote.api.JPrivateMessage.create messageDetails, callback
+    bongo.api.JPrivateMessage.create messageDetails, callback
 
   prepareMessage:(formOutput, callback, newMessageBar)=>
     {body, subject, recipients} = formOutput
