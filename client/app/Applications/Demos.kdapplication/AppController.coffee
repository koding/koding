class DemosAppController extends AppController

  KD.registerAppClass @,
    name         : "Demos"
    route        : "Demos"
    hiddenHandle : yes

  constructor:(options = {}, data)->
    options.view    = new DemosMainView
      cssClass      : "content-page demos"
    options.appInfo =
      name          : "Demos"

    super options, data

  loadView:(mainView)->

    mainView.addSubView input = new KDInputView
      name      : "lol"
      validate  :
        rules   :
          required : yes
        events  :
          required : 'click'
      click     : -> log 'zozo'

    input.on 'click', -> log 'zoma'

    mainView.addSubView button = new KDButtonView
      title    : 'reset validation'
      callback : ->
        input.setValidation
          rules   :
            required : yes
          events  :
            required : 'blur'


<<<<<<< HEAD
  loadView:(mainView)->

    mainView.addSubView input = new KDInputView
      name      : "lol"
      validate  :
        rules   :
          required : yes
        events  :
          required : 'click'
      click     : -> log 'zozo'

    input.on 'click', -> log 'zoma'

    mainView.addSubView button = new KDButtonView
      title    : 'reset validation'
      callback : ->
        input.setValidation
          rules   :
            required : yes
          events  :
            required : 'blur'
=======
  parentDidResize:-> log "geldi mi >>>>>>>", arguments
>>>>>>> 3f55b874
<|MERGE_RESOLUTION|>--- conflicted
+++ resolved
@@ -36,28 +36,4 @@
             required : 'blur'
 
 
-<<<<<<< HEAD
-  loadView:(mainView)->
-
-    mainView.addSubView input = new KDInputView
-      name      : "lol"
-      validate  :
-        rules   :
-          required : yes
-        events  :
-          required : 'click'
-      click     : -> log 'zozo'
-
-    input.on 'click', -> log 'zoma'
-
-    mainView.addSubView button = new KDButtonView
-      title    : 'reset validation'
-      callback : ->
-        input.setValidation
-          rules   :
-            required : yes
-          events  :
-            required : 'blur'
-=======
-  parentDidResize:-> log "geldi mi >>>>>>>", arguments
->>>>>>> 3f55b874
+  parentDidResize:-> log "geldi mi >>>>>>>", arguments