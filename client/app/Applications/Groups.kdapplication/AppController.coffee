--- conflicted
+++ resolved
@@ -399,23 +399,6 @@
 
   showGroupSubmissionView:->
 
-<<<<<<< HEAD
-=======
-    makeSlug = =>
-      form = modal.modalTabs.forms["General Settings"]
-      titleInput = form.inputs.Title
-      slugView   = form.inputs.Slug
-      slugInput  = form.inputs.HiddenSlug
-      slug = KD.utils.slugify titleInput.getValue()
-      KD.remote.api.JGroup.suggestUniqueSlug slug, (err, newSlug)->
-        if err
-          slugView.updatePartial "#{location.protocol}//#{location.host}/"
-          slugInput.setValue ''
-        else
-          slugView.updatePartial "#{location.protocol}//#{location.host}/#{newSlug}"
-          slugInput.setValue newSlug
-
->>>>>>> 5e3ddb2e
     getGroupType = ->
       modal.modalTabs.forms["Select group type"].inputs.type.getValue()
 
@@ -664,7 +647,6 @@
                     cssClass            : 'hidden'
                     placeholder         : '42'
 
-
     modal = new GroupCreationModal #modalOptions
     # form = modal.modalTabs.forms["General Settings"]
     # form.on "FormValidationFailed", ->
