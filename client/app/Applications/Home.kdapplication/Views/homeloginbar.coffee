--- conflicted
+++ resolved
@@ -18,9 +18,8 @@
       @utils.stopDOMEvent event
       KD.getSingleton('router').handleRoute route, {entryPoint}
 
-<<<<<<< HEAD
     # links on the right
-=======
+
     @register     = new CustomLinkView
       tagName     : "a"
       cssClass    : "register"
@@ -31,7 +30,6 @@
       click       : (event)=>
         handler.call @register, event
         KD.track "Login", "Register"
->>>>>>> c4461ae1
 
     @redeem     = new CustomLinkView
       tagName     : "a"
