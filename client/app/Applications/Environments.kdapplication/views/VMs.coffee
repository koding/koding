class VMMainView extends JView

  constructor:(options={}, data)->

    options.cssClass or= "vms"
    data or= {}
    super options, data

    @vm = KD.getSingleton 'vmController'
    @vm.on 'StateChanged', @bound 'checkVMState'
    @vmList = []

    @vmListController = new KDListViewController
      startWithLazyLoader : no
      viewOptions         :
        type              : "vm-list"
        cssClass          : "vm-list"
        itemClass         : VMListItemView


    @vmListView = @vmListController.getView()

    @on "Clicked", (item)=>
      @graphView.update? item
      @vmListController.deselectAllItems()
      @vmListController.selectSingleItem item

<<<<<<< HEAD
=======
    @on "State", (item, state)=>
      cmd = if state then 'vm.start' else 'vm.stop'
      kc = KD.getSingleton("kiteController")
      kc.run
        kiteName  : 'os',
        vmName    : item.data.name,
        method    : cmd

>>>>>>> 59a5449b
    @graphView = new VMDetailView
      cssClass  : 'vm-details'

    @splitView = new KDSplitView
      type      : 'vertical'
      resizable : no
      sizes     : ['40%', '70%']
      views     : [@vmListView, @graphView]

    @vmListController.on "ItemSelectionPerformed", (listController, {event, items})=>
      @graphView.update items[0].data

    @loadItems()

  checkVMState:(err, vm, info)->
    if not @vmList[vm]
      @loadItems()
    else if info.state is "RUNNING"
      @vmList[vm].updateStatus yes
    else
      @vmList[vm].updateStatus no

  getVMInfo: (vmName, callback)->
    KD.getSingleton("kiteController").run
      kiteName  : 'os',
      vmName    : vmName,
      method    : 'vm.info'
    , callback

  loadItems:->
    @vmListController.removeAllItems()
    @vmListController.showLazyLoader no

    KD.remote.api.JVM.fetchVms (err, vms)=>
      if err
        @vmListController.hideLazyLoader()
      else
        stack = []
        vms.forEach (name)=>
          stack.push (cb)=>

            @getVMInfo name, (err, info)=>
              if err or info.state != 'RUNNING'
                status = no
              else
                status = yes

              cb null, {
                vmName : name
                group  : 'Koding'
                domain : 'bahadir.kd.io'
                type   : 'personal'
                status : status
                controller : @
              }

        async.parallel stack, (err, results)=>
          @vmListController.hideLazyLoader()
          unless err
            items = @vmListController.instantiateListItems results
            @vmListController.selectSingleItem items[0]

  pistachio:->
    """
      {{> @splitView}}
    """


class VMDetailView extends KDView
  constructor: (options, data) ->
    options.cssClass or= "vm-details"
    super options, data

    @vmTitle = new KDLabelView
      title: 'VM Name'

  update: (data)->
    @vmTitle.updateTitle data.vmName

  viewAppended:()->
    super()

    @setTemplate @pistachio()
    @template.update()

  pistachio:->
    """
      <h2>VM: {{> @vmTitle}}</h2>
    """

class VMListItemView extends KDListItemView
  constructor: (options, data) ->
    options.cssClass or= "vm-item"
    options.click = @bound "clicked"

    super options, data

    {controller,vmName} = @getData()
    controller.vmList[vmName] = @

    @statusIcon = new KDCustomHTMLView
      tagName  : "span"
      cssClass : "vm-status"

    @switch = new KDOnOffSwitch
      size         : 'tiny'
      labels       : ['I', 'O']
      defaultValue : data.status
      cssClass     : 'fr'
      callback : (state)=>
        if state
        then controller.vm.start vmName
        else controller.vm.stop  vmName

    @updateStatus @getData().status

  clicked: (event)->
    @getData().controller.emit "Clicked", @

  updateStatus:(state)->
    unless state
      @statusIcon.unsetClass "vm-status-on"
      @switch.setOff no
    else
      @statusIcon.setClass "vm-status-on"
      @switch.setOn no

  viewAppended:->
    super()

    @setTemplate @pistachio()
    @template.update()

  pistachio: ->
    data = @getData()
    """
    <div>
      <span class="vm-icon #{data.type}"></span>
      {{> @statusIcon }}
      <span class="vm-title">
        #{data.vmName} - #{data.group}
      </span>
      <span class="vm-domain">http://#{data.domain}</span>
      {{> @switch }}
    </div>
    """<|MERGE_RESOLUTION|>--- conflicted
+++ resolved
@@ -17,7 +17,6 @@
         cssClass          : "vm-list"
         itemClass         : VMListItemView
 
-
     @vmListView = @vmListController.getView()
 
     @on "Clicked", (item)=>
@@ -25,8 +24,6 @@
       @vmListController.deselectAllItems()
       @vmListController.selectSingleItem item
 
-<<<<<<< HEAD
-=======
     @on "State", (item, state)=>
       cmd = if state then 'vm.start' else 'vm.stop'
       kc = KD.getSingleton("kiteController")
@@ -35,28 +32,20 @@
         vmName    : item.data.name,
         method    : cmd
 
->>>>>>> 59a5449b
     @graphView = new VMDetailView
-      cssClass  : 'vm-details'
-
     @splitView = new KDSplitView
       type      : 'vertical'
       resizable : no
-      sizes     : ['40%', '70%']
+      sizes     : ['30%', '70%']
       views     : [@vmListView, @graphView]
-
-    @vmListController.on "ItemSelectionPerformed", (listController, {event, items})=>
-      @graphView.update items[0].data
 
     @loadItems()
 
   checkVMState:(err, vm, info)->
-    if not @vmList[vm]
-      @loadItems()
-    else if info.state is "RUNNING"
-      @vmList[vm].updateStatus yes
-    else
-      @vmList[vm].updateStatus no
+    return  if not @vmList[vm]
+    if err or not info or not info.state is "RUNNING"
+    then @vmList[vm].updateStatus no
+    else @vmList[vm].updateStatus yes
 
   getVMInfo: (vmName, callback)->
     KD.getSingleton("kiteController").run
@@ -95,8 +84,7 @@
         async.parallel stack, (err, results)=>
           @vmListController.hideLazyLoader()
           unless err
-            items = @vmListController.instantiateListItems results
-            @vmListController.selectSingleItem items[0]
+            @vmListController.instantiateListItems results
 
   pistachio:->
     """
@@ -106,25 +94,7 @@
 
 class VMDetailView extends KDView
   constructor: (options, data) ->
-    options.cssClass or= "vm-details"
     super options, data
-
-    @vmTitle = new KDLabelView
-      title: 'VM Name'
-
-  update: (data)->
-    @vmTitle.updateTitle data.vmName
-
-  viewAppended:()->
-    super()
-
-    @setTemplate @pistachio()
-    @template.update()
-
-  pistachio:->
-    """
-      <h2>VM: {{> @vmTitle}}</h2>
-    """
 
 class VMListItemView extends KDListItemView
   constructor: (options, data) ->
