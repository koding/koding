class DomainMainView extends KDView

  constructor:(options={}, data)->
    options.cssClass or= "domains"
    data             or= {}

    @domainsListViewController = new DomainsListViewController
      viewOptions:
        cssClass : 'domain-list'

<<<<<<< HEAD
    @buildView()

    super options, data

    @domainsListViewController.on "domainItemClicked", @bound "decorateMapperView"

    """
    @getSingleton("kiteController").run
      vmName: "koding~mengu"
      kiteName: "os"
      method: "exec"
      withArgs: "sed 's/ServerName \(.*\)/ServerName www.mengu.net/g' /etc/apache2/sites-available/"
    , (err, response) ->
      if err then warn err
    """

  buildView:->
    @domainsListView    = @domainsListViewController.getView()
    @domainMapperView   = new DomainMapperView
    @firewallMapperView = new FirewallMapperView
=======
    @domainsListView = @domainsListViewController.getView()
>>>>>>> 30d2e3c9

    @addNewDomainButton = new KDButtonView
      title    : 'Add New Domain'
      cssClass : 'editor-button new-domain-button'
      callback : (elm, event) =>
        @domainModalView = new DomainRegisterModalFormView #successCallback: @domainsListViewController.appendNewDomain

    @refreshDomainsButton = new KDButtonView
      title    : 'Refresh Domains'
      cssClass : 'editor-button refresh-domains-button'
      callback : (elm, event)=>
        @domainsListViewController.update()

    @buildTabs()

    @splitView = new KDSplitView
      type      : "vertical"
      resizable : no
      sizes     : ["10%", "90%"]
      views     : [@domainsListView, @tabView]

  buildAccordions:->
    # VM, Kite & Firewall Accordion Groups
    @accordionView = new AccordionView
      activePane : "Virtual Machines"
    @vmsAccPane    = new AccordionPaneView
      title: "Virtual Machines"
    @kitesAccPane  = new AccordionPaneView
      title: "Kites"

    @accordionView.addPanes [@vmsAccPane, @kitesAccPane]

    @vmsAccPane.setContent @domainMapperView
    @kitesAccPane.setContent new KDCustomHTMLView

  buildTabs:->
    # Routing & Analytics Tabs
    @tabView       = new KDTabView
    @routingPane   = new KDTabPaneView
      name     : "Routing"
      closable : no
    @analyticsPane = new KDTabPaneView
      name     : "Analytics"
      closable : no
    @firewallPane  = new KDTabPaneView
      name     : "Firewall"
      closable : no

    
    vmMapperSubView   = @domainMapperView
    kiteMapperSubView = new KDView
      partial: 'Kites are listed here.'
    kiteMapperSubView.hide()

    routingContentView = new KDCustomHTMLView
      partial: "Connect my domain to:"

    routingContentView.addSubView new KDSelectBox
      selectOptions: [{title:"VM", value:"VM"}, {title:"Kite", value:"Kite"}]
      callback: (value)->
        if value is "VM"
          vmMapperSubView.show()
          kiteMapperSubView.hide()
        else
          vmMapperSubView.hide()
          kiteMapperSubView.show()

    @routingPane.addSubView routingContentView
    @routingPane.addSubView vmMapperSubView
    @routingPane.addSubView kiteMapperSubView

    @firewallPane.addSubView @firewallMapperView

    [@routingPane, @analyticsPane, @firewallPane].forEach (pane)=>
      @tabView.addPane pane

    @tabView.showPaneByIndex 0

  viewAppended:->
    @setTemplate @pistachio()
    @template.update()

  pistachio:->
    """
    <div class="start-tab app-list-wrapper">
    {{> @addNewDomainButton}}
    {{> @refreshDomainsButton}}
    </div>
    {{> @splitView}}
    """

  decorateMapperView:(item)->
    [@firewallMapperView, @domainMapperView].forEach (view) ->view.emit "domainChanged", item
  

class DomainsListItemView extends KDListItemView

  constructor: (options={}, data)->
    options.cssClass = 'domain-item'
    super options, data

  click: (event)->
    listView = @getDelegate()
    listView.emit "domainsListItemViewClicked", this

  viewAppended:->
    @setTemplate @pistachio()
    @template.update()

  pistachio:->
    """
    <div>
      <span class="domain-icon link"></span>
      <span class="domain-title">{{ #(domain)}}</span>
    </div>
    """



  
  
<|MERGE_RESOLUTION|>--- conflicted
+++ resolved
@@ -8,7 +8,6 @@
       viewOptions:
         cssClass : 'domain-list'
 
-<<<<<<< HEAD
     @buildView()
 
     super options, data
@@ -29,9 +28,6 @@
     @domainsListView    = @domainsListViewController.getView()
     @domainMapperView   = new DomainMapperView
     @firewallMapperView = new FirewallMapperView
-=======
-    @domainsListView = @domainsListViewController.getView()
->>>>>>> 30d2e3c9
 
     @addNewDomainButton = new KDButtonView
       title    : 'Add New Domain'
