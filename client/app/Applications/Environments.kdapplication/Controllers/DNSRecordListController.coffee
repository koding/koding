class DNSRecordListController extends KDListViewController

  constructor:(options={}, data)->
    options.itemClass   or= DNSRecordListItemView
    options.noItemFoundWidget  or= new EmptyDNSRecordListItemView
    options.viewOptions or=
      type      : 'env-list'
      tagName   : 'ul'
      partial   :
        """
<<<<<<< HEAD
        <h3 class="records-title clearfix">
=======
        <h3 class="records-title">
>>>>>>> 976c5564
          <div class="record-type record-element">Record Type</div>
          <div class="record-host record-element">Host</div>
          <div class="record-value record-element">Value</div>
          <div class="record-ttl record-element">TTL</div>
          <div class="record-buttons record-element">Actions</div>
        </h3>
        """
    super options, data

    {domain} = @getData()
    @getListView().setData @getData()

  loadView:(mainView)->
    super
    {domain} = @getData()
    @instantiateListItems domain.dnsRecords  if domain.dnsRecords?
    
    @on "newRecordCreated", @bound "addItem"
    @getListView().on "recordDeletionRequested", @bound "deleteRecordItem"
    @getListView().on "recordUpdateRequested", @bound "updateRecordItem"

  deleteRecordItem:(recordItem)->
    {recordType, value, host} = recordItem.getData()
    {domain} = @getData()

    domain.deleteDNSRecord {recordType, value, host}, (err, response)=>
    # domain.deleteDNSRecord {recordType, value}, (err, response)=>
      log err
      unless err
        @removeItem recordItem
        log "=========000=======000=========="
        return new KDNotificationView {title: "Record has been removed."}
      else
        log err
        return new KDNotificationView
          title : "An error occured while removing your record. Please try again."

  updateRecordItem:(oldData, recordItem)->
    {domain} = @getData()
    newData = recordItem.getData()

    if oldData.recordType isnt newData.recordType or oldData.host isnt newData.host
      # record type is changing, delete the old one & add the new one.
      domain.deleteDNSRecord oldData, (err, response)->
        console.log err  if err

        domain.createDNSRecord newData, (err, response)->
          console.log err  if err
          recordItem.refreshView()

    else
      domain.updateDNSRecord {oldData, newData}, (err, response)->
        unless err
          recordItem.refreshView()

        console.log err, response<|MERGE_RESOLUTION|>--- conflicted
+++ resolved
@@ -8,11 +8,7 @@
       tagName   : 'ul'
       partial   :
         """
-<<<<<<< HEAD
         <h3 class="records-title clearfix">
-=======
-        <h3 class="records-title">
->>>>>>> 976c5564
           <div class="record-type record-element">Record Type</div>
           <div class="record-host record-element">Host</div>
           <div class="record-value record-element">Value</div>
