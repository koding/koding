###
  todo:

    - make save dialog a view with pistachio
    - put listeners in methods
    - make this splittable

###

class AceView extends JView

  constructor:(options, file)->

    super

    @listenWindowResize()

    @editorHeader = new KDView
      cssClass : "editor-header header-buttons"

    @editorHeader.addSubView @headerButtonContainer = new KDView
      cssClass : "header-buttons"

    @saveButton = new KDButtonViewWithMenu
      title         : "Save"
      style         : "editor-button save-menu"
      type          : "contextmenu"
      delegate      : @
      menu          : @getSaveMenu.bind @
      callback      : ()=>
        @ace.requestSave()
    @saveButton.disable()

    @caretPosition = new KDCustomHTMLView
      tagName       : "div"
      cssClass      : "caret-position section"
      partial       : "<span>1</span>:<span>1</span>"

    @ace = new Ace delegate: @, file

    @advancedSettings = new KDButtonViewWithMenu
      style         : 'editor-advanced-settings-menu'
      icon          : yes
      iconOnly      : yes
      iconClass     : "cog"
      type          : "contextmenu"
      delegate      : @
      itemClass     : AceSettingsView
      click         : (pubInst, event)-> @contextMenu event
      menu          : @getAdvancedSettingsMenuItems.bind @
    @advancedSettings.disable()

    publicUrlCheck = /.*\/(.*\.koding.com)\/website\/(.*)/
    @previewButton = new KDButtonView
      style     : "editor-button"
      icon      : yes
      iconOnly  : yes
      iconClass : "preview"
      callback  : =>
        publicPath = @getData().path.replace publicUrlCheck, 'http://$1/$2'
        return if publicPath is @getData().path
        KD.getSingleton("appManager").open "Viewer", (appInstance)->
          appInstance.open publicPath

    @previewButton.hide() unless publicUrlCheck.test(@getData().path)
    @previewButton.disable()

    @compileAndRunButton = new KDButtonView
      style     : "editor-button"
      title     : "Compile & Run"
      loader    :
        color   : "#444444"
        diameter: 12
      callback  : =>
        manifest = KodingAppsController.getManifestFromPath @getData().path
        @ace.notify "Compiling...", null, yes
        @getSingleton('kodingAppsController').compileApp manifest.name, (err)=>
          if not err
            @ace.notify "App compiled!", "success"
          else
            @ace.notify "Trying to run old version..."
          @getSingleton('kodingAppsController').runApp manifest
          @compileAndRunButton.hideLoader()

    @compileAndRunButton.hide() unless /\.kdapp\//.test @getData().path
    @compileAndRunButton.disable()

    @findAndReplaceView = new AceFindAndReplaceView delegate: @
    @findAndReplaceView.hide()

    @headerButtonContainer.addSubView @compileAndRunButton
    @headerButtonContainer.addSubView @previewButton
    @headerButtonContainer.addSubView @saveButton

    @setViewListeners()

  setViewListeners:->

    @ace.on "ace.ready", =>
      @saveButton.enable()
      @advancedSettings.enable()
      @previewButton.enable()
      @compileAndRunButton.enable()

    @ace.on "ace.changeSetting", (setting, value)=>
      @ace["set#{setting.capitalize()}"]? value

    @advancedSettings.emit "ace.settingsView.setDefaults", @ace

    $spans = @caretPosition.$('span')

    @ace.on "ace.change.cursor", (cursor)=>
      $spans.eq(0).text ++cursor.row
      $spans.eq(1).text ++cursor.column

    @ace.on "ace.requests.saveAs", (contents)=>
      @openSaveDialog()

    @ace.on "ace.requests.save", (contents)=>
      if /localfile:/.test @getData().path
        @openSaveDialog()
      else
        @getData().emit "file.requests.save", contents

  viewAppended:->

    super
    @_windowDidResize()

  pistachio:->

    """
    {{> @editorHeader}}
    <div class="kdview editor-main">
      {{> @ace}}
      <div class="editor-bottom-bar clearfix">
        {{> @caretPosition}}
        {{> @advancedSettings}}
      </div>
      {{> @findAndReplaceView}}
    </div>
    """

  getAdvancedSettingsMenuItems:->

    settings      :
      type        : 'customView'
      view        : new AceSettingsView
        delegate  : @ace

  getSaveMenu:->

    "Save as..." :
      id         : 13
      parentId   : null
      callback   : =>
        @openSaveDialog()

  _windowDidResize:->

    height = @getHeight() - 10
    editorHeight = height - @$('.editor-header').height()
    bottomBarHeight = @$('.editor-bottom-bar').height()
    @$('.editor-main').height editorHeight
    @ace.setHeight editorHeight - bottomBarHeight - 10

  openSaveDialog: (callback) ->

    file = @getData()
    @addSubView saveDialog = new KDDialogView
      cssClass      : "save-as-dialog"
      duration      : 200
      topOffset     : 0
      overlay       : yes
      height        : "auto"
      buttons       :
        Save        :
          style     : "modal-clean-gray"
          callback  : =>
            [node] = @finderController.treeController.selectedNodes
            name   = @inputFileName.getValue()

            if name is '' or /^([a-zA-Z]:\\)?[^\x00-\x1F"<>\|:\*\?/]+$/.test(name) is false
              # @_message 'Wrong file name', "Please type valid file name"
              @ace.notify "Please type valid file name!", "error"
              return

            unless node
              @ace.notify "Please select a folder to save!", "error"
              return

            parent = node.getData()
            file.emit "file.requests.saveAs", @ace.getContents(), name, parent.path
            saveDialog.hide()
            @ace.emit "AceDidSaveAs", name, parent.path
<<<<<<< HEAD
        Cancel :
=======
        Cancel      :
>>>>>>> 0c9fc226
          style     : "modal-cancel"
          callback  : =>
            @finderController.lastSuccessfulResponse?.stopWatching?()
            delete @finderController
            saveDialog.hide()

    saveDialog.addSubView wrapper = new KDView
      cssClass : "kddialog-wrapper"

    wrapper.addSubView form = new KDFormView

    form.addSubView labelFileName = new KDLabelView
      title : "Filename:"

    form.addSubView @inputFileName = inputFileName = new KDInputView
      label        : labelFileName
      defaultValue : file.name

    form.addSubView labelFinder = new KDLabelView
      title : "Select a folder:"

    saveDialog.show()
    inputFileName.setFocus()

    @finderController = new NFinderController
      nodeIdPath        : "path"
      nodeParentIdPath  : "parentPath"
      foldersOnly       : yes
      contextMenu       : no
      loadFilesOnInit   : yes

    finder = @finderController.getView()

    form.addSubView finderWrapper = new KDView cssClass : "save-as-dialog file-container",null
    finderWrapper.addSubView finder
    finderWrapper.setHeight 200<|MERGE_RESOLUTION|>--- conflicted
+++ resolved
@@ -193,11 +193,7 @@
             file.emit "file.requests.saveAs", @ace.getContents(), name, parent.path
             saveDialog.hide()
             @ace.emit "AceDidSaveAs", name, parent.path
-<<<<<<< HEAD
-        Cancel :
-=======
         Cancel      :
->>>>>>> 0c9fc226
           style     : "modal-cancel"
           callback  : =>
             @finderController.lastSuccessfulResponse?.stopWatching?()
