class AppsListItemView extends KDListItemView

  constructor:(options = {},data)->

    options.type = "appstore"

    super options,data

    {icns, name, version, authorNick} = @getData().manifest
    if icns and (icns['256'] or icns['512'] or icns['128'] or icns['160'] or icns['64'])
      thumb = "#{KD.appsUri}/#{authorNick}/#{name}/#{version}/#{if icns then icns['160'] or icns['128'] or icns['256'] or icns['512'] or icns['64']}"
    else
      thumb = "#{KD.apiUri + '/images/default.app.listthumb.png'}"

    thumbOptions =
      tagName     : 'img'
      attributes  :
        src       : thumb

    @thumbnail = new KDCustomHTMLView thumbOptions

    @removeButton = new KDButtonView
      title    : "Delete app"
      callback : =>
        @getData().delete (err)=>
          if err then warn err
          else
            @emit "AppDeleted", @
            @destroy()

    @removeButton.hide()

    KD.whoami().fetchRole? (err, role) =>
      @removeButton.show() if role is "super-admin"

  click:(event)->
    if $(event.target).is ".appdetails h3 a span"
      list = @getDelegate()
      app  = @getData()
      list.propagateEvent KDEventType : "AppWantsToExpand", app

  viewAppended:->
    if not @getData().approved
      @setClass "waits-approve"
    @setTemplate @pistachio()
    @template.update()

    if @getData().installed
      @alreadyInstalledText()
    else
      @createInstallButton()

  createInstallButton:->
    app = @getData()

    @installButton.destroy() if @installButton?
    @installButton = new KDButtonView
      title : "Install"
      icon  : no
      callback: =>
        list = @getDelegate()
        list.propagateEvent KDEventType : "AppWantsToExpand", app

    @addSubView @installButton, '.button-container'

  alreadyInstalledText:->

    @installButton.destroy() if @installButton?
    @installButton = new KDButtonView
      title     : "Installed"
      icon      : no
      disabled  : yes
    @addSubView @installButton, '.button-container'

  pistachio:->
    """
    <figure>
      {{> @thumbnail}}
    </figure>
    <div class="appmeta clearfix">
      <h3>{a[href=#]{#(title)}}</h3>
      <div class="appstats">
        <p class="installs">
          <span class="icon"></span>
          <a href="#">{{#(counts.installed) or 0}}</a> Installs
        </p>
        <p class="followers">
          <span class="icon"></span>
          <a href="#">{{#(counts.followers) or 0}}</a> Followers
        </p>
      </div>
    </div>
    <div class="appdetails">
      <h3><a href="#">{{#(title)}}</a></h3>
      <article>{{@utils.shortenText #(body)}}</article>
      <div class="button-container">
<<<<<<< HEAD
        {{> @removeButton}}
=======
>>>>>>> a1c2f928
      </div>
    </div>
    """<|MERGE_RESOLUTION|>--- conflicted
+++ resolved
@@ -18,20 +18,6 @@
         src       : thumb
 
     @thumbnail = new KDCustomHTMLView thumbOptions
-
-    @removeButton = new KDButtonView
-      title    : "Delete app"
-      callback : =>
-        @getData().delete (err)=>
-          if err then warn err
-          else
-            @emit "AppDeleted", @
-            @destroy()
-
-    @removeButton.hide()
-
-    KD.whoami().fetchRole? (err, role) =>
-      @removeButton.show() if role is "super-admin"
 
   click:(event)->
     if $(event.target).is ".appdetails h3 a span"
@@ -94,10 +80,6 @@
       <h3><a href="#">{{#(title)}}</a></h3>
       <article>{{@utils.shortenText #(body)}}</article>
       <div class="button-container">
-<<<<<<< HEAD
-        {{> @removeButton}}
-=======
->>>>>>> a1c2f928
       </div>
     </div>
     """