class ActivityAppController extends AppController

  KD.registerAppClass @,
    name         : "Activity"
    route        : "/Activity"
    hiddenHandle : yes

  activityTypes = [
    'Public'
    'Followed'
    'CStatusActivity'
    'CCodeSnipActivity'
    'CFollowerBucketActivity'
    'CNewMemberBucketActivity'
    'CDiscussionActivity'
    'CTutorialActivity'
    'CInstallerBucketActivity'
    'CBlogPostActivity'
  ]

  @clearQuotes = clearQuotes = (activities)->

    return activities = for activityId, activity of activities
      activity.snapshot = activity.snapshot?.replace /&quot;/g, '"'
      activity

  constructor:(options={})->

    options.view    = new ActivityAppView
    options.appInfo =
      name          : 'Activity'

    super options

    @currentFilter     = activityTypes
    @filterType = "Public"
    @appStorage        = new AppStorage 'Activity', '1.0'
    @isLoading         = no
    @mainController    = @getSingleton 'mainController'
    @lastTo            = null
    @lastFrom          = null

    # if @mainController.appIsReady then @putListeners()
    # else @mainController.on 'FrameworkIsReady', => @putListeners()

    @status = @getSingleton "status"
    @status.on "reconnected", (conn)=>
      if conn && conn.reason is "internetDownForLongTime"
      then @refresh()
      else @fetchSomeActivities()

  loadView:->
    # Do we really need this? ~ GG
    # yes - SY
    @getView().feedWrapper.ready (controller)=>
      @attachEvents @getView().feedWrapper.controller
      @ready @bound "populateActivity"

    @emit 'ready'

  resetAll:->
    @lastTo   = null
    @lastFrom = null
    @listController.resetList()
    @listController.removeAllItems()

  setFilter:(type) -> @currentFilter = if type? then [type] else activityTypes

  getFilter: -> @currentFilter

  ownActivityArrived:(activity)-> @listController.ownActivityArrived activity

  fetchCurrentGroup:(callback)-> callback @currentGroupSlug

  attachEvents:(controller)->

    @listController    = controller
    activityController = @getSingleton('activityController')

    controller.on 'LazyLoadThresholdReached', @continueLoadingTeasers.bind @
    controller.on 'teasersLoaded', @teasersLoaded.bind @

    @getView().widgetController.on "FakeActivityHasArrived", (activity)->
      controller.fakeActivityArrived activity

    @getView().widgetController.on "OwnActivityHasArrived", @ownActivityArrived.bind @

    activityController.on 'ActivitiesArrived', @bound "activitiesArrived"
    activityController.on 'Refresh', @bound "refresh"

    KD.whoami().on "FollowedActivityArrived", (activityId) =>
      KD.remote.api.CActivity.one {_id: activityId}, (err, activity) =>
        if activity.constructor.name in @getFilter()
          activities = clearQuotes [activity]
          controller.followedActivityArrived activities.first

    @getView().innerNav.on "NavItemReceivedClick", (data)=>

      console.log("data??????", data)
      # the filterList on top of the innerNav is clicked
      if data.filterType
        @filterType = data.filterType
        @resetAll()
        @populateActivity()
      else
        @resetAll()
        @setFilter data.type
        @populateActivity()

  activitiesArrived:(activities)->
    for activity in activities when activity.bongo_.constructorName in @getFilter()
      @listController?.newActivityArrived activity

  isExempt:(callback)->

    @appStorage.fetchStorage (storage) =>
      flags  = KD.whoami().globalFlags
      exempt = flags?.indexOf 'exempt'
      exempt = (exempt? and exempt > -1) or storage.getAt 'bucket.showLowQualityContent'
      callback exempt

  fetchActivitiesDirectly:(options = {}, callback)->
    console.log("starting to fetch activities ... !!!" + options)
    KD.time "Activity fetch took - "
    options = to : options.to or Date.now()

    console.log("fetching activity now ")
    @fetchActivity options, (err, teasers)=>
      console.log("got it now ?")
      @isLoading = no
      @listController.hideLazyLoader()
      KD.timeEnd "Activity fetch took"

      if err or teasers.length is 0
        warn "An error occured:", err  if err
        @listController.showNoItemWidget()
      else
        @extractTeasersTimeStamps(teasers)
        @listController.listActivities teasers

      callback? err, teasers

  fetchActivitiesFromCache:(options = {})->
    @fetchCachedActivity options, (err, cache)=>
      @isLoading = no
      if err or cache.length is 0
        warn err  if err
        @listController.hideLazyLoader()
        @listController.showNoItemWidget()
      else
        @extractCacheTimeStamps cache
        @sanitizeCache cache, (err, cache)=>
          @listController.hideLazyLoader()
          @listController.listActivitiesFromCache cache

  # Store first & last activity timestamp.
  extractTeasersTimeStamps:(teasers)->
    @lastTo   = teasers.first.meta.createdAt
    @lastFrom = teasers.last.meta.createdAt

  # Store first & last cache activity timestamp.
  extractCacheTimeStamps: (cache)->
    @lastTo   = cache.to
    @lastFrom = cache.from

  # Refreshes activity feed, used when user has been disconnected
  # for so long, backend connection is long gone.
  refresh:->
    # prevents multiple clicks to refresh from interfering
    return  if @isLoading

    @resetAll()
    @populateActivityWithTimeout()

  populateActivityWithTimeout:->
    console.log("populateActivityWithTimeout 1")
    @populateActivity {},\
      KD.utils.getTimedOutCallbackOne
        name      : "populateActivity",
        onSuccess : -> KD.logToMixpanel "refresh activity feed success"
        onTimeout : @recover.bind this

  recover:->

    KD.logToMixpanel "activity feed render failed; recovering"

    @isLoading = no
    @status.reconnect()

  populateActivity:(options = {}, callback)->

    return if @isLoading

    @listController.showLazyLoader()
    @listController.hideNoItemWidget()

    @isLoading       = yes
    groupsController = @getSingleton 'groupsController'
    {isReady}        = groupsController
    currentGroup     = groupsController.getCurrentGroup()

    fetch = (slug)=>
      console.log("activities ---- !!!! fetch - slug:" + slug)
      unless slug is 'koding'
        @fetchActivitiesDirectly options, callback
      else
        @isExempt (exempt)=>
          console.log("activities, calling this or that exempt " + exempt)
          console.log("Getfilter", @getFilter())
          if exempt or @getFilter() isnt activityTypes
          then @fetchActivitiesDirectly options, callback
          else @fetchActivitiesFromCache options, callback

    unless isReady
    then groupsController.once 'groupChanged', fetch
    else fetch currentGroup.slug


  sanitizeCache:(cache, callback)->

    activities = clearQuotes cache.activities

    KD.remote.reviveFromSnapshots activities, (err, instances)->

      for activity,i in activities
        cache.activities[activity._id] or= {}
        cache.activities[activity._id].teaser = instances[i]

      callback null, cache

  fetchActivity:(options = {}, callback)->

    options       =
      limit       : options.limit    or 20
      to          : options.to       or Date.now()
      facets      : options.facets   or @getFilter()
      originId    : options.originId or null
      sort        :
        createdAt : -1

<<<<<<< HEAD
    console.log(options['facets'], "Followed" in  options['facets'])
    # some are from neo4j some are from directly mongo for now !
    fromneo4j = ["Everything", "JStatusUpdate", "JBlogPost", "JCodeSnip", "JDiscussion",
                 "JTutorial", "JLink"]

    console.log("my filter type : ", @filterType)

    fetchfromneo = false
    for i in options.facets
      if i in fromneo4j
        fetchfromneo = true

    if fetchfromneo
      options['filterType'] = @filterType
      console.log("KD.remote.api.CActivity.fetchFolloweeContents - " + JSON.stringify(options) )
      if @filterType == "Public"
        KD.remote.api.CActivity.fetchPublicContents options, (err, activities)->
          if err
            console.log("err" + err)
            callback err
          else
            callback null, activities
      else
        KD.remote.api.CActivity.fetchFolloweeContents options, (err, activities)->
          if err
            console.log("err" + err)
            callback err
          else
            callback null, activities
    else
      console.log("calling KD.remote.api.CActivity.fetchFacets - ")
      KD.remote.api.CActivity.fetchFacets options, (err, activities)->
        if err then callback err
        else
          console.log('------------------------------')
          console.log('------------------------------')
          console.log(activities)
          console.log('------------------------------')
          KD.remote.reviveFromSnapshots clearQuotes(activities), callback
=======
    @isExempt (exempt)->
      options.lowQuality = exempt
      KD.remote.api.CActivity.fetchFacets options, (err, activities)->
        if err then callback err
        else if not exempt
          KD.remote.reviveFromSnapshots clearQuotes(activities), callback
        else
          # trolls and admins in show troll mode will load data on request
          # as the snapshots do not include troll comments
          stack = []
          activities.forEach (activity)->
            stack.push (cb)->
              activity.fetchTeaser (err, teaser)->
                if err then console.warn 'could not fetch teaser'
                else
                  cb err, teaser
              , yes

          async.parallel stack, (err, res)->
            callback null, res
>>>>>>> fc4c2df0

  # Fetches activities that occured after the first entry in user feed,
  # used for minor disruptions.
  fetchSomeActivities:(options = {}) ->
    console.log("fetching some activities")
    return if @isLoading
    @isLoading = yes

    lastItemCreatedAt = @listController.getLastItemTimeStamp()
    unless lastItemCreatedAt? or lastItemCreatedAt is ""
      @isLoading = no
      log "lastItemCreatedAt is empty"

      # if lastItemCreatedAt is null, we assume there are no entries
      # and refresh the entire feed
      @refresh()

      return

    selector       =
      createdAt    :
        $gt        : options.createdAt or lastItemCreatedAt
      type         : { $in : options.facets or @getFilter() }
      isLowQuality : { $ne : options.exempt or no }

    options       =
      limit       : 20
      sort        :
        createdAt : -1

    KD.remote.api.CActivity.some selector, options,\
      KD.utils.getTimedOutCallback (err, activities) =>
        if err then warn err
        else

          KD.logToMixpanel "refresh activity feed success"

          # FIXME: SY
          # if it is exact 20 there may be other items
          # put a separator and check for new items in between
          if activities.length is 20
            warn "put a separator in between new and old activities"

          @activitiesArrived activities.reverse()
          @isLoading = no
      , =>
        @isLoading = no
        log "fetchSomeActivities timeout reached"

  fetchCachedActivity:(options = {}, callback)->

    urlPrefix = "cache"

    if KD.config.useNeo4j
      urlPrefix = "neo4j"

    $.ajax
      url     : "/-/#{urlPrefix}/#{options.slug or 'latest'}"
      cache   : no
      error   : (err)->   callback? err
      success : (cache)=>
        cache.overview.reverse()  if cache?.overview
        callback null, cache

  continueLoadingTeasers:->
    return
    # ?????
    # HACK: this gets called multiple times if there's no wait
    KD.utils.wait 10000, =>
      lastTimeStamp = (new Date @lastFrom or Date.now()).getTime()
      @populateActivity {slug : "before/#{lastTimeStamp}", to: lastTimeStamp}

  teasersLoaded:->
    # the page structure has changed
    # we don't need this anymore
    # we need a different approach tho, tBDL - SY

    # due to complex nesting of subviews, i used jQuery here. - AK
    contentPanel     = @getSingleton('contentPanel')
    scrollViewHeight = @listController.scrollView.$()[0].clientHeight
    headerHeight     = contentPanel.$('.feeder-header')[0].offsetHeight
    panelHeight      = contentPanel.$('.activity-content')[0].clientHeight

    if scrollViewHeight + headerHeight < panelHeight
      @continueLoadingTeasers()

  createContentDisplay:(activity, callback=->)->
    controller = switch activity.bongo_.constructorName
      when "JStatusUpdate" then @createStatusUpdateContentDisplay activity
      when "JCodeSnip"     then @createCodeSnippetContentDisplay activity
      when "JDiscussion"   then @createDiscussionContentDisplay activity
      when "JBlogPost"     then @createBlogPostContentDisplay activity
      when "JTutorial"     then @createTutorialContentDisplay activity
    @utils.defer -> callback controller

  showContentDisplay:(contentDisplay)->
    contentDisplayController = @getSingleton "contentDisplayController"
    contentDisplayController.emit "ContentDisplayWantsToBeShown", contentDisplay
    return contentDisplayController

  createStatusUpdateContentDisplay:(activity)->
    @showContentDisplay new ContentDisplayStatusUpdate
      title : "Status Update"
      type  : "status"
    ,activity

  createBlogPostContentDisplay:(activity)->
    @showContentDisplay new ContentDisplayBlogPost
      title : "Blog Post"
      type  : "blogpost"
    ,activity

  createCodeSnippetContentDisplay:(activity)->
    @showContentDisplay new ContentDisplayCodeSnippet
      title : "Code Snippet"
      type  : "codesnip"
    ,activity

  createDiscussionContentDisplay:(activity)->
    @showContentDisplay new ContentDisplayDiscussion
      title : "Discussion"
      type  : "discussion"
    ,activity

  createTutorialContentDisplay:(activity)->
    @showContentDisplay new ContentDisplayTutorial
      title : "Tutorial"
      type  : "tutorial"
    ,activity

  streamByIds:(ids, callback)->

    selector = _id : $in : ids
    KD.remote.api.CActivity.streamModels selector, {}, (err, model) =>
      if err then callback err
      else
        unless model is null
          callback null, model[0]
        else
          callback null, null

  fetchTeasers:(options,callback)->
    KD.remote.api.CActivity.fetchFacets options, (err, data) =>
      if err then callback err
      else
        data = clearQuotes data
        KD.remote.reviveFromSnapshots data, (err, instances)->
          if err then callback err
          else
            callback instances

  unhideNewItems: ->
    @listController?.activityHeader.updateShowNewItemsLink yes

  getNewItemsCount: (callback) ->
    callback? @listController?.activityHeader?.getNewItemsCount() or 0<|MERGE_RESOLUTION|>--- conflicted
+++ resolved
@@ -238,20 +238,7 @@
       sort        :
         createdAt : -1
 
-<<<<<<< HEAD
-    console.log(options['facets'], "Followed" in  options['facets'])
-    # some are from neo4j some are from directly mongo for now !
-    fromneo4j = ["Everything", "JStatusUpdate", "JBlogPost", "JCodeSnip", "JDiscussion",
-                 "JTutorial", "JLink"]
-
-    console.log("my filter type : ", @filterType)
-
-    fetchfromneo = false
-    for i in options.facets
-      if i in fromneo4j
-        fetchfromneo = true
-
-    if fetchfromneo
+    if KD.config.useNeo4j
       options['filterType'] = @filterType
       console.log("KD.remote.api.CActivity.fetchFolloweeContents - " + JSON.stringify(options) )
       if @filterType == "Public"
@@ -269,37 +256,26 @@
           else
             callback null, activities
     else
-      console.log("calling KD.remote.api.CActivity.fetchFacets - ")
-      KD.remote.api.CActivity.fetchFacets options, (err, activities)->
-        if err then callback err
-        else
-          console.log('------------------------------')
-          console.log('------------------------------')
-          console.log(activities)
-          console.log('------------------------------')
-          KD.remote.reviveFromSnapshots clearQuotes(activities), callback
-=======
-    @isExempt (exempt)->
-      options.lowQuality = exempt
-      KD.remote.api.CActivity.fetchFacets options, (err, activities)->
-        if err then callback err
-        else if not exempt
-          KD.remote.reviveFromSnapshots clearQuotes(activities), callback
-        else
-          # trolls and admins in show troll mode will load data on request
-          # as the snapshots do not include troll comments
-          stack = []
-          activities.forEach (activity)->
-            stack.push (cb)->
-              activity.fetchTeaser (err, teaser)->
-                if err then console.warn 'could not fetch teaser'
-                else
-                  cb err, teaser
-              , yes
-
-          async.parallel stack, (err, res)->
-            callback null, res
->>>>>>> fc4c2df0
+      @isExempt (exempt)->
+        options.lowQuality = exempt
+        KD.remote.api.CActivity.fetchFacets options, (err, activities)->
+          if err then callback err
+          else if not exempt
+            KD.remote.reviveFromSnapshots clearQuotes(activities), callback
+          else
+            # trolls and admins in show troll mode will load data on request
+            # as the snapshots do not include troll comments
+            stack = []
+            activities.forEach (activity)->
+              stack.push (cb)->
+                activity.fetchTeaser (err, teaser)->
+                  if err then console.warn 'could not fetch teaser'
+                  else
+                    cb err, teaser
+                , yes
+
+            async.parallel stack, (err, res)->
+              callback null, res
 
   # Fetches activities that occured after the first entry in user feed,
   # used for minor disruptions.
