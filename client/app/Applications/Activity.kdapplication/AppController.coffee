--- conflicted
+++ resolved
@@ -15,7 +15,7 @@
       'CNewMemberBucketActivity'
       # 'COpinionActivity'
       # THIS WILL DISABLE CODE SHARES
-      'CCodeShareActivity'
+      # 'CCodeShareActivity'
       'CInstallerBucketActivity'
     ]
 
@@ -194,7 +194,7 @@
           'CNewMemberBucket'
           # 'COpinionActivity'
           # THIS WILL DISABLE CODE SHARES
-          'CCodeShareActivity'
+          # 'CCodeShareActivity'
           'CInstallerBucketActivity'
         ]
 
@@ -266,7 +266,7 @@
         'CNewMemberBucketActivity'
         # 'COpinionActivity'
         # THIS WILL DISABLE CODE SHARES
-        'CCodeShareActivity'
+        # 'CCodeShareActivity'
         'CInstallerBucketActivity'
       ]
 
@@ -313,23 +313,11 @@
     ,activity
 
   # THIS WILL DISABLE CODE SHARES
-<<<<<<< HEAD
   # createCodeShareContentDisplay:(activity)->
   #   @showContentDisplay new ContentDisplayCodeShare
   #     title       : "Code Share"
   #     type        : "codeshare"
   #   , activity
-
-=======
-  createCodeShareContentDisplay:(activity)->
-    controller = new ContentDisplayControllerActivity
-      title       : "Code Share"
-      type        : "codeshare"
-      contentView : new ContentDisplayCodeShare {},activity
-    , activity
-    contentDisplay = controller.getView()
-    @showContentDisplay contentDisplay
->>>>>>> 77f37685
 
   createDiscussionContentDisplay:(activity)->
     @showContentDisplay new ContentDisplayDiscussion
