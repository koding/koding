--- conflicted
+++ resolved
@@ -52,121 +52,11 @@
       title : "Start your discussion"
       type  : 'submit'
 
-<<<<<<< HEAD
-    @fullScreenBtn = new KDButtonView
-      style           : "clean-gray"
-      icon            : yes
-      iconClass       : "fullscreen"
-      iconOnly        : yes
-      cssClass        : "fullscreen-button"
-      title           : "Fullscreen Edit"
-      callback: =>
-        @textContainer = new KDView
-          cssClass:"modal-fullscreen-text"
-
-        @text = new KDInputViewWithPreview
-          type : "textarea"
-          cssClass : "fullscreen-data kdinput text"
-          defaultValue : @inputContent.getValue()
-
-        @textContainer.addSubView @text
-
-        modal = new KDModalView
-          title       : "What do you want to discuss?"
-          cssClass    : "modal-fullscreen"
-          height      : $(window).height()-110
-          width       : $(window).width()-110
-          view        : @textContainer
-          position:
-            top       : 55
-            left      : 55
-          overlay     : yes
-          buttons     :
-            Cancel    :
-              title   : "Discard changes"
-              style   : "modal-clean-gray"
-              callback:=>
-                modal.destroy()
-            Apply     :
-              title   : "Apply changes"
-              style   : "modal-clean-gray"
-              callback:=>
-                @inputContent.setValue @text.getValue()
-                @inputContent.generatePreview()
-                modal.destroy()
-
-        modal.$(".kdmodal-content").height modal.$(".kdmodal-inner").height()-modal.$(".kdmodal-buttons").height()-modal.$(".kdmodal-title").height()-12 # minus the margin, border pixels too..
-        modal.$(".fullscreen-data").height modal.$(".kdmodal-content").height()-30-23
-        modal.$(".input_preview").height   modal.$(".kdmodal-content").height()-0-21
-        modal.$(".input_preview").css maxHeight:  modal.$(".kdmodal-content").height()-0-21
-        modal.$(".input_preview div.preview_content").css maxHeight:  modal.$(".kdmodal-content").height()-0-21-10
-        contentWidth = modal.$(".kdmodal-content").width()-40
-        halfWidth  = contentWidth / 2
-
-        @text.on "PreviewHidden", =>
-          modal.$(".fullscreen-data").width contentWidth #-(modal.$("div.preview_switch").width()+20)-10
-          modal.$(".input_preview").width (modal.$("div.preview_switch").width()+20)
-
-        @text.on "PreviewShown", =>
-          modal.$(".fullscreen-data").width contentWidth-halfWidth-5
-          modal.$(".input_preview").width halfWidth-5
-
-        modal.$(".fullscreen-data").width contentWidth-halfWidth-5
-        modal.$(".input_preview").width halfWidth-5
-
-    @markdownLink = new KDCustomHTMLView
-      tagName     : 'a'
-      name        : "markdownLink"
-      value       : "markdown is enabled"
-      attributes  :
-        title     : "markdown is enabled"
-        href      : '#'
-        value     : "markdown syntax is enabled"
-      cssClass    : 'markdown-link'
-      partial     : "What is Markdown?<span></span>"
-      click       : (pubInst, event)=>
-        if $(event.target).is 'span'
-          link.hide()
-        else
-          markdownText = new KDMarkdownModalText
-          modal = new KDModalView
-            title       : "How to use the <em>Markdown</em> syntax."
-            cssClass    : "what-you-should-know-modal markdown-cheatsheet"
-            height      : "auto"
-            width       : 500
-            content     : markdownText.markdownText()
-            buttons     :
-              Close     :
-                title   : 'Close'
-                style   : 'modal-clean-gray'
-                callback: -> modal.destroy()
-
-=======
->>>>>>> c8bdba1a
 
     @heartBox = new HelpBox
       subtitle : "About Discussions"
       tooltip  :
-<<<<<<< HEAD
-        title  : "Click me for additional information"
-      click :->
-        modal = new KDModalView
-          title          : "Additional information on Discussions"
-          content        : "<div class='modalformline signature'><h3>Hi!</h3><p>My name is Arvid, i just recently started to work for Koding and I am responsible for the implementation of Discussions.</p><p>Should you run into bugs, experience strange and/or unexpected behavior or have questions on how to use this feature, please don't hesitate to drop me a mail here: "+@utils.applyTextExpansions("@arvidkahl")+"</p><p>--arvid</p></div>"
-          height         : "auto"
-          overlay        : yes
-          buttons        :
-            Okay       :
-              style      : "modal-clean-gray"
-              loader     :
-                color    : "#ffffff"
-                diameter : 16
-              callback   : =>
-                modal.buttons.Okay.hideLoader()
-                modal.destroy()
-=======
         title  : "This is a public wall, here you can discuss anything with the Koding community."
->>>>>>> c8bdba1a
 
     @selectedItemWrapper = new KDCustomHTMLView
       tagName  : "div"
@@ -235,13 +125,6 @@
           {{> @labelContent}}
           <div>
             {{> @inputContent}}
-<<<<<<< HEAD
-            <div class="discussion-widget-content">
-            {{> @markdownLink}}
-            {{> @fullScreenBtn}}
-            </div>
-=======
->>>>>>> c8bdba1a
           </div>
         </div>
         <div class="formline">
