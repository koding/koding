--- conflicted
+++ resolved
@@ -58,12 +58,8 @@
 
   mapActivity = (data) ->
 
-<<<<<<< HEAD
-    return  unless plain = data.message or data
-=======
     return  unless data
     return  unless plain = data.message
->>>>>>> a5e81d1a
 
     {accountOldId, replies, interactions} = data
     {createdAt, deletedAt, updatedAt}     = plain
@@ -77,13 +73,10 @@
     m.repliesCount = data.repliesCount
     m.isFollowed   = data.isFollowed
 
-<<<<<<< HEAD
-=======
     # this is sent by the server when
     # response for pinned messages
     m.unreadRepliesCount = data.unreadRepliesCount
 
->>>>>>> a5e81d1a
     m.interactions    = interactions or
       like            :
         actorsCount   : 0
@@ -115,94 +108,12 @@
     groupsController.ready ->
       callback  KD.getSingleton("groupsController").getCurrentGroup()
 
-<<<<<<< HEAD
-  fetchChannelActivities = (options, callback)->
-    unless options.id
-      return callback {message: "Channel id is not set for request"}
-    getCurrentGroup (group)->
-      options.groupName = group.slug
-      channelApiActivitiesResFunc "fetchActivities", options, callback
-
-  fetchGroupActivities = (options, callback)->
-    getCurrentGroup (group)->
-      unless group.socialApiChannelId
-        return callback {message: "Group doesnt have socialApiChannelId"}
-      options.id        = group.socialApiChannelId
-      options.groupName = group.slug
-      channelApiActivitiesResFunc "fetchActivities", options, callback
-
-  fetchChannels = (options, callback)->
-    getCurrentGroup (group)->
-      options.groupName = group.slug
-      channelApiChannelsResFunc 'fetchChannels', options, callback
-
-  popularItemsReq = (funcName, options, callback)->
-    # here not to break current frontend
-    options.type ?= "weekly"
-    unless options.type in ["daily", "weekly", "monthly"]
-      return callback {message: "type is not valid "}
-    getCurrentGroup (group)->
-      options.groupName = group.slug
-      channelApiChannelsResFunc funcName, options, callback
-
-  fetchPopularTopics = (options, callback)->
-    popularItemsReq 'fetchPopularTopics', options, callback
-
-  fetchPopularPosts = (options, callback)->
-    unless options.channelName
-      return callback {message:"channelName is not set"}
-    options.type ?= "weekly"
-    unless options.type in ["daily", "weekly", "monthly"]
-      return callback {message: "type is not valid "}
-    getCurrentGroup (group)->
-      options.groupName = group.slug
-      channelApiActivitiesResFunc "fetchPopularPosts", options, callback
-
-  messageApiMessageResFunc = (name, rest..., callback)->
-    KD.remote.api.SocialMessage[name] rest..., (err, res)->
-      return callback err if err
-      return callback null, mapActivity res
-
-  messageApiReplyResFunc = (name, rest..., callback)->
-    KD.remote.api.SocialMessage[name] rest..., (err, res)->
-      return callback err if err
-      return callback null, mapActivities res
-
-  channelApiActivitiesResFunc = (name, rest..., callback)->
-    KD.remote.api.SocialChannel[name] rest..., (err, result)->
-      return callback err if err
-      return callback null, mapActivities result
-
-  channelApiChannelsResFunc = (name, rest..., callback)->
-    KD.remote.api.SocialChannel[name] rest..., (err, result)->
-      return callback err if err
-      return callback null, mapChannels result
-
-  sendPrivateMessageRequest = (name, rest..., callback)->
-    KD.remote.api.SocialMessage[name] rest..., (err, result)->
-      return callback err if err
-      return callback null, mapPrivateMessages result
-
-=======
->>>>>>> a5e81d1a
   mapPrivateMessages: mapPrivateMessages
   mapPrivateMessages = (messages)->
     messages = [].concat(messages)
     return [] unless messages?.length > 0
 
     mappedChannels = []
-<<<<<<< HEAD
-
-    for messageContainer in messages
-      message = mapActivity messageContainer.lastMessage
-      channel = mapChannels(messageContainer)?[0]
-      channel.lastMessage = message
-
-      mappedChannels.push channel
-
-    return mappedChannels
-
-=======
 
     for channelContainer in messages
       message = mapActivity channelContainer.lastMessage
@@ -213,7 +124,6 @@
 
     return mappedChannels
 
->>>>>>> a5e81d1a
   mapAccounts = (accounts)->
     return [] unless accounts
     mappedAccounts = []
@@ -229,12 +139,6 @@
     channels = [].concat(channels)
     {SocialChannel} = KD.remote.api
     for channel in channels
-<<<<<<< HEAD
-      data = channel.channel
-      data.isParticipant = channel.isParticipant
-      data.participantCount = channel.participantCount
-      data.participantsPreview = mapAccounts channel.participantsPreview
-=======
       data                     = channel.channel
       data._id                 = data.id
       data.isParticipant       = channel.isParticipant
@@ -242,7 +146,6 @@
       data.participantsPreview = mapAccounts channel.participantsPreview
       data.unreadCount         = channel.unreadCount
       data.lastMessage = mapActivity channel.lastMessage if channel.lastMessage
->>>>>>> a5e81d1a
       c = new SocialChannel data
       # push channel into stack
       revivedChannels.push c
@@ -283,57 +186,6 @@
             "MessageAdded",
             "MessageRemoved"
           ]
-<<<<<<< HEAD
-
-          socialapi.emit "ChannelRegistered-#{name}", brokerChannel
-
-  generateChannelName = ({name, typeConstant, groupName}) ->
-    return "socialapi.#{groupName}-#{typeConstant}-#{name}"
-
-  message:
-    edit   :(args...)-> messageApiMessageResFunc 'edit', args...
-    post   :(args...)-> messageApiMessageResFunc 'post', args...
-    reply  :(args...)-> messageApiMessageResFunc 'reply', args...
-    delete :(args...)-> KD.remote.api.SocialMessage.delete args...
-    like   :(args...)-> KD.remote.api.SocialMessage.like args...
-    unlike :(args...)-> KD.remote.api.SocialMessage.unlike args...
-    listReplies:(args...)-> messageApiReplyResFunc 'listReplies', args...
-    listLikers:(args...)-> KD.remote.api.SocialMessage.listLikers args...
-    sendPrivateMessage :(args...)->
-      sendPrivateMessageRequest 'sendPrivateMessage', args...
-    fetchPrivateMessages :(args...)->
-      sendPrivateMessageRequest 'fetchPrivateMessages', args...
-    revive : mapActivity
-
-  channel:
-    list                 : fetchChannels
-    fetchActivities      : fetchChannelActivities
-    fetchGroupActivities : fetchGroupActivities
-    fetchPopularPosts    : fetchPopularPosts
-    fetchPopularTopics   : fetchPopularTopics
-    fetchPinnedMessages  : (args...)->
-      channelApiActivitiesResFunc 'fetchPinnedMessages', args...
-    pin                  : (args...)->
-      KD.remote.api.SocialChannel.pinMessage args...
-    unpin                : (args...)->
-      KD.remote.api.SocialChannel.unpinMessage args...
-    follow               : (args...)->
-      KD.remote.api.SocialChannel.follow args...
-    unfollow             : (args...)->
-      KD.remote.api.SocialChannel.unfollow args...
-    fetchFollowedChannels: (args...)->
-      channelApiChannelsResFunc 'fetchFollowedChannels', args...
-    searchTopics         : (args...)->
-      channelApiChannelsResFunc 'searchTopics', args...
-    fetchProfileFeed     : (args...)->
-      channelApiActivitiesResFunc 'fetchProfileFeed', args...
-    glancePinnedPost     : (options, callback)->
-      return callback { message: "MessageId is not set" } unless options.messageId
-      KD.remote.api.SocialChannel.glancePinnedPost options, callback
-    updateLastSeenTime   : (options, callback)->
-      return callback { message: "Channel Id is not set" } unless options.channelId
-      KD.remote.api.SocialChannel.updateLastSeenTime options, callback
-=======
 
           socialapi.emit "ChannelRegistered-#{name}", brokerChannel
 
@@ -513,4 +365,3 @@
       fnName             : 'updateLastSeenTime'
       validateOptionsWith: ["channelId"]
 
->>>>>>> a5e81d1a
