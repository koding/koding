--- conflicted
+++ resolved
@@ -1009,8 +1009,7 @@
     abs()
     vendor                    shadow, none
     vendor                    rounded, 4px
-
-<<<<<<< HEAD
+    
     &.mini
       top                     8px !important
 
@@ -1020,7 +1019,7 @@
 
       .kdnotification-content
         font-size             13px
-=======
+
 .kdmodal.vm-settings
   // bg                      color #1A1A1A
 
@@ -1099,7 +1098,6 @@
         borderBox()
         rel()
 
->>>>>>> d33c2494
 
 
 @media only screen and (min-width : 320px) and (max-width : 568px)
