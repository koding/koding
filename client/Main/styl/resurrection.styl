@import "../../Framework/src/themes/default/kdfn"
@import "../styl/appfn"
@import "../styl/app.fonts"

@css {
/*
MAIN APP stylesheet
resurrection.styl
*/
}

// When app class is added to html tag
// layout becomes 100% width and height
// so that apps can control their own
// scrollviews and add their chrome frames
html.app
  height            100%
  body
    height          100%

body
  font-family       openSansFamily
  font-weight       400

  &.noscroll
    overflow        hidden

  &.logged-in
    #main-header
      nav
        hidden()

  > .invisible
    display         none

input
textarea
button
  font-family       openSansFamily

pre
  font-family       monoFamily

.kdview
  overflow          visible

.no-anim
  noAnim()

#kdmaincontainer
  width             auto
  // vendor            transform, translateX(0)
  #main-sidebar
    hidden()

  &.fullscreen
    width             100%!important
    left              0!important
    top               0!important
    bottom            0!important
    right             0!important
    z-index           10
    .application-page
      padding         0!important
    .app-settings-menu
      top             0
      right           0
    #main-header
      hidden()


  &.with-sidebar

    #main-sidebar
      visible()

    #main-header
      hidden()

    #main-panel-wrapper
      kalc            width, 100% \- 211px
      left            211px

    .content-page.activity > aside
      left            211px

    .content-page.activity > main
      kalc            width, 100% \- 278px




#main-header
  margin              0
  size                100%,55px
  z-index             1000
  overflow            visible
  visibility          visible
  shadow              0 3px 0 rgba(0, 0, 0, .15)
  fix()

  // .inner-container
  //   bg                  color, #1f2628
  //   size                100%, 55px
  //   // vendor              transform, translateY(0)
  //   // -webkit-transition  -webkit-transform .2s ease
  //   // -moz-transition     -moz-transform .2s ease
  //   // transition          transform .2s ease
  //   z-index             1
  //   rel()

  //   .logotype
  //     hidden()

  nav
    line-height         18px
    fr()

    a
      -webkit-font-smoothing  antialiased
      font-smoothing          antialiased

      font-size         16px
      margin-left       12px
      font-weight       500
      font-family       openSansFamily
      color             rgba(255,255,255,.83)
      padding-bottom    1px
      noTextDeco()
      visibility        hidden

      &.active
        font-weight     600
        border-bottom   1px solid rgba(255,255,255,.83)

      &:last-child
        visibility      visible

      &.login
        padding         7px 13px
        rounded         4px
        white-space     nowrap
        margin-left     21px
        font-size       14px
        font-weight     600
        border          1px solid rgba(255, 255, 255, .5)

  &.no-dock
    max-width             1290px
    shadow                none
    margin                0
    padding               0 45px
    abs                   48px 0 0 50%
    vendor                transform, translateX(-50%)
    z-index               15
    borderBox()


    #dock
      hidden()

    .inner-container
      bg                  color, transparent

    .logotype
      font-size               24px
      color                   #444
      font-weight             700
      line-height             16px
      color                   #fff
      font-family             asapFamily
      -webkit-font-smoothing  antialiased
      noTextDeco()
      visible()
      fl()

    #koding-logo
      margin              0 14px 0 0
      size                auto auto
      bg                  color, transparent
      position            static
      letter-spacing      .01em
      fl()

      cite
        r-sprite          home 'logo'
        margin            0
        display           block

    nav a
      visibility          visible

.header-notification
  size                100% 26px
  bg                  color rgba(24, 148, 83, .9)
  bg                  image url('data:image/png;base64,iVBORw0KGgoAAAANSUhEUgAAABQAAAAUCAQAAAAngNWGAAAAT0lEQVQ4y43SOxIAIAxCQUruf+HYqBPNj6HdjgdjHLJpzCLMWYAV+2DNHtgxB3t24cQ2nJkRGjNCYyksThXZD5tERObhEJzIDhTyFRkhMi6JHdO5oh57CwAAAABJRU5ErkJggg==')
  bg                  repeat repeat
  bg                  scroll no-scroll
  vendor              transition, top .077s ease-in
  left                0
  top                 29px
  z-index             0
  color               white
  letter-spacing      .05em
  text-align          center
  line-height         26px
  font-size           12px
  borderBox()
  abs()
  &.in
    top               55px
  &.warn
    bg                color rgba(187, 159, 9, .9)
  &.err
    bg                color rgba(238, 100, 98, .9)
  &.fx
    vendor            animation, progress 60s linear infinite
  strong
    font-weight       600
  .cancel
    right             10px
    top               3px
    abs()
  a
    border-bottom     1px solid white
    color             white
    noTextDeco()
  .custom-link-view
    display           inline-block
    size              16px 16px
    vertical-align    top
    border-bottom     none
    margin            5px 0 0 5px
    span.close.icon
      display         block
      r-sprite        app '16-close-white'






#koding-logo
  size              57px 55px
  bg                color, logoBg
  z-index           11
  top               0
  left              0
  abs()

  &.staging
    bg              color #ff9200 // old koding orange

  &.sandbox
    bg              color #0099cc

  &.vagrant
    bg              color purple

  &.custom
    bg              color transparent
    bg              position, center center
    bg              repeat, no-repeat
    cite
      hidden()

  cite
    r-sprite        app 'nav-logo'
    margin          0 0 0 1px
    display         block

<<<<<<< HEAD
#main-nav
  height            55px
  overflow          visible

  .on-top
    z-index         100
    border          none !important
    shadow          none !important
    background      none !important

  > a
    abs()
    display         block
    size            55px 55px
    border-right    1px solid #252e30
    opacity         1
    z-index         1
    vendor          transition, top .2s  linear \,\
                                left .2s linear

    cite
      hidden()

    .fake-icon
      width         30px
      height        20px
      left          13px
      top           14px
      text-align    center
      padding-top    4px
      padding-bottom 4px
      font-size     20px
      color         white
      border-radius 3px
      abs()

    .icon
      display       block

    &.remove
      cursor        url('/a/images/cursor-trash.png'), auto

    &.explode
      vendor        animation, explode .5s ease-in-out 100

    &.selected
      bg            color, #2b3335

    &.running
      shadow        inset 0 2px 0 #1aaf5d
      borderBox()

    &.loading
      vendor      animation, pulse 1.5s ease-in-out 100

    &.activity .icon
      r-sprite      app nav-activity
    &.topics .icon
      r-sprite      app nav-topics
    &.editor .icon
      r-sprite      app nav-editor
    &.terminal .icon
      r-sprite      app nav-terminal
    &.apps .icon
      r-sprite      app nav-apps
    &.teamwork .icon
      r-sprite      app nav-teamwork
    &.bugs .icon
      r-sprite      app nav-bugs
    &.devtools .icon
      r-sprite      app nav-develop
    &.ide .icon
      r-sprite      app nav-ide

    // &.finder .icon
    //   r-sprite      app nav-finder

.account-area
  vendor            transform-style, preserve-3d
  vendor            perspective, 300px
  vendor            transition, right .5s ease
  top               0
  right             0
  background        rgba(31, 38, 40, 0.9)
  height            55px
  border-left       1px solid #252E31
  abs()

  > div
    display         inline-block
    width           auto
    vertical-align  top


  .acc-dropdown-icon
    size            45px 55px
    display         inline-block
    border-left     1px solid #1f2628

    .icon
      padding-bottom 1px
    // i know, this is not a proper solution. [BC]

    &.help
      width         30px
      .icon
        margin      18px 0 0 13px
        r-sprite    app question-mark

    .count
      vendor        transform, scale(0)
      size          16px, 16px
      bg            color, #e94b35
      top           9px
      right         6px
      font-size     10px
      color         #fff
      line-height   16px
      text-align    center
      rounded       100%
      -webkit-transition -webkit-transform .3s cubic-bezier(0.68, -0.55, 0.265, 1.55)
      -moz-transition    -moz-transform .3s ease
      transition         transform .3s cubic-bezier(0.68, -0.55, 0.265, 1.55)
      z-index            1001
      abs()

      &.in
        vendor        transform, scale(1)

    .icon
      display       block
    &.notifications .icon
      margin        18px 0 0 13px
      r-sprite      app account-notifications
    &.search
      width         55px
      .icon
        margin      17px 0 0 17px
        r-sprite    app account-search
    &.groups
      abs()
      top           0
      right         0
      size          50px 55px
      .icon
        margin      24px 0 0 15px
        r-sprite      app '25-down-chevron'

  .search-form-container
    bg                 color, #212932
    size               400px 55px
    opacity            0
    vendor             transform, rotateY(90deg)
    vendor             transform-origin-x, 0
    vendor             backface-visibility, hidden
    -webkit-transition -webkit-transform .5s ease \,\
                       opacity .5s ease
    top                0
    left               100%
    abs()
    borderBox()

    .kdinput
      text-align       left
      size             100% 55px
      border           none
      shadow           none
      text-indent      14px
      bg               color, transparent
      color            #9caeb3
      font-size        16px

      &:hover
        border         none

      &:focus
        shadow         none
        outline        none
        border         none

  .account-menu
    vendor             transform-origin-x, 274px
    vendor             backface-visibility, hidden
    -webkit-transition -webkit-transform .5s ease \,\
                       opacity .5s ease

  .avatar-area
    bg                 color, headerBg
    padding            15px 20px
    height             55px
    width              238px
    opacity            1
    vendor             transform-origin-x, 100%
    vendor             backface-visibility, hidden
    -webkit-transition -webkit-transform .5s ease \,\
                       opacity .5s ease
    borderBox()
    rel()

    .avatarview
      margin-right    14px
      fl()
    section
      width           auto
      display         block
      overflow        hidden
      margin-top      -3px
      line-height     15px
      fl()
      h2, h3
        margin        0
      h2
        font-size     14px
        font-weight   400
        white-space   nowrap
        width         133px
        a
          display     block
          color       #aeb8c2
          overflow    hidden
          text-overflow ellipsis
          noTextDeco()

      h3
        color         #828a93
        font-size     12px
        font-weight   300
        margin-top    2px

  &.search-open
    right             400px

    .account-menu
    .avatar-area
      vendor          transform, rotateY(-90deg)
      opacity         0

    .search-form-container
      vendor          transform, rotateY(0deg)
      opacity         1

  .header-sign-in
    font-size         16px
    color             #e9e9e9
    line-height       55px
    margin-right       8px
    noTextDeco()

    &:last-of-type
      margin-right    18px

=======
>>>>>>> 0b4a865c

#kdmaincontainer.logout-tv
  vendor                  animation, logoutTv .5s 1 forwards ease
  abs                     0px 0 0 0px
  size                    100vw, 100vh

  &~.turn-off-line
    top                   50%
    left                  0
    size                  100%, 2px
    background            #fff
    opacity               0
    z-index               1000
    vendor                animation, logoutTvLine .3s .35s 1 forwards ease
    abs()
    &:after
      content             ""
      display             block
      margin              -3px auto 0
      size                50%, 6px
      background          #fff
      rounded             100%
      box-shadow          0 0 20px 10px rgba(255,255,255,.6)
  &~.turn-off-dot
    top                   50%
    left                  50%
    bg                    color, #fff
    rounded               20px
    size                  10px, 10px
    margin-top            -5px
    vendor                transform, scaleX(0) scaleY(0)
    shadow                0 0 8px #fff
    vendor                animation, logoutTvDot .3s .6s 1 forwards ease
    z-index               1000
    abs()

#kdmaincontainer.scale
    vendor            animation, shrink 1s ease-out
    vendor            animation-iteration-count, 1
    vendor            transform-style, preserve-3d
    vendor            transform, scale(0)


/*3d loading*/
/* logo */
#main-loading
  vendor               perspective, 600px
  vendor               transform-style, preserve-3d
  abs()
  top                 0
  left                0
  z-index             10000
  bg                  color, #111617
  vendor              transition, opacity .75s ease-in-out
  opacity             1
  overflow            hidden
  &.out
    opacity           0

  figure.splash
    // max-width         40%
    // margin            0 auto
    text-align        center
    text-shadow       0 1px 0 rgba(0,0,0,.5)
    padding           20px
    // bg                color, rgba(0, 0, 0, .05)
    // border            1px solid rgba(0, 0, 0, .1)
    top               50px
    rel()
    .splash-title
      font-weight     300
      font-size       18px
      padding         0 0 20px
      color           #eee
    .splash-name
      bg              color, rgba(0, 0, 0, .05)
      display         inline-block
      font-weight     300
      font-size       24px
      color           linkColor1
      padding         5px 10px
    .splash-body
      font-weight     300
      margin          0 auto
      max-width       400px
      max-height      100px
      font-size       14px
      color           #ccc

.threed-logo
  left                 50%
  top                  50%;
  size                 200px, 260px
  margin               -130px 0 0 -100px
  // -moz-animation       logoHeartBeat 2s infinite ease
  abs()

  &
  & *
    vendor             transform-style, preserve-3d

  .line
    display            block
    position           relative
    size               200px, 60px
    bg                 color, #fff

    &~.line
      margin-top       20px

    &:nth-child(1)
      bg               color, #ff9200
    &:nth-child(2)
      width            142px

    i
      abs()
      top              0
      left             0
      display          block
      size             100%, 20px
      bg               color, #eee
      vendor           backface-visibility, hidden
      vendor           transform, rotateX(90deg) translateZ(10px) translateY(-10px)

      &:after
        abs()
        top            0
        left           0
        content        ""
        display        block
        bg             color, #ccc
        size           100%, 100%
        vendor         backface-visibility, hidden
        vendor         transform, translateZ(-60px) rotateX(180deg)

    &:nth-child(1) i
      bg               color, #c97200
      &:after
        bg             color, #b86800

    &:nth-child(1)
      vendor           animation, lineRotate 2.5s 0.01s infinite forwards ease-out /* .01s = hack for firefox :@ */
    &:nth-child(2)
      vendor           animation, lineRotate 2.5s .5s infinite forwards ease-out
    &:nth-child(3)
      vendor           animation, lineRotate 2.5s 1s infinite forwards ease-out


//
// BOOK STYLES
//

#instruction-book
  abs()
  bottom                    15px
  left                      -1609px
  size                      1509px, 425px
  z-index                   1000
  rounded                   4px
  shadow                    inset 0 5px 5px rgba(0,0,0,.35), 0 15px 40px rgba(0,0,0,.8)
  background                transparent url("../images/book/book.jpg") no-repeat 0 0
  vendor                    transition, all .3s ease-in-out
  overflow                  visible
  &.more-terminal
      bottom                40px
  &.moveUp
    bottom                  145px
  &.in
    left                    -700px
  &.aside
    left                    -1500px
  .contents
    overflow                auto
    height                  290px
    padding-right           0.7em
    li
      min-height            26px
  .controls
    abs()
    top                     33px
    right                   61px
    z-index                 999
    size                    auto, auto
    text-align              right
    .page-nav
      display               inline-block
      margin-left           15px
      text-align            center
      a
        width               28px
        padding             0
        margin              0
        i
          display                          inline-block
          size                             0,0
          border                           7px solid #727272
          border-top-width                 5px
          border-bottom-width              5px
          border-top-color                 transparent
          border-bottom-color              transparent
          margin-top                       8px
        &:first-child
          border-top-right-radius          0
          border-bottom-right-radius       0
          border-right                     0
          i
            border-left-color              transparent
            margin-left                    -7px
        &:last-child
          border-top-left-radius           0
          border-bottom-left-radius        0
          i
            border-right-color             transparent
            margin-right                   -7px
        &.disabled
          i.prev
            border-right-color             #ccc
          i.next
            border-left-color              #ccc
    a
      noTextDeco()
      font-size                            11px
      color                                #727272
      text-shadow                          0 1px 0 #fff
      border-radius                        4px
      background                           linear-gradient(#fff 0%, #F0F0F0 100%)
      border                               1px solid #D9D9D9
      shadow                               0 1px 0 0 #fff
      height                               26px
      line-height                          26px
      display                              inline-block
      padding                              0 0.8em
      vendor                               transition, color .1s linear
      font-weight                          600
      margin-left                          15px
      &.dismiss-button
        abs()
        top                                 -50px
        right                               -73px
        background                          transparent url('../images/book/close_button.png') center center no-repeat
        border                              0
        size                                30px, 30px
        line-height                         50px
        padding                             0
        text-indent                         -100px
        overflow                            hidden
        color                               transparent
        noTextDeco()
        text-align                          left
        shadow                              0 0 0 0 #fff
        &:hover
        &:focus
          color                             transparent
          background-color                  transparent
      &:hover
      &:focus
        color                               rgba(0,0,0,.8)
  .controls .cta_button
  .cta_button
    color                   #fff
    text-shadow             0 1px 1px #2E1A00
    border-radius           4px
    gradient                #FFAB23 0%, #F27500 100%
    background              linear-gradient(#FFAB23 0%, #F27500 100%)
    font-weight             600
    border                  1px solid #C1650F
    shadow                  0 1px 1px 0 #fff
    noTextDeco()
    &.full_width
      display               block
      font-size             13px
      width                 auto
      border-bottom-color   #8F4907
      line-height           20px
      text-align            center
      margin                1em auto
      padding               0.6em 1em
      shadow                0 1px 3px 0 rgba(194,110,0,0.50)
    &:hover
    &:focus
      gradient              #FFBF57 0%, #F27500 100%
      background            linear-gradient(#FFBF57 0%, #F27500 100%)
      color                 #fff
    &:active
      shadow                inset 0 1px 3px 0 rgba(0,0,0,.5)
      gradient              #F27500 0%, #FC7A00 100%
      background            linear-gradient(#F27500 0%, #FC7A00 100%)

  &.new-feature
    >div
      &.right-page
        background          url(/a/images/book/new-feature.png) bottom right no-repeat

  >div
    size                    735px, 408px
    vendor                  transition, opacity .3s ease-out
    &.left-page
      margin                6px 0 0 15px
    &.right-page
      margin                6px 0 0 0
    &.out
      opacity               0

section.page
  background            transparent no-repeat 0 0
  &.table-of-contents
    bg                  image, url("../images/book/01.png")
    bg                  position, 55px 90px
    .embedded
      margin            20px 30px 0 450px
      line-height       25px
      font-size         14px
      a
        color           linkColor1
        fl()
      span
        fr()

  &.a-story
    bg                  image, url("../images/book/02.png")
    bg                  position, center 74px
    >article
      text-align        center
      margin            250px 0 0 0
    &.no-header
      bg                position, center top
      >article
        margin          324px 0 0 0

    &.more-1
      bg                image, url("../images/book/03.png")
    &.more-2
      bg                image, url("../images/book/04.png")
    &.more-3
      bg                image, url("../images/book/05.png")
    &.more-4
      bg                image, url("../images/book/06.png")
    &.more-5
      bg                image, url("../images/book/07.png")
    &.more-6
      bg                image, url("../images/book/08.png")

  &.foreword
    bg                  image, url("../images/book/09.png")
    bg                  position, right bottom

  &.activity
    bg                  image, url("../images/book/10.png")
    bg                  position, center bottom
    p
      width             auto
  &.topics
    bg                  image, url("../images/book/11.png")
    bg                  position, left 174px
    p
      width             55%
      margin-left       45%
      padding           15px 20px 0 0

    .embedded
      abs()
      top               97px
      left              43px
      size              260px, 130px
      .ttag
        font-size       12px
        margin          0 6px 6px 0
        line-height     20px
        padding         0 7px
        max-width       150px
        rounded         4px
      .kdloader
        margin          40px 0 0 120px


  &.members
    bg                  image, url("../images/book/12.png")
    bg                  position, left bottom
    >article
      margin            20px 0 0 255px
      gradient          rgba(247, 247, 247, 0), rgba(247, 247, 247, .65)
      p
        width           auto
        padding-left    0

  &.develop
    bg                  image, url("../images/book/13.png")
    bg                  position, left bottom
    &.enviroments
      >article
        margin-top      80px
        padding-left    35px
        p
          padding-left  0
    >article
      margin            20px 15px 0 360px
      .tip
        margin-top    7px
        display       block
        font-style    italic
        color         #777
        padding       7px 13px
        background    #eee
        rounded       4px
        span
          color       k-orange
          font-weight 600
      p
        width           auto
    &.more-1
      bg                image, url("../images/book/14.png")
      bg                position, left center
      >article
        padding-top     60px
        p
          padding-left  0
        strong
          color         linkColor1
          font-weight   600
          word-break    break-all
    &.more-2
      bg                image, url("../images/book/15.png")
      bg                position, center center
      >article
        margin          130px 20px 0 120px
    &.more-3
      bg                image, url("../images/book/17.png")
      bg                position, center center
      >article
        margin          160px 60px 0 330px
    &.more-4
      >article
        margin          70px 30px 0 400px
        p
          padding-left  0

      .embedded
        .editor-advanced-settings-menu
          top           66px
          left          336px
    &.more-5
      bg                image, url("../images/book/drag-drop.jpg")
      bg                position, 40px 70px
      >article
        margin          70px 30px 0 400px
        p
          padding-left  0

  &.terminal
    bg                  image, url("../images/book/13a.png")
    bg                  position, left 80px
    >article
      margin            55px 20px 0 260px
      font-size         13px
      p
        width           auto
    &.more-1
      >article
        strong
          color         linkColor1
          font-weight   600
        code
          margin        14px 20px 0 40px
          display       block
          font-size     14px
          padding       3px 6px
          color         #28fe14
          background    #444
          font-weight   400
          border        1px solid #eee
          word-break    break-all
          rounded       2px

  &.apps
    bg                  image, url("../images/book/18.png")
    bg                  position, right bottom

  &.share
    bg                  image, url("../images/book/share.jpg")
    bg                  position, 90% 100px

  &.etiquette
    bg                  image, url("../images/book/19.png")
    bg                  position, right 90%
    >article
      font-size         13px
    p
      padding-right     0
      &:last-child
        abs()
        top             0
        right           0
        padding         15px 20px 0 20px

  &.enjoy
    bg                  image, url("../images/book/08.png")
    bg                  position, center 74px
    .embedded
      abs               30px, 165px
    >article
      overflow          visible
      p
        padding         300px 0 0
        text-align      center
        width           100%
      span
        abs()
        top             15px
        right           20px
        font-weight     300
        font-size       12px
        line-height     16px
        color           #aaa
        a
          color         linkColor1

  >article
    size                auto, auto
    font-size           14px
    >p
      padding           15px 20px 0 43px
      line-height       1.75em
      width             50%
      borderBox()
      &.centered
        margin          0 auto
        padding-top     5em
    ul
    ol
      li
        margin-left      2em
        list-style-type  disc
        line-height      1.75em

  >header
    color               #37342f
    padding-top         13px
    size                auto, 60px
    line-height         60px
    font-size           32px
    border-bottom       1px solid rgba(0,0,0,.08)
    padding-left        43px


#kdmaincontainer > .pointer
  abs()
  bottom                380px
  left                  500px
  top                   auto
  display               block
  z-index               99999
  size                  20px, 20px
  border                3px solid white
  opacity               1
  bg                    color, #ff9200
  gradient              #FFAB23, #F27500
  vendor                transition, left 2s ease-in-out\,\
                                    top 2s ease-in-out\,\
                                    opacity .4s
  border-radius         50%
  shadow                0px 1px 3px 0px rgba(0,0,0,.2)
  &.clickPulse
    vendor              animation, clickAnimate 1s forwards ease-in-out
  &.out
    opacity             0

.kdnotification
  a
    color               inherit

@-webkit-keyframes clickAnimate
  0%
    -webkit-transform   scale(1)
    shadow              0 0 0 0 rgba(255,146,0,0)
  15%
    -webkit-transform   scale(0.6)
  25%
    -webkit-transform   scale(1)
  50%
    shadow              0 0 0 10px rgba(255,146,0,.8)
  100%
    shadow              0 0 0 25px rgba(255,146,0,0)

@-moz-keyframes clickAnimate
  0%
    -moz-transform      scale(1)
    shadow              0 0 0 0 rgba(255,146,0,0)
  15%
    -moz-transform      scale(0.6)
  25%
    -moz-transform      scale(1)
  50%
    shadow              0 0 0 10px rgba(255,146,0,.8)
  100%
    shadow              0 0 0 25px rgba(255,146,0,0)

// Intro animation for 'Show me how!' button

.cta_button
  vendor                animation, bounceIn .6s ease-in-out

@-webkit-keyframes bounceIn
  0%
    -webkit-transform   scale(0)
    opacity             0
  50%
    -webkit-transform   scale(1.1)
    opacity             1
  75%
    -webkit-transform   scale(0.9)
  100%
    -webkit-transform   scale(1)

@-moz-keyframes bounceIn
  0%
    -moz-transform      scale(0)
    opacity             0
  50%
    -moz-transform      scale(1.1)
    opacity             1
  75%
    -moz-transform      scale(0.9)
  100%
    -moz-transform      scale(1)


.nominate-modal

  z-index                       10001
  background                    white
  border-radius                 7px
  text-align                    center
  box-shadow                    0 0 20px

  a
    text-decoration             none

  .logo

    background                  url("../images/icon_rocket.png") no-repeat
    height                      160px
    top                         -20px
    left                        130px
    width                       160px
    abs()

  .header

    height                      100px
    background                  #504E4B
    border-top-right-radius     5px
    border-top-left-radius      5px
    margin-bottom               40px

  p

    padding                     20px 70px 10px 70px
    font-size                   15px

  div.button

    background                  #2E7FA1
    text-shadow                 none
    color                       white
    font-size                   20px
    padding                     10px
    width                       210px
    margin                      20px auto
    border-radius               4px
    cursor                      pointer

div.nominateicon
  width                         45px
  height                        55px
  background                    url("../images/icon_medal.png") no-repeat
  background-position           12px 0px
  background-color              #2B3335
  border-radius                 3px
  cursor                        pointer
  right                         285px
  z-index                       1
  top                           0
  abs()

.kdmodal.redeem-modal

  .formline
    overflow              visible
    padding               15px 0 0
    .input-wrapper
      overflow            visible
      margin-right        8px
      fr()
    label
      margin              0

#editor-modal
  &.loading
    .kdmodal-inner
    .kdmodal-content
      height                 400px
    .kdloader
      margin                 -18px 0 0 -18px
      top                    50%
      left                   50%

  .kdbutton.disabled
    cursor                   not-allowed

  h4 span
    font-size                12px
    color                    #747474

  .kdmodal-inner
  .kdmodal-content
    margin                    0 !important
    position                  relative
  .close-icon
    display                   none
  .editor-pane > div:first-child
    overflow                  hidden
    padding                   6px
    bg                        color, rgba(204, 204, 204, .4)
    color                     #333
    h4
      fl()
      font-size               18px
      position                relative
      top                     6px
    button
      fr()
      margin-left             6px
  figure
    height                    358px
    border-radius             0 0 6px 6px
  .kdnotification
    abs()
    top                       8px !important
    vendor                    shadow, none
    vendor                    rounded, 4px


@media only screen and (min-width : 320px) and (max-width : 568px)
  #main-header.no-dock
    #koding-logo
      kalc                margin-left, 50% \- 60px

    nav
      float               none
      clear               both
      padding-top         48px
      text-align          center

      a
        font-size         14px

        &:first-of-type
          margin-left     0

        &.about
        &.pricing
          display         none

        &.login
          padding         0
          rounded         0
          margin-left     12px
          font-weight     500
          border          none<|MERGE_RESOLUTION|>--- conflicted
+++ resolved
@@ -269,260 +269,6 @@
     margin          0 0 0 1px
     display         block
 
-<<<<<<< HEAD
-#main-nav
-  height            55px
-  overflow          visible
-
-  .on-top
-    z-index         100
-    border          none !important
-    shadow          none !important
-    background      none !important
-
-  > a
-    abs()
-    display         block
-    size            55px 55px
-    border-right    1px solid #252e30
-    opacity         1
-    z-index         1
-    vendor          transition, top .2s  linear \,\
-                                left .2s linear
-
-    cite
-      hidden()
-
-    .fake-icon
-      width         30px
-      height        20px
-      left          13px
-      top           14px
-      text-align    center
-      padding-top    4px
-      padding-bottom 4px
-      font-size     20px
-      color         white
-      border-radius 3px
-      abs()
-
-    .icon
-      display       block
-
-    &.remove
-      cursor        url('/a/images/cursor-trash.png'), auto
-
-    &.explode
-      vendor        animation, explode .5s ease-in-out 100
-
-    &.selected
-      bg            color, #2b3335
-
-    &.running
-      shadow        inset 0 2px 0 #1aaf5d
-      borderBox()
-
-    &.loading
-      vendor      animation, pulse 1.5s ease-in-out 100
-
-    &.activity .icon
-      r-sprite      app nav-activity
-    &.topics .icon
-      r-sprite      app nav-topics
-    &.editor .icon
-      r-sprite      app nav-editor
-    &.terminal .icon
-      r-sprite      app nav-terminal
-    &.apps .icon
-      r-sprite      app nav-apps
-    &.teamwork .icon
-      r-sprite      app nav-teamwork
-    &.bugs .icon
-      r-sprite      app nav-bugs
-    &.devtools .icon
-      r-sprite      app nav-develop
-    &.ide .icon
-      r-sprite      app nav-ide
-
-    // &.finder .icon
-    //   r-sprite      app nav-finder
-
-.account-area
-  vendor            transform-style, preserve-3d
-  vendor            perspective, 300px
-  vendor            transition, right .5s ease
-  top               0
-  right             0
-  background        rgba(31, 38, 40, 0.9)
-  height            55px
-  border-left       1px solid #252E31
-  abs()
-
-  > div
-    display         inline-block
-    width           auto
-    vertical-align  top
-
-
-  .acc-dropdown-icon
-    size            45px 55px
-    display         inline-block
-    border-left     1px solid #1f2628
-
-    .icon
-      padding-bottom 1px
-    // i know, this is not a proper solution. [BC]
-
-    &.help
-      width         30px
-      .icon
-        margin      18px 0 0 13px
-        r-sprite    app question-mark
-
-    .count
-      vendor        transform, scale(0)
-      size          16px, 16px
-      bg            color, #e94b35
-      top           9px
-      right         6px
-      font-size     10px
-      color         #fff
-      line-height   16px
-      text-align    center
-      rounded       100%
-      -webkit-transition -webkit-transform .3s cubic-bezier(0.68, -0.55, 0.265, 1.55)
-      -moz-transition    -moz-transform .3s ease
-      transition         transform .3s cubic-bezier(0.68, -0.55, 0.265, 1.55)
-      z-index            1001
-      abs()
-
-      &.in
-        vendor        transform, scale(1)
-
-    .icon
-      display       block
-    &.notifications .icon
-      margin        18px 0 0 13px
-      r-sprite      app account-notifications
-    &.search
-      width         55px
-      .icon
-        margin      17px 0 0 17px
-        r-sprite    app account-search
-    &.groups
-      abs()
-      top           0
-      right         0
-      size          50px 55px
-      .icon
-        margin      24px 0 0 15px
-        r-sprite      app '25-down-chevron'
-
-  .search-form-container
-    bg                 color, #212932
-    size               400px 55px
-    opacity            0
-    vendor             transform, rotateY(90deg)
-    vendor             transform-origin-x, 0
-    vendor             backface-visibility, hidden
-    -webkit-transition -webkit-transform .5s ease \,\
-                       opacity .5s ease
-    top                0
-    left               100%
-    abs()
-    borderBox()
-
-    .kdinput
-      text-align       left
-      size             100% 55px
-      border           none
-      shadow           none
-      text-indent      14px
-      bg               color, transparent
-      color            #9caeb3
-      font-size        16px
-
-      &:hover
-        border         none
-
-      &:focus
-        shadow         none
-        outline        none
-        border         none
-
-  .account-menu
-    vendor             transform-origin-x, 274px
-    vendor             backface-visibility, hidden
-    -webkit-transition -webkit-transform .5s ease \,\
-                       opacity .5s ease
-
-  .avatar-area
-    bg                 color, headerBg
-    padding            15px 20px
-    height             55px
-    width              238px
-    opacity            1
-    vendor             transform-origin-x, 100%
-    vendor             backface-visibility, hidden
-    -webkit-transition -webkit-transform .5s ease \,\
-                       opacity .5s ease
-    borderBox()
-    rel()
-
-    .avatarview
-      margin-right    14px
-      fl()
-    section
-      width           auto
-      display         block
-      overflow        hidden
-      margin-top      -3px
-      line-height     15px
-      fl()
-      h2, h3
-        margin        0
-      h2
-        font-size     14px
-        font-weight   400
-        white-space   nowrap
-        width         133px
-        a
-          display     block
-          color       #aeb8c2
-          overflow    hidden
-          text-overflow ellipsis
-          noTextDeco()
-
-      h3
-        color         #828a93
-        font-size     12px
-        font-weight   300
-        margin-top    2px
-
-  &.search-open
-    right             400px
-
-    .account-menu
-    .avatar-area
-      vendor          transform, rotateY(-90deg)
-      opacity         0
-
-    .search-form-container
-      vendor          transform, rotateY(0deg)
-      opacity         1
-
-  .header-sign-in
-    font-size         16px
-    color             #e9e9e9
-    line-height       55px
-    margin-right       8px
-    noTextDeco()
-
-    &:last-of-type
-      margin-right    18px
-
-=======
->>>>>>> 0b4a865c
 
 #kdmaincontainer.logout-tv
   vendor                  animation, logoutTv .5s 1 forwards ease
