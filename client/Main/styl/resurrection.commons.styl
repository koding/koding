@import "../../Framework/themes/default/kdfn"
@import "../styl/appfn"
@import "../styl/app.fonts"

@css {
/*
Activity stylesheet
resurrection.commons.styl
*/
}

.avatarview
  background-image          url('/a/images/defaultavatar/avatar.svg')
  background-size           100% 100%
  background-repeat         no-repeat
  overflow                  hidden
  display                   block
  vertical-align            top
  rounded                   50%
  img
    // to avoid chrome's weird rendering bug
    // where it first shows the image as a square
    // then hides the corners to make them rounded - SY
    // - fixed the line below.
    rounded                 50%
    vendor                  transition, opacity .3s ease

.content-page
  max-width                 1146px
  margin                    0 auto
  padding                   55px 20px 0
  size                      auto auto

  > aside.kdview

    width                 190px
    height                auto
    padding               3px
    fl()
    borderBox()

    nav
      width               190px
      border-right        1px solid #D6D6D6
      fix()

  .kdlistview-inner-nav

    hr
      margin              10px 20px 10px 0
      height              1px
      bg                  color #E0E0E0
      border              none

    a
      display             block
      color               #828B8B
      line-height         40px
      noTextDeco()
      &.selected
        color             #65AE62

  > .kdtabview
    margin-left         64px
    height              100%
    kalc                width, 100% \- 254px
    font-size           14px
    fl()


.application-page
  margin                    0
  padding                   55px 0 0
  width                     100%
  borderBox()

.application-tabview
  kalc                      height, 100% \- 40px
  bg                        color, #1b2224

.kdtabhandlecontainer.application-tab-handle-holder

  bg                        color, #252E30
  border-bottom             none
  padding-top               3px
  height                    40px
  overflow                  hidden
  noTextSelection()
  borderBox()

  .kdtabhandle-tabs
    vendor                  transition, margin-left .3s ease

  .kdtabhandle-movenav
    width                   33px
    height                  40px
    padding                 8px
    background              #252E30
    right                   0
    top                     3px
    z-index                 11
    abs()

    .leftButton
      bg                    color, transparent
      r-sprite                app 'previous'
      fl()

    .rightButton
      bg                    color, transparent
      r-sprite                app 'next'
      margin-left           10px
      fl()


  .kdtabhandle
    border                  none
    height                  37px
    line-height             37px
    font-size               14px
    font-family             'Proxima Nova'
    font-weight             300
    color                   #5e7074
    &:hover
      span.close-tab
        opacity             1
    span.close-tab
      top                   8px
      right                 8px
      bg                    color, transparent
      r-sprite                app '20-close-tab'
      opacity               0

    &.plus
      bg                    color, transparent
      border-left           2px solid #1b2224
      width                 37px
      padding               0
      .icon
        r-sprite              app '20-tab-plus'
        margin              8px 9px 9px 8px
        display             block
    &.active
      bg                    color, #1b2224
      color                 #eeeeee
      span.close-tab
        top                 8px
        right               8px
        bg                  color, transparent
        r-sprite              app '20-close-tab'
    &.modified:before
      content               ""
      size                  5px, 5px
      rounded               50%
      background            #616f74
      abs                   14px 0 0 5px
      fl()


.header-facets
  right                     0
  top                       67px
  size                      auto auto
  z-index                   3
  line-height               28px
  height                    28px
  abs()
  span.title
    margin-right            8px
    text-transform          uppercase
    font-size               10px
    font-weight             600
    color                   #ddd
  a.active-facet
    rel()
    display                 inline-block
    text-decoration         none
    font-weight             600
    margin-right            20px
    padding-right           16px
    font-size               12px
    line-height             28px
    color                   linkColor1
    cite
      abs()
      top                   4px
      right                 0
      display               block
      background-color      red
      r-sprite                app '20-chevron-orange'
      size                  16px 20px

div.copy-url-wrapper
  width 320px
  padding 2px 5px 2px 10px

  div.public-url-warning
    color black

  label.public-url-label
    display inline-block
    vertical-align bottom
    font-size 12px
    font-weight 400
    margin-bottom 1px
    color black

  input.kdinput.public-url-input
    borderBox()
    // text-align center
    // margin 10px
    display inline-block
    min-width 233px

  .icon-link
    abs                     4px, 4px
    .icon.new-page
      opacity               .4
      background-position   -180px -280px
      &:hover
        opacity             1
        background-position -180px -260px

button.app-settings-menu
  background-color    transparent !important
  z-index             100
  position            absolute
  top                 55px
  right               0
  width               40px !important
  height              40px
  rounded             0
  box-shadow          none
  padding             0
  border              none
  .icon
    padding           0
    bg                color, red
    r-sprite            app 'global-app-settings'
  &:focus
    border            none
    shadow            none


finderSelectedColor1 = #3AAAAB
finderSelectedColor2 = #3AAAAB

.jcontextmenu

  .kdlistview-contextmenu.default
    rounded                 2px
    border                  none
    padding                 0

    .kdlistview-contextmenu.default
      margin-top            -29px
      rounded               0 2px 2px 0
      .kdlistitemview-contextitem.default
        &:first-child
          rounded             0 2px 0 0
        &:last-child
          rounded             0 0 2px 0

      &.left-aligned
        rounded             2px 0 0 2px
        .kdlistitemview-contextitem.default
          &:first-child
            rounded             2px 0 0 0
          &:last-child
            rounded             0 0 0 2px

  .kdlistitemview-contextitem.default
    font-size               .8em
    padding                 8px 10px
    border                  none

    &.selected
    &.has-sub-items.expanded
      border                none
      bg                    color, finderSelectedColor1
      color                 white
      &:first-child
        rounded             2px 2px 0 0
      &:last-child
        rounded             0 0 2px 2px
      &:hover
        bg                  color, finderSelectedColor1
      span.arrow
        border-left-color   white

    &.has-sub-items
      span.arrow
        top                 10px
        border-left-color   #31575F
    &.separator
      margin                1px 0
      padding               0
      border-bottom         1px solid #ddd
      &:hover
        border-bottom       1px solid #ddd

  > span.arrow
    z-index             9002
    size                15px 15px
    bg                  color, transparent
    kdfsprite()
    abs()
    &.top
      bg                position, -240px -560px
    &.right
      bg                position, -220px -560px
    &.bottom
      bg                position, -200px -560px
    &.left
      bg                position, -260px -560px

//
// THIN BUTTON STYLES
//
.kdbutton.thin
  bg                   color transparent
  border               2px solid logoBg
  rounded              28px
  padding              0
  height               55px
  borderBox()
  span.button-title
    padding            0
    color              logoBg
    font-size          18px
    text-decoration    uppercase
    letter-spacing     1px
  &:hover
    bg                 color white
  &:active
    bg                 color logoBg
    span.button-title
      color            white
  &:focus
    shadow             0 0 10px -2px logoBg

//
// SOLID BUTTON STYLES
//

.kdbutton.solid
  bg                   color #3c4043
  border               none
  rounded              4px
  padding              0 20px
  height               55px
  borderBox()
  span.button-title
    padding            0
    color              rgba(227, 227, 227, 0.8)
    font-size          18px
    letter-spacing     .6px
    line-height        55px
    text-rendering     geometricPrecision
  span.icon
    margin             18px 0 0 0
  &:hover
    bg                 color #4A4E52
  &:active
    bg                 color logoBg
    span.button-title
      color            white
  &:focus
    shadow             0 0 10px -2px logoBg

.kdbutton.solid.green
  bg                   color logoBg
  span.button-title
    color              white
  &:hover
  &:active
  &:focus
    bg                 color #2DBEA1
    span.button-title
      color            white
  &:focus
    shadow             0 0 10px -2px logoBg

.kdbutton.solid.yellow
  bg                   color #ff9f00
  span.button-title
    color              #ac4a00
  &:hover
  &:active
  &:focus
    bg                 color #ac4a00
    span.button-title
      color            #ff9f00
  &:focus
    shadow             0 0 10px -2px #ff9f00

.kdbutton.solid.light-gray
  bg                   color #C0C0C0
  span.button-title
    color              white
  &:hover
  &:active
  &:focus
    bg                 color #a0a0a0
    span.button-title
      color            whitesmoke
  &:focus
    shadow             0 0 10px -2px #ff9f00

.kdbutton.solid.small
  margin              0
  padding             0 25px
  size                auto 26px
  rounded             10px
  text-align          center
  span.button-title
    font-size         13px
    line-height       1
  span.icon
    margin            2px 0 0 0

<<<<<<< HEAD
=======
.kdbutton.solid.mini
  margin              0
  padding             0 10px
  size                auto 20px
  rounded             6px
  text-align          center
  span.button-title
    font-size         12px
    line-height       1
  span.icon
    margin            2px 0 0 0

>>>>>>> ca6799c1
.kdbutton.solid.medium
  margin              0
  padding             0 25px
  size                auto 44px
  rounded             10px
  text-align          center
  span.button-title
<<<<<<< HEAD
    font-size         16px
    font-weight       500
    line-height       1
  span.icon
    margin            2px 0 0 0

=======
    font-size         14px
    font-weight       400
    line-height       1
  span.icon
    margin            2px 0 0 0
>>>>>>> ca6799c1

.kdbutton.solid.red
  bg                   color #E94835
  span.button-title
    color              white
  span.icon
    margin             18px 0 0 0
  &:hover
  &:active
  &:focus
    bg                 color #e14a35
  &:focus
    shadow             0 0 10px -2px logoBg

  &.shadowed
    shadow             0 2px 0 0 #a33e2f
    .button-title
      text-shadow      0 -1px 2px rgba(0, 0, 0, .75)

.kdbutton.w-loader.loading
  .button-title
    opacity            0
<<<<<<< HEAD
=======

.formline.button-field
  .kdbutton
    margin-left       12px
    fr()

    &.to-left
      margin-left     0
      margin-right    12px
      fl()

>>>>>>> ca6799c1

/*  */


/* editor-advanced-settings-menu-button
*******************************************************************************/

.kdbuttonwithmenu-wrapper.editor-advanced-settings-menu
  button.editor-advanced-settings-menu
    text-indent       -1000px
    padding           0!important
    margin            0
    size              20px,20px
    shadow            none
    border            none
    bg                color,transparent
    rounded           3px
    &:hover
      border          none
      cursor          pointer
    &:active
      border          none
      shadow          none
    &.icon-only
      height          18px
      padding         0
      contentBox()
    &.small
      padding         0
    span.icon
      left            0
      margin          0
      padding         0
      abs()
      size            17px,17px
      top             0

.kdview.jcontextmenu.kdbuttonmenu
  &.editor-advanced-settings-menu
    .chevron-ghost-wrapper
      border-color    #bababa
      .chevron-ghost
        margin-top    0
        bg            position,-60px -300px
        bg            color,#f5f5f5

.jcontextmenu .kdtreeitemview.disabledForBeta
  opacity         .5


.kdview.jcontextmenu.kdbuttonmenu.top-menu.editor-advanced-settings-menu
  rounded                 5px 5px 0 5px

.editor-advanced-settings-menu
  background              #f5f5f5
  shadow                  0 0 20px rgba(100, 100, 100, .75)

  .ace-settings-view
    padding               5px 0
    min-width             250px
    line-height           20px
    borderBox()

    hr
      margin              3px 10px

    p
      font-size           12px
      padding             3px 20px
      borderBox()
      .koding-on-off
        fr()
      a.shortcuts
        color             #444
        noTextDeco()

    .kdview.section
      margin              0 10px 0 0
      size                auto,auto
      display             inline-block
      fr()
      .kdselectbox
        width             110px
        margin            0
        display           block

    .kdselectbox
      min-width           110px
      fr()
      span.title
        font-weight       normal
        height            19px
        line-height       20px
      span.arrows
        top               0

    &.webterm-settings-view
      .kdselectbox
          min-width           130px

  .context-menu-item
    margin-left           10px
    line-height           19px
    fl()
    a
      font-size           12px
      color               #444
      cursor              default
      noTextDeco()

.editor-button.save-menu
  .kdtreeitemview
    min-width           140px
    padding             3px 0
  .context-menu-item
    margin-left       10px
    line-height       19px
    fl()
    a
      font-size       12px
      color           #444
      cursor          default
      noTextDeco()
  .on-off
    width             52px
    margin            0 10px 0 0
    fr()
    a
      padding         5px 0px 4px 0px
      width           24px

.tag-context-menu-item
  .ttag
    display             inline-block
    padding             2px 5px
    border-radius       5px
    color               white
    background          #3aaaab

.selected
  .tag-context-menu-item
    .ttag
      color             #3aaaab
      background        white




//
// THIN INPUT STYLES
//

.kdformview .formline input.kdinput
input.kdinput.text
  rel()
  z-index             1
  padding             11px 6px
  color               #3E4F55
  font-size           16px
  box-shadow          none
  font-weight         300
  height              55px
  line-height         33px
  rounded             6px
  width               100%
  text-align          left
  bg                  color, #f4f4f4
  borderBox()
  &.validation-error
    border            1px solid #F13A18


  input.kdinput.text.thin::-webkit-input-placeholder
    color               #93979a
    font-weight         300
  input.kdinput.text.thin:-moz-placeholder
    color               #93979a
    font-weight         300


///
/// KODING INPUT PLACEHOLDER STYLES

.kdinput:focus
  &::-webkit-input-placeholder
    opacity 0.5
  &:-moz-placeholder
    opacity 0.5

//
// KODING ON-OFF SWITCH STYLES
//

.koding-on-off
  size                  66px 34px
  rounded               18px
  bg                    color, #989F9C
  vendor                transition, background-color .3s ease
  cursor                pointer
  padding               2px
  noTextSelection()
  borderBox()
  rel()
  &.on
    bg                  color, #6bb198
    a.knob
      vendor            transform, translateX(32px)
  a.knob
    bg                  color, #F4F4F4
    size                30px 30px
    display             block
    rounded             50%
    -webkit-transition  -webkit-transform .1s ease
    -moz-transition     -moz-transform .1s ease
    transition          transform .1s ease

  &.small
    size                52px 28px
    rounded             14px
    &.on a.knob
      vendor            transform, translateX(24px)
    a.knob
      size              24px 24px

  &.tiny
    size                  34px 18px
    rounded               9px
    &.on a.knob
      vendor              transform, translateX(16px)
    a.knob
      size                14px 14px

//
// KODING RESURRECTION MODAL THEME
//

// .kdmodal.resurrection

.kdmodal
  bg                    color white
  rounded               6px
  shadow                0 0 32px rgba(0,0,0,.46)
  position              fixed !important

  .kdmodal-inner
    margin              45px

    .close-icon
      r-sprite            app, "modal-close-icon"
      top               14px
      right             14px

      &:hover
        r-sprite          app, "modal-close-icon"

  .kdmodal-title
    cursor              move
    line-height         normal !important
    font-weight         400
    color               #50595a !important
    margin-bottom       15px !important
    padding             0 !important
    background          none !important
    border              none !important

    .title
      font-size         24px !important

  .kdmodal-content
    margin              15px 0 0 0 !important
    padding             0 !important
    font-size           16px !important
    line-height         18px !important

    .modalformline
      padding           0
      overflow          visible

      &:last-child
        border-bottom   1px solid transparent


  .kdmodal-buttons
  .formline.button-field
    margin              24px 0 0 0 !important
    background          none !important
    // looks better i think w/o - SY
    // border-top          2px solid #f3f4f5 !important
    height              73px !important

<<<<<<< HEAD
    .kdbutton:not(.solid)
      size              auto, 45px
      background        none
      border            3px solid
      margin            22px 0 0 12px !important
      padding           0 24px !important
      rounded           23px
      font-size         18px
      text-transform    uppercase
      font-family       'Proxima Nova'
=======
    .kdbutton
>>>>>>> ca6799c1
      fr()

      &.to-left
        margin-left     0
        margin-right    12px
        fl()

      &:not(.solid)
        size            auto, 45px
        background      none
        border          3px solid
        margin          22px 0 0 12px !important
        padding         0 24px !important
        rounded         23px
        font-size       18px
        text-transform  uppercase
        font-family     'Proxima Nova'

    .modal-clean-red
      border-color      #e94b35
      color             #e94b35

    .modal-clean-green
      border-color      #1aaf5d
      color             #1aaf5d

    .modal-cancel
      border-color      #bdc3c7
      color             #bdc3c7

.kdoverlay
  fix()



//
// FORMLINE STYLES
//

.kdformview .formline
  border-bottom         none
  padding               0
  size                  auto auto
  overflow              visible
  background            none

  > label
    min-width           90px
    margin-top          11px
    line-height         22px
    fl()

  .input-wrapper
    margin-bottom       16px
    overflow            hidden

    > input
    > textarea
      min-width         260px
      width             100%
      // color             #282521 !important
      height            44px
      line-height       22px
      display           block
      text-align        left

    // > input
    //   height          32px
    //   line-height     32px
    //   padding-top     0
    //   padding-bottom  0

  .on-off
    // float             right
    margin-top        0

  .select
    margin-right      10px

  p
    line-height       22px

  .kdautocompletewrapper
    min-width         160px
    color             #282521 !important
    line-height       14px
    blockMidTop()

  div.kdselectbox
    background        #fff
    border            1px solid #d7d7d7
    shadow            none
    border-radius     6px
    height            32px

    .title
      font-size       12px
      font-weight     200
      color           #606060
      text-shadow     none
      line-height     34px !important
      padding         0 40px 0 15px

    .arrows
      r-sprite      "app", "select-arrows"
      top           9px
      right         6px

  .linkholder
    padding           0 0 10px 0
    display           inline-block
    width             200px
    a
      display         block
      cursor          pointer
      margin-bottom   5px

  >cite.hint
    font-size         11px
    color             #999

.formline.button-field //This can be created without a formview sometimes
  border-top            1px solid #eaeaea
  padding               18px 0 0

// * //

.kdnotification.mini.tray
  bg                  color, #fff
  rounded             10px
  padding             17px
  shadow              0 3px 18px rgba(0, 0, 0, .10)
  border              1px solid #c4c4c4
  fix()

  .kdnotification-close
    background          none
    size                16px !important, 16px !important
    r-sprite            app, "notification-close"

  .avatarview
    fl()

  .kdnotification-title
    fr()
    line-height       26px
    color             #3c4752


// Delete Multiple files modal
.kdmodal
  .file-container
    .delete-file
      display         block
      size            100% auto
      clear           both


.kdlistitemview-contextitem
  .vm-toggle-menu
    font-size .8em
    padding   8px 10px
    border    none
    color     #444

    .vm-toggle-item
      right   28px
      top      8px
      abs()

// File upload
.file-droparea
  kalc            height, 100% \- 20px
  kalc            width,  100% \- 20px
  borderBox()
  border          3px dashed #afafaf
  border-radius   5px
  noTextSelection()

  &.hover
    border-color  #444
    shadow        inset 0 0 0 6px rgba(26, 175, 93, .2)

  .file-drop
    width         100%
    position      absolute
    top           50%
    text-align    center
    font-size     20px
    margin-top    -10px
    z-index       0

    small
      display     block
      font-size   12px
      font-weight 200
      word-wrap   break-word
      max-width   400px
      margin      10px auto
      color       #888

  .cancel
    width         100%
    position      absolute
    bottom        20px
    text-align    center
    color         #EEE

a.action-link.verify-email
  color             #888
  margin            250px
  line-height       50px
  text-decoration   none
  span
    color           logoBg

.animated-modalview

  z-index                       10001
  background                    white
  overflow                      hidden

  size                          640px, 480px
  top                           0
  left                          0

  abs()

  vendor                transform-style, preserve-3d
  vendor                transform, translate3d(0, 0, 0)

  -webkit-transition    -webkit-transform .4s ease
  -moz-transition       -moz-transform    .4s ease
  transition            transform         .4s ease

  &.inresize
    noAnim()

  .close-icon
    r-sprite            app, "modal-close-icon"
    top                 14px
    right               14px

.kdhelp-modal

  text-align                    center
  box-shadow                    0 0 60px rgba(0, 0, 0, .5)
  padding-top                   20px
  rounded                       10px

  a
    noTextDeco()


  > .header
    height                      100px
    background                  #504E4B
    margin-bottom               40px

  > div > h2
    font-size                   36px

  > div > p

    padding                     20px 70px 10px 70px
    font-size                   15px
    font-weight                 300

  div.button

    background                  #2E7FA1
    text-shadow                 none
    color                       white
    font-size                   20px
    font-weight                 300
    padding                     10px
    width                       210px
    margin                      20px auto
    border-radius               4px
    cursor                      pointer

  footer
    h4
      line-height               30px
      font-size                 14px
      color                     #222
      a
        text-decoration         underline
        color                   socialColor

    div.warning
      border-top                  1px solid #f2f2f2
      margin                      0 30px
      padding                     15px 0
      borderBox()

      span.icon
        r-sprite                  app '25-warning'
        margin                    4px 20px 0 100px
        fl()

      p
        overflow                  hidden
        width                     auto
        text-align                left
        font-size                 14px
        line-height               1.3
        color                     footerLinkColor
        i
          color                   socialColor
          font-weight             400

  div.feature
    width                       200px
    margin-bottom               50px
    margin-top                  30px
    fl()

    p
      padding                   0

  div.button
    background                  #40AF96
    clear                       both

  .button-container
    background                  #1F2628
    height                      80px

    a
      display                   inline-block
      color                     white
      margin                    14px 14px 14px 0
      text-align                center
      padding                   10px 20px
      bg                        color, #33383A
      min-width                 130px
      rounded                   6px
      noTextDeco()

      &:hover
        bg                      color socialColor

      &.active
        bg                      color logoBg

      &:last-child
        margin-right            0

  .help-content
    height                      220px

    .help-page

      h3

        margin                  15px 30px
        font-size               22px
        font-weight             300
        border-bottom           1px solid #f2f2f2
        padding-bottom          15px
        code
          display               inline
          bg                    color homeHeaderBg
          font-family           monoFamily
          padding               0 6px
          font-weight           300
          rounded               6px

      ul
        margin                  0 30px
        line-height             22px
        li
          display               inline-block
          padding               4px 12px
          margin                0 6px 6px 0
          bg                    color homeHeaderBg
          rounded               6px
          a
            font-size           13px
            color               headerLinkColor
            i
              color             socialColor
              font-weight       400
          &:hover
            bg                  color logoBg
            a
              color             white
              i
                color           #ddd

/* Memberlistitemview */
.kdlistitemview-member
  size              auto auto
  min-height        60px
  position          relative
  padding           14px 0 11px
  margin            0 0 0 42px
  overflow          visible
  color             #3c4752
  font-weight       400
  font-size         13px
  letter-spacing    .2px
  borderBox()

  .text-overflow
    overflow        hidden
    text-overflow   ellipsis

  a
    color           inherit
    white-space     nowrap
    display         inline
    noTextDeco()

    &.profile
      font-weight   500

  .avatarview
    display         block
    left            -41px
    top             15px !important
    abs()

  .follow-btn
    size            25px, 25px
    padding         0
    rounded         13px
    bg              color, transparent
    border          2px solid #b5b5b5
    right           4px
    top             17px
    z-index         0 //This line is the meaning of the life... [BC]
    vendor          transition, width .1s ease \,\
                                border-color .3s ease
    abs()
    .icon
      padding       0
      r-sprite      activity, "follow-check"
      top           6px
      left          8px
      abs()

    .button-title
      z-index       -1
      opacity       0
      right         0
      top           4px
      font-size     12px
      color         #b5b5b5
      vendor        transition, opacity .4s ease
      abs()

    &:hover
      width         64px
      background    #ebebeb
      .button-title
        right       4px
        z-index     1
        opacity     1

    &.following-account
      border-color  #2eb398
      .icon
        r-sprite    activity, "following-check"
      .button-title
        color       #2eb398
      &:hover
        width       78px

  .profile
  .user-numbers
    white-space     nowrap
    overflow        hidden
    text-overflow   ellipsis
    color           #3c4752
    opacity         .8
    letter-spacing  0
    line-height     15px
    fl()
  .user-numbers
    height          18px
    margin          3px 0 0
    font-weight     200
    span
      font-weight   400

.modal-topic-wrapper
  .kdlistitemview-member
    .profile
    .user-numbers
      width         340px
<|MERGE_RESOLUTION|>--- conflicted
+++ resolved
@@ -419,8 +419,6 @@
   span.icon
     margin            2px 0 0 0
 
-<<<<<<< HEAD
-=======
 .kdbutton.solid.mini
   margin              0
   padding             0 10px
@@ -433,7 +431,6 @@
   span.icon
     margin            2px 0 0 0
 
->>>>>>> ca6799c1
 .kdbutton.solid.medium
   margin              0
   padding             0 25px
@@ -441,20 +438,11 @@
   rounded             10px
   text-align          center
   span.button-title
-<<<<<<< HEAD
-    font-size         16px
-    font-weight       500
-    line-height       1
-  span.icon
-    margin            2px 0 0 0
-
-=======
     font-size         14px
     font-weight       400
     line-height       1
   span.icon
     margin            2px 0 0 0
->>>>>>> ca6799c1
 
 .kdbutton.solid.red
   bg                   color #E94835
@@ -477,8 +465,6 @@
 .kdbutton.w-loader.loading
   .button-title
     opacity            0
-<<<<<<< HEAD
-=======
 
 .formline.button-field
   .kdbutton
@@ -490,7 +476,6 @@
       margin-right    12px
       fl()
 
->>>>>>> ca6799c1
 
 /*  */
 
@@ -781,20 +766,7 @@
     // border-top          2px solid #f3f4f5 !important
     height              73px !important
 
-<<<<<<< HEAD
-    .kdbutton:not(.solid)
-      size              auto, 45px
-      background        none
-      border            3px solid
-      margin            22px 0 0 12px !important
-      padding           0 24px !important
-      rounded           23px
-      font-size         18px
-      text-transform    uppercase
-      font-family       'Proxima Nova'
-=======
     .kdbutton
->>>>>>> ca6799c1
       fr()
 
       &.to-left
