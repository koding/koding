class KodingRouter extends KDRouter

  @registerStaticEmitter()

  nicenames =
    StartTab  : 'Develop'

  getSectionName =(model)->
    sectionName = nicenames[model.bongo_.constructorName]
    if sectionName? then " - #{sectionName}" else ''

  constructor:(@defaultRoute)->

    @defaultRoute or= location.pathname + location.search
    @openRoutes     = {}
    @openRoutesById = {}
    KD.singleton('display').on 'DisplayIsDestroyed', @bound 'cleanupRoute'
    @ready = no
    KD.getSingleton('mainController').once 'AccountChanged', =>
      @ready = yes
      @utils.defer => @emit 'ready'

    super()

    KodingRouter.emit 'RouterReady', this

    @addRoutes getRoutes.call this

    @on 'AlreadyHere', -> log "You're already here!"

  listen:->
    super
    unless @userRoute
      {entryPoint} = KD.config
      @handleRoute @defaultRoute,{
        shouldPushState: yes
        replaceState: yes
        entryPoint
      }

  notFound =(route)->
    # defer this so that notFound can be called before the constructor.
    @utils.defer => @addRoute route, ->
      console.warn "Contract warning: shared route #{route} is not implemented."

  handleRoute:(route, options={})->

    {entryPoint} = options

    appManager = KD.getSingleton 'appManager'
    frags      = route.split '/'
<<<<<<< HEAD
    name       = frags[1] or ''
    name       = if entryPoint?.type is "group" then frags[2] or '' else (name.split '?')[0]
=======
    name       = (if entryPoint?.type is "group" then frags[2] else frags[1]) or ''
    name       = (name.split '?')[0]
>>>>>>> 39222230

    log 'handlingRoute', route, 'for the', name, 'app'

    if appManager.isAppInternal name
      log 'couldn\'t find', name
      return KodingAppsController.loadInternalApp name, (err)=>
        log 'Router: loaded', name
        return warn err  if err
        KD.utils.defer => @handleRoute route, options

    if entryPoint?.slug? and entryPoint.type is "group"
      entrySlug = "/" + entryPoint.slug
      # if incoming route is prefixed with groupname or entrySlug is the route
      # also we dont want koding as group name
      if not ///^#{entrySlug}///.test(route) and entrySlug isnt '/koding'
        route =  entrySlug + route

    super route, options

  handleRoot =->
    # don't load the root content when we're just consuming a hash fragment
    unless location.hash.length
      KD.singleton('display').hideAllDisplays()
      {entryPoint} = KD.config
      if KD.isLoggedIn()
        @handleRoute @userRoute or @getDefaultRoute(), {replaceState: yes, entryPoint}
      else
        @handleRoute @getDefaultRoute(), {entryPoint}

  cleanupRoute:(contentDisplay)->
    delete @openRoutes[@openRoutesById[contentDisplay.id]]

  openSection:(app, group, query)->
    return @once 'ready', @openSection.bind this, arguments...  unless @ready

    KD.getSingleton('groupsController').changeGroup group, (err)=>
      if err then new KDNotificationView title: err.message
      else
        # temp fix for not showing homepage to loggedin users
        # app = 'Activity' if app is 'Home' and KD.isLoggedIn()

        @setPageTitle nicenames[app] ? app
        appManager  = KD.getSingleton "appManager"
        handleQuery = appManager.tell.bind appManager, app, "handleQuery", query

        appManager.once "AppCreated", handleQuery  unless appWasOpen = appManager.get app

        appManager.open app, (appInstance)=>
          appInstance.setOption "initialRoute", @getCurrentPath()

        handleQuery()  if appWasOpen

  handleNotFound:(route)->

    status_404 = =>
      KDRouter::handleNotFound.call this, route

    status_301 = (redirectTarget)=>
      @handleRoute "/#{redirectTarget}", replaceState: yes

    KD.remote.api.JUrlAlias.resolve route, (err, target)->
      if err or not target? then status_404()
      else status_301 target

  getDefaultRoute:-> if KD.isLoggedIn() then '/Activity' else '/'

  setPageTitle:(title="Koding")-> document.title = Encoder.htmlDecode title

  getContentTitle:(model)->
    {JAccount, JNewStatusUpdate, JGroup} = KD.remote.api
    @utils.shortenText(
      switch model.constructor
        when JAccount       then  KD.utils.getFullnameFromAccount model
        when JNewStatusUpdate  then  model.body
        when JGroup         then  model.title
        else                      "#{model.title}#{getSectionName model}"
    , maxLength: 100) # max char length of the title

  openContent:(name, section, models, route, query, passOptions=no)->
    method   = 'createContentDisplay'
    [models] = models  if Array.isArray models

    @setPageTitle @getContentTitle models

    # HK: with passOptions false an application only gets the information
    # 'hey open content' with this model. But some applications require
    # more information such as the route. Unfortunately we would need to
    # refactor a lot legacy. For now we do this new thing opt-in
    if passOptions
      method += 'WithOptions'
      options = {model:models, route, query}

    callback = =>
      KD.getSingleton("appManager").tell section, method, options ? models, (contentDisplay) =>
        unless contentDisplay
          console.warn 'no content display'
          return
        routeWithoutParams = route.split('?')[0]
        @openRoutes[routeWithoutParams] = contentDisplay
        @openRoutesById[contentDisplay.id] = routeWithoutParams
        contentDisplay.emit 'handleQuery', query

    groupsController = KD.getSingleton('groupsController')
    currentGroup = groupsController.getCurrentGroup()

    # change group if necessary
    unless currentGroup
      groupName = if section is "Groups" then name else "koding"
      groupsController.changeGroup groupName, (err) =>
        KD.showError err if err
        callback()
    else
      callback()

  loadContent:(name, section, slug, route, query, passOptions)->
    routeWithoutParams = route.split('?')[0]

    groupName = if section is "Groups" then name else "koding"
    KD.getSingleton('groupsController').changeGroup groupName, (err) =>
      KD.showError err if err
      onSuccess = (models)=>
        @openContent name, section, models, route, query, passOptions
      onError   = (err)=>
        KD.showError err
        @handleNotFound route

      if name and not slug
        KD.remote.cacheable name, (err, models)=>
          if models?
          then onSuccess models
          else onError err
      else
        # TEMP FIX: getting rid of the leading slash for the post slugs
        slashlessSlug = routeWithoutParams.slice(1)
        KD.remote.api.JName.one { name: slashlessSlug }, (err, jName)=>
          if err then onError err
          else if jName?
            models = []
            jName.slugs.forEach (aSlug, i)=>
              {constructorName, usedAsPath} = aSlug
              selector = {}
              konstructor = KD.remote.api[constructorName]
              selector[usedAsPath] = aSlug.slug
              selector.group = aSlug.group if aSlug.group
              konstructor?.one selector, (err, model)=>
                return onError err if err?
                if model
                  models[i] = model
                  if models.length is jName.slugs.length
                    onSuccess models
          else onError()

  createContentDisplayHandler:(section, passOptions=no)->
    ({params:{name, slug}, query}, models, route)=>

      route = name unless route
      contentDisplay = @openRoutes[route.split('?')[0]]
      if contentDisplay?
        KD.singleton('display').hideAllDisplays contentDisplay
        contentDisplay.emit 'handleQuery', query
      else if models?
        @openContent name, section, models, route, query, passOptions
      else
        @loadContent name, section, slug, route, query, passOptions

  createStaticContentDisplayHandler:(section, passOptions=no)->
    (params, models, route)=>

      contentDisplay = @openRoutes[route]
      if contentDisplay?
        KD.singleton('display').hideAllDisplays contentDisplay
      else
        @openContent null, section, models, route, null, passOptions

  clear:(route, replaceState=yes)->
    unless route
      {entryPoint} = KD.config
      route =
        if KD.isLoggedIn() and entryPoint?.type is 'group' and entryPoint?.slug?
           "/#{KD.config.entryPoint?.slug}"
        else '/'
    super route, replaceState

  getRoutes =->
    mainController = KD.getSingleton 'mainController'
    clear = @bound 'clear'

    getAction = (formName) -> switch formName
      when 'login'    then 'log in'
      when 'register' then 'register'

    # FIXME ~ GG
    # animateToForm = (formName, force = no) ->
    #   { mainTabView } = KD.getSingleton 'mainView'
    #   appsAreOpen = mainTabView.getVisibleHandles?().length > 0
    #   if not force and formName in ['login', 'register'] and appsAreOpen
    #     ok = no
    #     modal = KDModalView.confirm
    #       title: "Are you sure you want to #{getAction formName}?"
    #       description: "You will lose your work"
    #       ok: callback: ->
    #         ok = yes
    #         modal.destroy()
    #         animateToForm formName, yes
    #     modal.once 'KDObjectWillBeDestroyed', -> clear()  if not ok
    #   else
    #     warn "FIXME Add tell to Login app ~ GG @ kodingrouter", formName
    #     # mainController.loginScreen.animateToForm formName

    requireLogin =(fn)->
      mainController.ready ->
        if KD.isLoggedIn() then __utils.defer fn
        else clear()

    requireLogout =(fn)->
      mainController.ready ->
        unless KD.isLoggedIn() then __utils.defer fn
        else clear()

    createSectionHandler = (sec)=>
      ({params:{name, slug}, query})=>
        @openSection slug or sec, name, query

    createContentHandler       = @bound 'createContentDisplayHandler'
    createStaticContentHandler = @bound 'createStaticContentDisplayHandler'

    routes =

      '/'                      : handleRoot
      ''                       : handleRoot

      '/Landing/:page'         : noop
      '/R/:username'           : ({params:{username}})->
        KD.mixpanel "Visit referrer url, success", {username}
        noop

      '/:name?/Logout'         : ({params:{name}})-> requireLogin -> mainController.doLogout()

      '/:name?/Topics/:slug'   : createContentHandler 'Topics'
      '/:name?/Activity/:slug' : createContentHandler 'Activity'

      '/:name/Groups'          : createSectionHandler 'Groups'
      '/:name/Followers'       : createContentHandler 'Members', yes
      '/:name/Following'       : createContentHandler 'Members', yes
      '/:name/Likes'           : createContentHandler 'Members', yes

      '/:name?/Invitation/:inviteCode': ({params:{inviteCode, name}})=>
        @handleRoute "/Redeem/#{inviteCode}"

      '/:name?/InviteFriends': ->
        if KD.isLoggedIn()
          @handleRoute '/Activity', entryPoint: KD.config.entryPoint
          if KD.introView
            KD.introView.once "transitionend", ->
              KD.utils.wait 1200, ->
                new ReferrerModal
          else
            new ReferrerModal
        else
          @handleRoute '/Login'

      '/:name?/RegisterHostKey': KiteHelper.initiateRegistiration

      '/member/:username': ({params:{username}})->
        @handleRoute "/#{username}", replaceState: yes

      '/:name?/Unsubscribe/:token/:email/:opt?':
        ({params:{token, email, opt}})->
          opt   = decodeURIComponent opt
          email = decodeURIComponent email
          token = decodeURIComponent token
          (
            if opt is 'email'
            then KD.remote.api.JMail
            else KD.remote.api.JMailNotification
          ).unsubscribeWithId token, email, opt, (err, content)=>
            if err or not content
              title   = 'An error occured'
              content = 'Invalid unsubscribe token provided.'
              log err
            else
              title   = 'E-mail settings updated'

            modal = new KDModalView
              title        : title
              overlay      : yes
              cssClass     : 'new-kdmodal'
              content      : "<div class='modalformline'>#{content}</div>"
              buttons      :
                "Close"    :
                  style    : 'modal-clean-gray'
                  callback : -> modal.destroy()
            @clear()

      # top level names
      '/:name':do->

        open = (routeInfo, model)->

          switch model?.bongo_?.constructorName
            when 'JAccount'
              (createContentHandler 'Members') routeInfo, [model]
            when 'JGroup'
              (createSectionHandler 'Activity') routeInfo, model
            when 'JNewApp'
              KodingAppsController.runApprovedApp model, dontUseRouter:yes
            else
              @handleNotFound routeInfo.params.name

        (routeInfo, state, route)->

          if state?
            open.call this, routeInfo, state

          else
            KD.remote.cacheable routeInfo.params.name, (err, models, name)=>
              model = models.first  if models
              open.call this, routeInfo, model

    routes<|MERGE_RESOLUTION|>--- conflicted
+++ resolved
@@ -49,13 +49,8 @@
 
     appManager = KD.getSingleton 'appManager'
     frags      = route.split '/'
-<<<<<<< HEAD
-    name       = frags[1] or ''
-    name       = if entryPoint?.type is "group" then frags[2] or '' else (name.split '?')[0]
-=======
     name       = (if entryPoint?.type is "group" then frags[2] else frags[1]) or ''
     name       = (name.split '?')[0]
->>>>>>> 39222230
 
     log 'handlingRoute', route, 'for the', name, 'app'
 
