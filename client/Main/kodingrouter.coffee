class KodingRouter extends KDRouter

  nicenames = StartTab  : 'Develop'

  getSectionName = (model) ->

    sectionName = nicenames[model.bongo_.constructorName]
    if sectionName? then " - #{sectionName}" else ''


  constructor: (@defaultRoute) ->

    @breadcrumb = []
    @defaultRoute or= location.pathname + location.search
    @openRoutes     = {}
    @openRoutesById = {}
    KD.singleton('display').on 'DisplayIsDestroyed', @bound 'cleanupRoute'

    super()

    @on 'AlreadyHere', -> log "You're already here!"


  listen: ->

    super

    return if @userRoute


    KD.utils.defer =>
      @handleRoute @defaultRoute,
        shouldPushState : yes
        replaceState    : yes
        entryPoint      : KD.config.entryPoint


  handleRoute: (route, options = {}) ->

    @breadcrumb.push route

    entryPoint = options.entryPoint or KD.config.entryPoint
    frags      = route.split("?")[0].split "/"

    [_root, _slug, _content, _extra] = frags

    if _slug is entryPoint?.slug
      name = if _content is 'Apps' and _extra? then _extra else _content
    else
      name = _slug

    appManager = KD.getSingleton 'appManager'
    if appManager.isAppInternal name
      return KodingAppsController.loadInternalApp name, (err)=>
        return warn err  if err
        KD.utils.defer => @handleRoute route, options

    if entryPoint?.slug and entryPoint.type is "group"
      entrySlug = "/" + entryPoint.slug
      # if incoming route is prefixed with groupname or entrySlug is the route
      # also we dont want koding as group name
      if not ///^#{entrySlug}///.test(route) and entrySlug isnt '/koding'
        route =  entrySlug + route

    super route, options

  cleanupRoute: (contentDisplay) ->

    delete @openRoutes[@openRoutesById[contentDisplay.id]]

  openSection: (app, group, query) ->

<<<<<<< HEAD
    @ready =>
      {appManager, groupsController} = KD.singletons
      groupsController.ready =>
        @setPageTitle nicenames[app] ? app

        handleQuery = appManager.tell.bind appManager, app, "handleQuery", query
        appWasOpen  = appManager.get app

        appManager.once "AppCreated", handleQuery  unless appWasOpen

        appManager.open app
=======
    {appManager} = KD.singletons
    handleQuery = appManager.tell.bind appManager, app, "handleQuery", query

    appManager.once "AppCreated", handleQuery  unless appWasOpen = appManager.get app
    appManager.open app
>>>>>>> 5e9002ae

    handleQuery()  if appWasOpen

  handleNotFound: (route) ->

    status_404 = KDRouter::handleNotFound.bind this, route

    status_301 = (redirectTarget)=>
      @handleRoute "/#{redirectTarget}", replaceState: yes

    KD.remote.api.JUrlAlias.resolve route, (err, target)->
      if err or not target?
      then status_404()
      else status_301 target

  getDefaultRoute: -> if KD.isLoggedIn() then '/Activity' else '/Home'

  setPageTitle: (title = 'Koding') -> document.title = Encoder.htmlDecode title

  openContent : (name, section, models, route, query, passOptions=no) ->
    method   = 'createContentDisplay'
    [models] = models  if Array.isArray models

    # HK: with passOptions false an application only gets the information
    # 'hey open content' with this model. But some applications require
    # more information such as the route. Unfortunately we would need to
    # refactor a lot legacy. For now we do this new thing opt-in
    if passOptions
      method += 'WithOptions'
      options = {model:models, route, query}

    callback = =>
      KD.getSingleton("appManager").tell section, method, options ? models, (contentDisplay) =>
        unless contentDisplay
          console.warn 'no content display'
          return
        routeWithoutParams = route.split('?')[0]
        @openRoutes[routeWithoutParams] = contentDisplay
        @openRoutesById[contentDisplay.id] = routeWithoutParams
        contentDisplay.emit 'handleQuery', query

    groupsController = KD.getSingleton('groupsController')
    currentGroup = groupsController.getCurrentGroup()

    # change group if necessary
    unless currentGroup
      groupName = if section is "Groups" then name else "koding"
      groupsController.changeGroup groupName, (err) =>
        KD.showError err if err
        callback()
    else
      callback()

  loadContent: (name, section, slug, route, query, passOptions) ->

    routeWithoutParams = route.split('?')[0]

    groupName = if section is "Groups" then name else "koding"
    KD.getSingleton('groupsController').changeGroup groupName, (err) =>
      KD.showError err if err
      onSuccess = (models)=>
        @openContent name, section, models, route, query, passOptions
      onError   = (err)=>
        KD.showError err
        @handleNotFound route

      if name and not slug
        KD.remote.cacheable name, (err, models)=>
          if models?
          then onSuccess models
          else onError err
      else
        # TEMP FIX: getting rid of the leading slash for the post slugs
        slashlessSlug = routeWithoutParams.slice(1)
        KD.remote.api.JName.one { name: slashlessSlug }, (err, jName)=>
          if err then onError err
          else if jName?
            models = []
            jName.slugs.forEach (aSlug, i)=>
              {constructorName, usedAsPath} = aSlug
              selector = {}
              konstructor = KD.remote.api[constructorName]
              selector[usedAsPath] = aSlug.slug
              selector.group = aSlug.group if aSlug.group
              konstructor?.one selector, (err, model)=>
                return onError err if err? or not model
                models[i] = model
                if models.length is jName.slugs.length
                  onSuccess models
                else onError()
          else onError()

  clear: (route, replaceState = yes) ->

    unless route
      {entryPoint} = KD.config
      route = if KD.isLoggedIn() and entryPoint?.type is 'group' and entryPoint?.slug?
      then "/#{KD.config.entryPoint?.slug}"
      else '/'

    super route, replaceState<|MERGE_RESOLUTION|>--- conflicted
+++ resolved
@@ -70,25 +70,11 @@
 
   openSection: (app, group, query) ->
 
-<<<<<<< HEAD
-    @ready =>
-      {appManager, groupsController} = KD.singletons
-      groupsController.ready =>
-        @setPageTitle nicenames[app] ? app
-
-        handleQuery = appManager.tell.bind appManager, app, "handleQuery", query
-        appWasOpen  = appManager.get app
-
-        appManager.once "AppCreated", handleQuery  unless appWasOpen
-
-        appManager.open app
-=======
     {appManager} = KD.singletons
     handleQuery = appManager.tell.bind appManager, app, "handleQuery", query
 
     appManager.once "AppCreated", handleQuery  unless appWasOpen = appManager.get app
     appManager.open app
->>>>>>> 5e9002ae
 
     handleQuery()  if appWasOpen
 
