_                             = require 'lodash'
remote                        = require('app/remote').getInstance()
dateFormat                    = require 'dateformat'
sinkrow                       = require 'sinkrow'
globals                       = require 'globals'
kd                            = require 'kd'
KDNotificationView            = kd.NotificationView
KDModalView                   = kd.ModalView
nick                          = require 'app/util/nick'
getCollaborativeChannelPrefix = require 'app/util/getCollaborativeChannelPrefix'
showError                     = require 'app/util/showError'
isTeamReactSide               = require 'app/util/isTeamReactSide'
whoami                        = require 'app/util/whoami'
RealtimeManager               = require './realtimemanager'
IDEChatView                   = require './views/chat/idechatview'
IDEMetrics                    = require './idemetrics'
doXhrRequest                  = require 'app/util/doXhrRequest'
realtimeHelpers               = require './collaboration/helpers/realtime'
socialHelpers                 = require './collaboration/helpers/social'
envHelpers                    = require './collaboration/helpers/environment'
CollaborationStateMachine     = require './collaboration/collaborationstatemachine'
environmentDataProvider       = require 'app/userenvironmentdataprovider'
IDELayoutManager              = require './workspace/idelayoutmanager'
IDEView                       = require './views/tabview/ideview'
BaseModalView                 = require 'app/providers/views/basemodalview'
actionTypes                   = require 'app/flux/environment/actiontypes'
generateCollaborationLink     = require 'app/util/generateCollaborationLink'
isKoding                      = require 'app/util/isKoding'
hubspotTracker                = require 'app/util/hubspotTracker'

{warn} = kd

# Attn!!
#
# This object is designed to be a mixin for IDEAppController.
#
# @see `IDEAppController`

module.exports = CollaborationController =

  # social related

  setSocialChannel: (channel) ->
    @socialChannel = channel
    @bindSocialChannelEvents()

    return  unless isTeamReactSide()

    { reactor } = kd.singletons

    reactor.dispatch actionTypes.UPDATE_WORKSPACE_CHANNEL_ID, {
      workspaceId : @workspaceData._id
      channelId   : @getSocialChannelId()
    }


  fetchSocialChannel: (callback) ->

    if @socialChannel
      return callback null, @socialChannel

    unless id = @getSocialChannelId()
      return callback()

    socialHelpers.fetchChannel id, (err, channel) =>
      return callback err  if err

      @setSocialChannel channel
      callback null, channel


  getSocialChannelId: ->

    return @socialChannel?.id or @channelId or @workspaceData.channelId


  unsetSocialChannel: ->

    @channelId = @socialChannel = null


  deletePrivateMessage: (callback = kd.noop) ->

    socialHelpers.destroyChannel @socialChannel, (err) =>
      return callback err  if err

      envHelpers.detachSocialChannel @workspaceData, (err) =>
        return callback err  if err
        @unsetSocialChannel()


  # FIXME: This method is called more than once. It should cache the result and
  # return if result set exists.
  listChatParticipants: (callback) ->

    id = @getSocialChannelId()

    socialHelpers.fetchParticipants id, (err, accounts) =>
      return throwError err  if err

      callback accounts


  getRealtimeFileName: (id) ->

    id or= @getSocialChannelId()

    unless id
      return showError 'social channel id is not provided'

    hostName = @getCollaborationHost()

    return "#{hostName}.#{id}"


  whenRealtimeReady: (callback) ->

    if @rtm?.isReady
    then callback()
    else @once 'RTMIsReady', callback


  kickParticipant: (account) ->

    return  unless @amIHost

    target = account.profile.nickname

    # this object is used to follow the same pattern as other
    # methods. IMO, it makes it easier to read. ~Umut
    callbacks =
      success: =>
        @broadcastMessage { target, type: 'ParticipantKicked' }
        @handleParticipantKicked target
      error: (err) ->
        # TODO: better error handling.
        showError err
        throwError err

    @removeWorkspaceSnapshot target

    socialHelpers.kickParticipants @socialChannel, [account], (err, result) ->
      return callbacks.error err  if err
      callbacks.success()


  handleParticipantKicked: (username) ->

    @chat.emit 'ParticipantLeft', username
    @statusBar.removeParticipantAvatar username
    @removeParticipantCursorWidget username
    # remove participant's all data persisted in realtime appInfo
    @removeParticipant username
    @removeWorkspaceSnapshot username

    options = {
      username
      machineUId : @mountedMachineUId
    }

    # Check collaboration sessions of participant.
    # If participant has 2 or more active collaboration sessions, don't remove
    # access from machine
    envHelpers.isUserStillParticipantOnMachine options, (status) =>
      @removeParticipantFromMachine username  unless status


  # Remove leaved / kicked participants from the mounted machine
  removeParticipantFromMachine: (username) ->

    @setMachineUser [username], no, (err) ->
      throwError err  if err


  handleParticipantAction: (actionType, changeData) ->

    kd.utils.wait 2000, =>

      switch actionType
        when 'join' then @onRealtimeParticipantJoined changeData
        when 'left' then @onRealtimeParticipantLeft changeData


  onRealtimeParticipantJoined: (data) ->

    return  unless @stateMachine?.state is 'Active'

    { sessionId }  = data.collaborator
    { targetUser } = realtimeHelpers.getTargetUser @participants, 'sessionId', sessionId

    unless targetUser
      return kd.warn 'Unknown user in collaboration, we should handle this case...'

    @chat.emit 'ParticipantJoined', targetUser
    @statusBar.emit 'ParticipantJoined', targetUser

<<<<<<< HEAD
    hubspotTracker '000000537115', null
=======
    { hubspotController } = kd.singletons
    hubspotController.track 'used collaboration'
>>>>>>> 0d9f158f

    if @amIHost and targetUser isnt nick()
      @ensureMachineShare [targetUser], (err) =>
        return throwError err  if err


  onRealtimeParticipantLeft: (data) ->

    return  unless @stateMachine?.state is 'Active'

    {sessionId} = data.collaborator

    {targetUser, targetIndex} =
      realtimeHelpers.getTargetUser @participants, 'sessionId', sessionId

    unless targetUser
      return kd.warn 'Unknown user in collaboration, we should handle this case...'

    @chat?.emit 'ParticipantLeft', targetUser
    @statusBar.emit 'ParticipantLeft', targetUser
    @removeParticipantCursorWidget targetUser

    realtimeHelpers.ensureParticipantLeft @participants, targetUser, targetIndex


  # realtime related stuff


  broadcastMessage: (options = {}) ->

    message = _.assign {}, options, { origin: nick() }
    @broadcastMessages.push message


  activateRealtimeManager: (doc) ->

    @rtm.setRealtimeDoc doc
    @bindRealtimeErrorEvents()

    @setCollaborativeReferences()
    @addParticipant whoami()
    @setWatchMap()
    @registerCollaborationSessionId()

    if @amIHost
    then @activateRealtimeManagerForHost()
    else @activateRealtimeManagerForParticipant()

    @rtm.isReady = yes
    @emit 'RTMIsReady'


  setWatchMap: ->

    if @myWatchMap.values().length
      @emit 'WatchMapIsReady'
      return

    @listChatParticipants (accounts) =>
      accounts.forEach (account) =>
        { nickname } = account.profile
        @myWatchMap.set nickname, nickname

      @emit 'WatchMapIsReady'


  activateRealtimeManagerForHost: ->

    @getView().setClass 'host'
    @startHeartbeat()


  activateRealtimeManagerForParticipant: ->

    @startRealtimePolling()
    @resurrectParticipantSnapshot()

    if @permissions.get(nick()) is 'read'
      @makeReadOnly()


  setCollaborativeReferences: ->

    refs = realtimeHelpers.getReferences @rtm, @getSocialChannelId(), @getWorkspaceSnapshot()

    # for backwards compatibility.
    # TODO: keep this until CollaborationModel abstraction. ~Umut
    @participants      = refs.participants
    @changes           = refs.changes
    @settings          = refs.settings
    @permissions       = refs.permissions
    @broadcastMessages = refs.broadcastMessages
    @myWatchMap        = refs.watchMap
    @mySnapshot        = refs.snapshot

    @rtm.once 'RealtimeManagerDidDispose', =>
      @participants      = null
      @changes           = null
      @settings          = null
      @permissions       = null
      @broadcastMessages = null
      @myWatchMap        = null
      @mySnapshot        = null


  registerCollaborationSessionId: ->

    realtimeHelpers.registerCollaborationSessionId @rtm, @participants


  addParticipant: (account) ->

    {hash, nickname} = account.profile

    val = {nickname, hash}
    index = @participants.indexOf val, (a, b) -> a.nickname is b.nickname
    @participants.push val  if index is -1


  watchParticipant: (nickname) -> @myWatchMap.set nickname, nickname


  unwatchParticipant: (nickname) -> @myWatchMap.delete nickname


  ###*
   * Show confirm modal to sync layout to host's layout.
   *
   * @param {string} nickname
  ###
  showConfirmToSyncLayout: (nickname) ->

    isHostWatched = nickname is @collaborationHost
    return  if not isHostWatched or @amIHost

    modal = new KDModalView
      title         : "Host's layout is updated since you last watched his changes."
      cssClass      : "modal-with-text layout-changed-modal"
      content       : """
        If you click yes below we'll change your tabs layout to match host's layout.
        You won't lose your changes, if you have any.<br/><br/>
        Would you like to proceed?
      """
      overlay       : yes
      buttons       :
        "Yes"       :
          cssClass  : "solid medium red"
          callback  : =>
            modal.destroy()
            @applyHostLayoutToParticipant()
        "Cancel"    :
          cssClass  : "solid medium light-gray"
          callback  : => modal.destroy()


  applyHostLayoutToParticipant: ->

    @getHostSnapshot (snapshot) =>

      remainingPanes = @layoutManager.clearLayout yes # Recover opened panes
      @layoutManager.resurrectSnapshot snapshot, yes

      return  unless remainingPanes.length

      kd.utils.defer =>
        for pane in remainingPanes
          isAdded = no

          @forEachSubViewInIDEViews_ (p) ->
            isAdded = yes  if p.hash is pane.view.hash

          @activeTabView.addPane pane  unless isAdded

        @doResize()


  bindSocialChannelEvents: ->

    @socialChannel
      .on 'AddedToChannel', @bound 'participantAdded'
      .on 'MessageAdded',   @bound 'channelMessageAdded'
      .on 'ChannelDeleted', => @stopCollaborationSession()  # Don't pass any arguments.
      .on 'RemovedFromChannel', @bound 'participantRemoved'


  participantRemoved: (participant) ->

    socialHelpers.fetchAccount participant, (err, account) =>

      return throwError err  if err
      return  unless account

      { nickname } = account.profile

      @statusBar.removeParticipantAvatar nickname
      @unwatchParticipant nickname
      @removeParticipantPermissions nickname


  participantAdded: (participant) ->

    socialHelpers.fetchAccount participant, (err, account) =>

      return throwError err  if err
      return  unless account

      {nickname} = account.profile

      return  if nickname is nick()

      @statusBar.createParticipantAvatar nickname, no
      @watchParticipant nickname

      if @amIHost
        @setParticipantPermission nickname
        @setMachineUser [nickname]


  channelMessageAdded: (message) ->

    return  unless message.payload

    { systemType } = message.payload
    systemType   or= message.payload['system-message']

    if systemType is 'start'
      if @stateMachine.state is 'NotStarted'
        @stateMachine.transition 'Loading'


  bindRealtimeEvents: ->

    @rtm.on 'CollaboratorJoined', (doc, participant) =>
      return  unless @stateMachine.state is 'Active'
      @handleParticipantAction 'join', participant

    @rtm.on 'CollaboratorLeft', (doc, participant) =>
      return  unless @stateMachine.state is 'Active'
      @handleParticipantAction 'left', participant

    @rtm.on 'ValuesAddedToList', (list, event) =>
      [value] = event.values

      switch list
        when @changes           then @handleChange value
        when @broadcastMessages then @handleBroadcastMessage value

    @rtm.on 'ValuesRemovedFromList', (list, event) =>
      @handleChange event.values[0]  if list is @changes

    @rtm.on 'MapValueChanged', (map, event) =>
      if map is @myWatchMap
        @handleWatchMapChange event

      else if map is @permissions
        @handlePermissionMapChange event


  bindRealtimeErrorEvents: ->

    @on 'ErrorRealtimeFileMissing',   throwError
    @on 'ErrorRealtimeServer',        throwError
    @on 'ErrorRealtimeUserForbidden', throwError
    @on 'ErrorRealtimeTokenExpired',  throwError
    @on 'ErrorGoogleDriveApiClient',  throwError
    @on 'ErrorHappened',              throwError


  removeParticipant: (nickname) ->

    refs = { @participants, @permissions }

    realtimeHelpers.removeFromManager @rtm, refs, nickname


  setRealtimeManager: (object) ->

    callback = =>
      object.rtm = @rtm
      object.emit 'RealtimeManagerSet'

    @whenRealtimeReady callback


  isRealtimeSessionActive: (id, callback) ->

    title = @getRealtimeFileName id

    @rtm or= new RealtimeManager
    @rtm.ready => realtimeHelpers.isSessionActive @rtm, title, callback


  getCollaborationData: (callback = kd.noop) ->

    host     = @collaborationHost
    settings = @getSettings()
    watchMap = @myWatchMap?.values()

    callback {
      @amIHost
      host
      settings
      watchMap
      @permissions
    }


  startHeartbeat: ->

    interval = 1000 * 15
    @sendPing() # send the first ping
    @pingInterval = kd.utils.repeat interval, @bound 'sendPing'
    @on 'RealtimeManagerWillDispose', => kd.utils.killRepeat @pingInterval


  sendPing: ->

    {channelId} = @workspaceData

    doXhrRequest
      endPoint : '/api/social/collaboration/ping'
      type     : 'POST'
      async    : yes
      data:
        fileId    : @rtmFileId
        channelId : channelId
    , (err, response) ->

      return  if not err

      if err.code is 400
        kd.utils.killRepeat @pingInterval # graceful stop
        throwError "bad request, err: %s", err.message
      else
        throwError "#{err}: %s", JSON.stringify response


  startRealtimePolling: ->

    interval = 15 * 1000
    @pollInterval = kd.utils.repeat interval, @bound 'pollRealtimeDocument'


  pollRealtimeDocument: ->

    channelId = @getSocialChannelId()

    unless @rtm and channelId
      kd.utils.killRepeat @pollInterval
      return

    @isRealtimeSessionActive channelId, (isActive) =>

      return  if isActive

      kd.utils.killRepeat @pollInterval
      @showSessionEndedModal()


  handleBroadcastMessage: (data) ->

    {origin, type} = data

    if origin is nick()
      switch type
        when 'ParticipantKicked'
          return @handleParticipantKicked data.target
        else return

    switch type

      when 'SessionEnded'

        return  unless origin is @collaborationHost

        @showSessionEndedModal()

      when 'ParticipantWantsToLeave'

        @handleParticipantKicked data.origin

      when 'ParticipantKicked'

        return  unless data.origin is @collaborationHost

        if data.target is nick()
          @once 'IDEDidQuit', @bound 'showKickedModal'
          @quit()
        else
          @handleParticipantKicked data.target

      when 'SetMachineUser'

        return  if data.participants.indexOf(nick()) is -1

        @handleSharedMachine()


  handlePermissionMapChange: (event) ->

    @chat.settingsPane.emit 'PermissionChanged', event

    {property, newValue} = event

    return  unless property is nick()

    if      newValue is 'edit' then @makeEditable()
    else if newValue is 'read' then @makeReadOnly()


  handleWatchMapChange: (event) ->

    {property, newValue, oldValue} = event

    if newValue is property
      @statusBar.emit 'ParticipantWatched', property

    else unless newValue
      @statusBar.emit 'ParticipantUnwatched', property


  broadcastMachineUserChange: (participants, state) ->

    type = "#{if state then 'Set' else 'Unset'}MachineUser"

    @broadcastMessage {type, participants}


  handleSharedMachine: ->

    @unmountMachine @mountedMachine
    @mountedMachine.getBaseKite().reconnect()
    @mountMachine @mountedMachine


  ###*
   * Resurrect snapshot for participant
  ###
  resurrectParticipantSnapshot: ->

    doResurrection_ = =>
      @removeInitialViews()

      if @amIWatchingChangeOwner @collaborationHost
        @getHostSnapshot (snapshot) =>
          @layoutManager.resurrectSnapshot snapshot, yes  if snapshot
      else
        @fetchSnapshot (snapshot) =>
          @layoutManager.resurrectSnapshot snapshot, yes  if snapshot


    @whenRealtimeReady =>

      if @myWatchMap.values()?.length
        doResurrection_()
      else
        @once 'WatchMapIsReady', doResurrection_


  showShareButton: ->

    @ready =>
      @statusBar.handleCollaborationLoading()
      @statusBar.share?.show()


  collectButtonShownMetric: ->

    IDEMetrics.collect 'StatusBar.collaboration_button', 'shown'


  initCollaborationStateMachine: ->

    @stateMachine = new CollaborationStateMachine
      stateHandlers:
        Initial       : @bound 'onCollaborationInitial'
        Loading       : @bound 'onCollaborationLoading'
        Resuming      : @bound 'onCollaborationResuming'
        NotStarted    : @bound 'onCollaborationNotStarted'
        Preparing     : @bound 'onCollaborationPreparing'
        Prepared      : @bound 'onCollaborationPrepared'
        Creating      : @bound 'onCollaborationCreating'
        Active        : @bound 'onCollaborationActive'
        Ending        : @bound 'onCollaborationEnding'
        Created       : @bound 'onCollaborationCreated'
        ErrorCreating : @bound 'onCollaborationErrorCreating'


  onCollaborationInitial: ->

    if @mountedMachine.isMine()
      @showShareButton()
    else if @mountedMachine.isPermanent()
      @attendWorkspaceChannel()

    kd.utils.defer => @stateMachine.transition 'Loading'


  onCollaborationLoading: ->

    @statusBar.emit 'CollaborationLoading'

    @checkSessionActivity
      error      : => @stateMachine.transition 'ErrorLoading'
      active     : => @stateMachine.transition 'Resuming'
      notStarted : => @stateMachine.transition 'NotStarted'


  checkSessionActivity: (callbacks, showSessionModal = yes) ->

    { channelId } = @workspaceData
    machine       = @mountedMachine

    callMethod = (name, args...) -> callbacks[name] args...

    unless @workspaceData.channelId
      return callMethod 'notStarted'

    checkRealtimeSession = (channel) =>
      @isRealtimeSessionActive channel.id, (isActive, file) =>
        if isActive
          callMethod 'active', channel, file
          @updateSessionStartingProgress 40
        else
          callMethod 'notStarted'

    if not machine.isMine() and machine.isApproved() and not machine.isPermanent()
      if showSessionModal
        @showSessionStartingModal()

    @fetchSocialChannel (err, channel) =>
      if err
        throwError err
        return callMethod 'notStarted'

      @updateSessionStartingProgress 20

      if channel.isParticipant then checkRealtimeSession channel
      else
        socialHelpers.acceptChannel channel, (err) =>
          if err
            @destroySessionStartingModal()
            return callMethod 'error', err

          @updateSessionStartingProgress 30
          checkRealtimeSession channel


  onCollaborationNotStarted: ->

    @statusBar.emit 'CollaborationEnded'
    @destroySessionStartingModal()

    owned = @mountedMachine.isMine()
    approved = @mountedMachine.isApproved()

    if (not owned) and approved
      @statusBar.share?.hide()

    @collectButtonShownMetric()


  prepareChatSession: (callbacks) ->

    socialHelpers.initChannel (err, channel) =>
      return callbacks.error err  if err

      @setSocialChannel channel
      @createChatPaneView channel

      envHelpers.updateWorkspace @workspaceData, { channelId : channel.id }
        .then =>
          @workspaceData.channelId = channel.id
          @chat.ready => callbacks.success()
        .error (err) => callbacks.error err


  onCollaborationErrorCreating: ->

    showError 'Session could not start.'
    @stateMachine.transition 'Prepared'


  onCollaborationPreparing: ->

    @prepareChatSession
      success : => @stateMachine.transition 'Prepared'
      error   : => @stateMachine.transition 'ErrorPreparing'


  onCollaborationPrepared: ->

    @chat.emit 'CollaborationNotInitialized'


  startCollaborationSession: ->

    switch @stateMachine.state
      when 'Prepared' then @stateMachine.transition 'Creating'


  onCollaborationCreating: ->

    @createCollaborationSession
      success : (doc) =>
        @whenRealtimeReady => @stateMachine.transition 'Created'
        @activateRealtimeManager doc
      error: =>
        @stateMachine.transition 'ErrorCreating'


  onCollaborationCreated: ->

    @setInitialSettings()

    @chat.settingsPane.startSession.updateProgress 100

    kd.utils.wait 500, => @stateMachine.transition 'Active'


  createCollaborationSession: (callbacks) ->

    fileName = @getRealtimeFileName()

    realtimeHelpers.createCollaborationFile @rtm, fileName, (err, file) =>
      return callbacks.error err  if err

      realtimeHelpers.loadCollaborationFile @rtm, file.id, (err, doc) =>
        return callbacks.error err  if err

        @rtmFileId = file.id

        socialHelpers.sendActivationMessage @socialChannel, kd.noop

        @setMachineSharingStatus on, (err) =>
          return callbacks.error err  if err
          callbacks.success doc


  showSessionStartingModal: ->

    @sessionStartingModal = modal = new BaseModalView
      cssClass  : 'env-machine-state session-starting'
      width     : 440
      container : @getView()

    modal.addSubView modal.container = new kd.CustomHTMLView
      cssClass: 'content-container'

    modal.container.addSubView new kd.CustomHTMLView
      tagName  : 'p'
      partial  : "<span class='icon'></span> Joining to collaboration session..."
      cssClass : "state-label running"

    modal.container.addSubView modal.progressBar = new kd.ProgressBarView { initial: 10 }

    modal.show()


  updateSessionStartingProgress: (percentage) ->

    @sessionStartingModal?.progressBar.updateBar percentage


  destroySessionStartingModal: ->

    @sessionStartingModal?.destroy()
    @sessionStartingModal = null


  onCollaborationResuming: ->

    @showShareButton()

    successCb = (channel, doc) =>
      @whenRealtimeReady =>
        @setSocialChannel channel
        @createChatPaneView channel
        @chat.ready =>

          @stateMachine.transition 'Active'
          @updateSessionStartingProgress 90

          kd.utils.wait 2000, =>
            @updateSessionStartingProgress 100
            kd.utils.wait 500, @bound 'destroySessionStartingModal'

      @activateRealtimeManager doc

    errorCb = => # @stateMachine.transition 'ErrorResuming'
      @destroySessionStartingModal()

    @resumeCollaborationSession
      success : successCb
      error   : errorCb


  resumeCollaborationSession: (callbacks) ->

    title = @getRealtimeFileName()

    realtimeHelpers.fetchCollaborationFile @rtm, title, (err, file) =>
      return callbacks.error err  if err

      @updateSessionStartingProgress 50

      realtimeHelpers.loadCollaborationFile @rtm, file.id, (err, doc) =>
        return callbacks.error err  if err

        @updateSessionStartingProgress 70
        @rtmFileId = file.id
        callbacks.success @socialChannel, doc


  onCollaborationActive: ->

    @hideChatPane()

    @bindAutoInviteHandlers()

    @transitionViewsToActive()
    @collectButtonShownMetric()
    @bindRealtimeEvents()

    # attach RTM instance to already in-screen panes.
    @forEachSubViewInIDEViews_ @bound 'setRealtimeManager'

    # attach realtime manager when a new editor pane is opened.
    @on 'EditorPaneDidOpen', @bound 'setRealtimeManager'

    @on 'SetMachineUser',   @bound 'broadcastMachineUserChange'
    @on 'SnapshotUpdated',  @bound 'handleSnapshotUpdated'

    openFolders = @rtm.getFromModel('commonStore').get 'openFolders'

    if openFolders and not @amIHost
      for path in openFolders
        @finderPane.finderController.expandFolder path


  bindAutoInviteHandlers: ->

    {actions} = require 'activity/flux'
    {notificationController, mainController, socialapi} = kd.singletons

    channel = @socialChannel

    mainController.ready ->
      notificationController.on 'notificationFromOtherAccount', (notification) ->
        switch notification.action
          when 'COLLABORATION_REQUEST'

            return if notification.channelId isnt channel.id

            {channelId, senderUserId, senderAccountId, sender} = notification
            accountIds = [senderAccountId]

            socialapi.channel.addParticipants { channelId, accountIds }, (err) ->
              return throwError err  if err


  transitionViewsToActive: ->

    @listChatParticipants (accounts) =>
      @chat.settingsPane.createParticipantsList accounts

    {settingsPane} = @chat
    settingsPane.on 'ParticipantKicked', @bound 'handleParticipantKicked'

    @chat.emit 'CollaborationStarted'

    generateCollaborationLink nick(), @socialChannel.id, {}, (url) =>
      @statusBar.emit 'CollaborationStarted',
        channelId: @socialChannel.id
        collaborationLink: url


  onCollaborationEnding: ->

    @chat.settingsPane.endSession.disable()

    @off 'SetMachineUser'

    if @amIHost
      @endCollaborationForHost =>
        @modal?.destroy()
        @handleCollaborationEndedForHost()
    else
      @endCollaborationForParticipant =>
        @silent = yes
        @modal?.destroy()
        @handleCollaborationEndedForParticipant()

    kd.singletons.onboarding.stop 'CollaborationStarted'


  endCollaborationForHost: (callback) ->

    @broadcastMessage { type: 'SessionEnded' }

    # Simply put, this timeout implementation was improved to prevent to clear race condition.
    # If you want to receive further information about this, you can visit the PR
    # https://github.com/koding/IDE/pull/499
    kd.utils.wait 2000, =>

      fileName = @getRealtimeFileName()

      realtimeHelpers.deleteCollaborationFile @rtm, fileName, (err) ->
        throwError err  if err

      @setMachineSharingStatus off, (err) ->
        throwError err  if err

      @clearParticipantsSnapshot()

      socialHelpers.destroyChannel @socialChannel, (err) ->
        throwError err  if err

      envHelpers.detachSocialChannel @workspaceData, (err) ->
        throwError err  if err

      callback()


  clearParticipantsSnapshot: ->

    { users } = @mountedMachine.data

    @listChatParticipants (accounts) =>
      accounts.forEach (account) =>
        { nickname } = account.profile

        machineUser  = _.find users, {
          username  : nickname
          owner     : no # Don't remove host's workspace
          approved  : yes
        }

        @removeWorkspaceSnapshot nickname  if machineUser


  handleCollaborationEndedForHost: ->

    return  unless @stateMachine.state in ['Ending']

    @rtm.once 'RealtimeManagerWillDispose', =>
      @chat.emit 'CollaborationEnded'
      @chat.destroy()
      @chat = null
      @statusBar.emit 'CollaborationEnded'

    @rtm.once 'RealtimeManagerDidDispose', =>
      kd.utils.defer @bound 'prepareCollaboration'

    @cleanupCollaboration()

    return  unless isKoding()

    { activitySidebar } = kd.singletons.mainView
    channelId           = @getSocialChannelId()

    return  unless box  = activitySidebar.getMachineBoxByMachineUId @mountedMachineUId

    box.setUnreadCount channelId, 0


  endCollaborationForParticipant: (callback) ->

    socialHelpers.leaveChannel @socialChannel, (err) ->
      throwError err  if err

    @removeWorkspaceSnapshot()
    @broadcastMessage type: 'ParticipantWantsToLeave'
    callback()


  handleCollaborationEndedForParticipant: ->

    # TODO: fix explicit state checks.
    return  unless @stateMachine.state in ['Active', 'Ending']

    { reactor } = kd.singletons

    if isTeamReactSide() # Remove the machine from sidebar.
      reactor.dispatch actionTypes.COLLABORATION_INVITATION_REJECTED, @mountedMachine._id
      reactor.dispatch actionTypes.WORKSPACE_DELETED, {
        workspaceId : @workspaceData._id
        machineId   : @mountedMachine._id
      }

    # TODO: fix implicit emit.
    @rtm.once 'RealtimeManagerWillDispose', =>
      @chat.emit 'CollaborationEnded'
      @chat.destroy()
      @chat = null
      @statusBar.emit 'CollaborationEnded'
      @removeParticipant nick()
      @removeMachineNode()  if not @mountedMachine.isPermanent() and not isTeamReactSide()

    @rtm.once 'RealtimeManagerDidDispose', =>
      method = switch
        when @mountedMachine.isPermanent() then 'prepareCollaboration'
        else 'quit'

      kd.utils.defer @bound method

    @cleanupCollaboration()


  showChat: ->

    # Show this message while "@stateMachine" is preparing when a session is over just now.
    # It will be ready in a few seconds.
    return showError 'Please wait a few seconds.'  unless @stateMachine

    switch @stateMachine.state
      when 'Active'     then @hideChatPane()
      when 'Prepared'   then @chat.show()
      when 'NotStarted' then @stateMachine.transition 'Preparing'


  stopCollaborationSession: (callback = kd.noop) ->

    return callback()  unless @stateMachine

    @once 'CollaborationDidCleanup', callback

    switch @stateMachine.state
      when 'Active' then @stateMachine.transition 'Ending'


  hideChatPane: -> @chat.end()


  createChatPaneView: (channel) ->

    unless @rtm
      @destroySessionStartingModal()
      return throwError 'RealtimeManager is not set'

    chatViewOptions = { @rtm, @isInSession, @mountedMachineUId }
    @chat           = new IDEChatView chatViewOptions, channel

    @getView().addSubView @chat


  prepareCollaboration: ->

    @rtm = new RealtimeManager

    @rtm.ready @bound 'initCollaborationStateMachine'


  getCollaborationHost: -> if @amIHost then nick() else @collaborationHost


  cleanupCollaboration: (options = {}) ->

    @unsetSocialChannel()

    # TODO: remove Active session from here,
    # we will deffo need a leaving state.
    return  unless @stateMachine.state in ['Ending', 'Active']

    @rtm.once 'RealtimeManagerWillDispose', =>
      kd.utils.killRepeat @pingInterval

    @rtm.once 'RealtimeManagerDidDispose', =>
      @rtm = null
      delete @stateMachine

    @rtm.dispose()
    @emit 'CollaborationDidCleanup'


  # environment related


  removeMachineNode: ->

    { activitySidebar } = kd.singletons.mainView

    machineBox = activitySidebar.getMachineBoxByMachineUId @mountedMachineUId

    if machineBox?.listController.getItemCount() > 1
      machineBox.removeWorkspace @workspaceData.getId()
    else
      activitySidebar.removeMachineNode @mountedMachine
      environmentDataProvider.removeCollaborationMachine @mountedMachine


  ensureMachineShare: (usernames, callback) ->

    {fetchMissingParticipants} = envHelpers

    fetchMissingParticipants @mountedMachine, usernames, (err, missing) =>
      return callback err  if err

      @setMachineUser missing, yes, callback


  setMachineSharingStatus: (status, callback) ->

    getUsernames = (accounts) ->

      accounts
        .map ({profile: {nickname}}) -> nickname
        .filter (nickname) -> nickname isnt nick()

    if @amIHost
      @listChatParticipants (accounts) =>
        usernames = getUsernames accounts
        @setMachineUser usernames, status, callback
    else
      @setMachineUser [nick()], status, callback


  setMachineUser: (usernames, share = yes, callback = kd.noop) ->

    # TODO: needs an investigation here.
    # if this usernames length check would be done
    # via helper method, the broadcastMessage
    # lines would be executed as well. attn to @szkl.
    return callback null  unless usernames.length

    {setMachineUser} = envHelpers

    setMachineUser @mountedMachine, @workspaceData, usernames, share, (err) =>
      return callback err  if err

      @emit 'SetMachineUser', usernames, share

      callback null


  # collab related modals (should be its own mixin)


  showEndCollaborationModal: (callback) ->

    modalOptions =
      title      : 'Are you sure?'
      content    : 'This will end your session and all participants will be removed from this session.'

    @showModal modalOptions, => @stopCollaborationSession callback


  showKickedModal: ->
    options        =
      title        : 'Your session has been closed'
      content      : "You have been removed from the session by @#{@collaborationHost}."
      cssClass     : 'kicked-modal'
      blocking     : yes
      buttons      :
        ok         :
          title    : 'OK'
          style    : 'solid green medium'
          callback : =>
            @modal.destroy()

    @chat?.end()
    @showModal options


  showSessionEndedModal: (content) ->

    content ?= "This collaboration session has been terminated by the host @#{@collaborationHost}."

    options        =
      title        : 'Session ended'
      content      : content
      blocking     : yes
      buttons      :
        quit       :
          style    : 'solid light-gray medium'
          title    : 'LEAVE'
          callback : =>
            @modal.destroy()

    @chat?.end()
    @showModal options
    @handleCollaborationEndedForParticipant()


  handleParticipantLeaveAction: ->

    options   =
      title   : 'Are you sure?'
      content : "If you leave this session you won't be able to return back."

    @showModal options, => @stateMachine.transition 'Ending'


  throwError: throwError = (err, args...) ->

    format = JSON.stringify \
      switch typeof err
        when 'string' then err
        when 'object' then err.message or err.description
        else args.join ' '

    argIndex = 0
    console.error """
      IDE.CollaborationController:
      #{ format.replace /%s/g, -> JSON.stringify(args[argIndex++]) or '%s' }
    """


  onWorkspaceChannelChanged: ->

    return  unless @stateMachine

    {channelId} = @workspaceData

    if channelId and typeof channelId is 'string' and channelId.length
      return  unless @stateMachine.state is 'NotStarted'
      @stateMachine.transition 'Loading'

    else if @stateMachine.state is 'Active'
      @stateMachine.transition 'Ending'


  attendWorkspaceChannel: ->

    {notificationController} = kd.singletons

    notificationController.on 'AddedToChannel', (update) =>

      {channelId} = @workspaceData

      return  unless update.channel.id is channelId

      if update.isParticipant
      then @stateMachine.transition 'Loading'


  setInitialSessionSetting: (name, value) ->

    @initialSettings ?= {}
    @initialSettings[name] = value


  setInitialSettings: ->

    for own key, value of @initialSettings
      @settings.set key, value


  getSettings: ->

    rval = {}
    rval[key] = value  for [key, value] in @settings.items()
    return rval


  setParticipantPermission: (nickname, permission) ->

    return  if (not permission?) and @permissions.get nickname

    permission ?= if @settings.get 'readOnly' then 'read' else 'edit'
    @permissions.set nickname, permission


  removeParticipantPermissions: (nickname) ->

    return  unless @permissions.get nickname

    @permissions.delete nickname


  getMyWatchers: ->

    participants = []

    for user in @participants.asArray() when user.nickname isnt nick()

      map = realtimeHelpers.getParticipantWatchMap @rtm, user.nickname

      if map.keys().indexOf(nick()) > -1
        participants.push user.nickname

    return participants


  getHostSnapshot: (callback = kd.noop) ->

    @fetchSnapshot (snapshot) =>
      callback snapshot
    ,@getCollaborationHost()


  handleSnapshotUpdated: ->

    @mySnapshot.set 'layout', @getWorkspaceSnapshot()  if @rtm?.isReady


  getSnapshotFromDrive: (username = nick(), isFlat = no) ->

    layout = @mySnapshot?.get 'layout'

    if layout and isFlat
      return IDELayoutManager.convertSnapshotToFlatArray layout

    return layout


  saveOpenFoldersToDrive: ->

    openFolders = @finderPane.getOpenFolders()
    @rtm.getFromModel('commonStore').set 'openFolders', openFolders<|MERGE_RESOLUTION|>--- conflicted
+++ resolved
@@ -26,7 +26,6 @@
 actionTypes                   = require 'app/flux/environment/actiontypes'
 generateCollaborationLink     = require 'app/util/generateCollaborationLink'
 isKoding                      = require 'app/util/isKoding'
-hubspotTracker                = require 'app/util/hubspotTracker'
 
 {warn} = kd
 
@@ -194,12 +193,8 @@
     @chat.emit 'ParticipantJoined', targetUser
     @statusBar.emit 'ParticipantJoined', targetUser
 
-<<<<<<< HEAD
-    hubspotTracker '000000537115', null
-=======
     { hubspotController } = kd.singletons
     hubspotController.track 'used collaboration'
->>>>>>> 0d9f158f
 
     if @amIHost and targetUser isnt nick()
       @ensureMachineShare [targetUser], (err) =>
