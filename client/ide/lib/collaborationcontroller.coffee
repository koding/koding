--- conflicted
+++ resolved
@@ -551,11 +551,7 @@
     { Collaboration } = remote.api
     Collaboration.stop @rtmFileId, @workspaceData, (err) =>
 
-<<<<<<< HEAD
-      return kd.warn err  if err
-=======
       return throwError err  if err
->>>>>>> 3cb468b4
 
       kd.utils.killRepeat @pingInterval
 
