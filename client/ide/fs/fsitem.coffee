class FSItem extends KDObject

  ###
  CLASS CONTEXT
  ###

  { escapeFilePath } = FSHelper

  @create:({ path, type, vmName, treeController }, callback)->

<<<<<<< HEAD
  @create:({ path, type, vmName, treeController }, callback)->

    kite = KD.getSingleton('vmController').getKiteByVmName vmName

    ok = kite.vmStart()
    .then =>

=======
    kite = KD.getSingleton('vmController').getKiteByVmName vmName

    kite.vmStart().then =>

>>>>>>> a1f64f7a
      plainPath = FSHelper.plainPath path

      method = 
        if type is "folder"
        then "fsCreateDirectory"
        else "fsWriteFile"

      options =
        path            : plainPath
        content         : ''
        donotoverwrite  : yes

<<<<<<< HEAD
      kite[method](options)
      .then (stat) ->

        file = FSHelper.createFile({
          path: stat.fullPath
          type
          vmName
        })
        .nodeify(callback)

        return file
=======
      kite[method](options).then (stat) ->

        file = FSHelper.createFile {
          path: stat.fullPath
          type
          vmName
        }

        file.save().then -> return file
      
      .nodeify(callback)
>>>>>>> a1f64f7a

  @copyOrMove:(sourceItem, targetItem, commandPrefix, callback)->
    sourceItem.emit "fs.job.started"
    
    kite = sourceItem.getKite()

    targetPath = FSHelper.plainPath "#{targetItem.path}/#{sourceItem.name}"
    
    file = null

<<<<<<< HEAD
    kite.vmStart()
    .then ->

      kite.fsEnsureNonexistentPath(path: targetPath)
      .then (actualPath) ->
        
        command = "#{ commandPrefix } #{ escapeFilePath sourceItem.path } #{ escapeFilePath actualPath }"

        kite.exec(command)
        .then ->
=======
    kite.vmStart().then ->

      kite.fsEnsureNonexistentPath(path: targetPath).then (actualPath) ->
        
        command = "#{ commandPrefix } #{ escapeFilePath sourceItem.path } #{ escapeFilePath actualPath }"

        kite.exec(command).then ->
>>>>>>> a1f64f7a

          file = FSHelper.createFile {
            path        : actualPath
            parentPath  : targetItem.path
            name        : sourceItem.name
            type        : sourceItem.type
            vmName      : sourceItem.vmName
          }

          return file

    .nodeify(callback)

    .then ->
      sourceItem.emit "fs.job.finished"

      return file

  @copy: (sourceItem, targetItem, callback) ->
    @copyOrMove sourceItem, targetItem, 'cp -R', callback

  @move:(sourceItem, targetItem, callback)->
    
    newName = FSHelper.plainPath "#{ targetItem.path }/#{ sourceItem.name }"
    sourceItem.rename path: newName, callback

  @compress:(file, type, callback)->

    file.emit "fs.job.started"

    kite = file.getKite()

    path = FSHelper.plainPath "#{file.path}.#{type}"

<<<<<<< HEAD
    kite.vmStart()
    .then ->

      kite.fsEnsureNonexistentPath({ path })
      .then (actualPath) ->
=======
    kite.vmStart().then ->

      kite.fsEnsureNonexistentPath { path }
>>>>>>> a1f64f7a

    .then (actualPath) ->

<<<<<<< HEAD
        kite.exec(command)
        .then (response) ->
          callback null, response

=======
      command =
        if type is "tar.gz"
          "tar -pczf #{escapeFilePath actualPath} #{escapeFilePath file.path}"
        else
          "zip -r #{escapeFilePath actualPath} #{escapeFilePath file.path}"

      kite.exec command

>>>>>>> a1f64f7a
    .nodeify(callback)

    .then ->
      file.emit "fs.job.finished"

  @extract: (file, callback = (->)) ->
    file.emit "fs.job.started"

    kite = file.getKite()

    tarPattern = /\.tar\.gz$/
    zipPattern = /\.zip$/

    path = FSHelper.plainPath file.path
    
    [isTarGz, extractFolder] = switch

      when tarPattern .test file.name
        [yes, path.replace tarPattern, '']

      when zipPattern .test file.name
        [no, path.replace zipPattern, '']

    kite.vmStart()

    .then ->
      kite.fsEnsureNonexistentPath(path: "#{ extractFolder }")
<<<<<<< HEAD
      .then (actualPath) ->
=======
      
    .then (actualPath) ->
>>>>>>> a1f64f7a

      command =
        if isTarGz
          "cd #{escapeFilePath file.parentPath};mkdir -p #{escapeFilePath actualPath};tar -zxf #{escapeFilePath file.name} -C #{escapeFilePath actualPath}"
        else
          "cd #{escapeFilePath file.parentPath};unzip -o #{escapeFilePath file.name} -d #{escapeFilePath actualPath}"

<<<<<<< HEAD
        kite.exec(command)
        .then ->

          file = FSHelper.createFile {
            path            : actualPath
            parentPath      : file.parentPath
            type            : 'folder'
            vmName          : file.vmName
          }

          return file
=======
      kite.exec(command)

    .then ->

      file = FSHelper.createFile {
        path            : actualPath
        parentPath      : file.parentPath
        type            : 'folder'
        vmName          : file.vmName
      }

      return file
>>>>>>> a1f64f7a

    .nodeify(callback)

    .then ->
      file.emit "fs.job.finished"

  @getFileExtension: (path) ->
    fileName = path or ''
    [name, extension...]  = fileName.split '.'
    extension = if extension.length is 0 then '' else extension.last

  @getFileType: (extension)->

    fileType = null

    _extension_sets =
      code    : [
        "php", "pl", "py", "jsp", "asp", "htm","html", "phtml","shtml"
        "sh", "cgi", "htaccess","fcgi","wsgi","mvc","xml","sql","rhtml"
        "js","json","coffee", "css","styl","sass", "erb"
      ]
      text    : [
        "txt", "doc", "rtf", "csv", "docx", "pdf"
      ]
      archive : [
        "zip","gz","bz2","tar","7zip","rar","gzip","bzip2","arj","cab"
        "chm","cpio","deb","dmg","hfs","iso","lzh","lzma","msi","nsis"
        "rpm","udf","wim","xar","z","jar","ace","7z","uue"
      ]
      image   : [
        "png","gif","jpg","jpeg","bmp","svg","psd","qt","qtif","qif"
        "qti","tif","tiff","aif","aiff"
      ]
      video   : [
        "avi","mp4","h264","mov","mpg","ra","ram","mpg","mpeg","m4a"
        "3gp","wmv","flv","swf","wma","rm","rpm","rv","webm"
      ]
      sound   : ["aac","au","gsm","mid","midi","snd","wav","3g2","mp3","asx","asf"]
      app     : ["kdapp"]


    for own type,set of _extension_sets
      for ext in set when extension is ext
        fileType = type
        break
      break if fileType

    return fileType or 'unknown'

  @isHidden: (name)-> return /^\./.test name

  ###
  INSTANCE METHODS
  ###

  constructor:(options, data)->

    @[key] = value for own key, value of options

    super

    @vmController   = KD.getSingleton('vmController')

  getExtension:-> FSItem.getFileExtension @name

  getPath: -> FSHelper.plainPath @path

  isHidden:-> FSItem.isHidden @name

  exists:(callback=noop)->
    @getKite().vmStart()

    .fsExists(path: @getPath())

    .nodeify(callback)

  stat:(callback=noop)->
    kite = @getKite()
    
<<<<<<< HEAD
    kite.vmStart()

    .then =>
=======
    kite.vmStart().then =>

>>>>>>> a1f64f7a
      kite.fsGetInfo path: @getPath()

    .nodeify(callback)

  remove:(callback, recursive=no)->
    @emit "fs.delete.started"

    kite = @getKite()

<<<<<<< HEAD
    kite.vmStart()

    .then =>
=======
    kite.vmStart().then =>

>>>>>>> a1f64f7a
      kite.fsRemove { path: @getPath(), recursive }

    .nodeify(callback)

    .then =>
      @emit "fs.delete.finished"

  rename: ({ name: newName, path: newPath }, callback)->

    newPath ?= FSHelper.plainPath "#{@parentPath}/#{newName}"

    @emit "fs.job.started"

    kite = @getKite()

    kite.vmStart()

    .then =>
      kite.fsRename(
        oldpath: @getPath()
        newpath: newPath
      )

    .nodeify(callback)

    .then =>
      @emit "fs.job.finished"

  chmod:(options, callback)->

    { recursive, permissions: mode } = options

    @mode = mode

    return callback? new Error "no permissions passed"  unless mode?

    @emit "fs.job.started"

    kite = @getKite()
<<<<<<< HEAD

    kite.vmStart()

    .then =>
      kite.fsSetPermissions({
        path: @getPath()
        recursive
        mode
      })
=======

    kite.vmStart().then =>

      kite.fsSetPermissions {
        path: @getPath()
        recursive
        mode
      }
>>>>>>> a1f64f7a

    .nodeify(callback)

    .then =>
      @emit "fs.job.started"

  getKite: ->
    KD.getSingleton('vmController').getKiteByVmName @vmName<|MERGE_RESOLUTION|>--- conflicted
+++ resolved
@@ -8,20 +8,10 @@
 
   @create:({ path, type, vmName, treeController }, callback)->
 
-<<<<<<< HEAD
-  @create:({ path, type, vmName, treeController }, callback)->
-
     kite = KD.getSingleton('vmController').getKiteByVmName vmName
 
-    ok = kite.vmStart()
-    .then =>
-
-=======
-    kite = KD.getSingleton('vmController').getKiteByVmName vmName
-
-    kite.vmStart().then =>
-
->>>>>>> a1f64f7a
+    kite.vmStart().then =>
+
       plainPath = FSHelper.plainPath path
 
       method = 
@@ -34,19 +24,6 @@
         content         : ''
         donotoverwrite  : yes
 
-<<<<<<< HEAD
-      kite[method](options)
-      .then (stat) ->
-
-        file = FSHelper.createFile({
-          path: stat.fullPath
-          type
-          vmName
-        })
-        .nodeify(callback)
-
-        return file
-=======
       kite[method](options).then (stat) ->
 
         file = FSHelper.createFile {
@@ -58,7 +35,6 @@
         file.save().then -> return file
       
       .nodeify(callback)
->>>>>>> a1f64f7a
 
   @copyOrMove:(sourceItem, targetItem, commandPrefix, callback)->
     sourceItem.emit "fs.job.started"
@@ -69,18 +45,6 @@
     
     file = null
 
-<<<<<<< HEAD
-    kite.vmStart()
-    .then ->
-
-      kite.fsEnsureNonexistentPath(path: targetPath)
-      .then (actualPath) ->
-        
-        command = "#{ commandPrefix } #{ escapeFilePath sourceItem.path } #{ escapeFilePath actualPath }"
-
-        kite.exec(command)
-        .then ->
-=======
     kite.vmStart().then ->
 
       kite.fsEnsureNonexistentPath(path: targetPath).then (actualPath) ->
@@ -88,7 +52,6 @@
         command = "#{ commandPrefix } #{ escapeFilePath sourceItem.path } #{ escapeFilePath actualPath }"
 
         kite.exec(command).then ->
->>>>>>> a1f64f7a
 
           file = FSHelper.createFile {
             path        : actualPath
@@ -123,26 +86,12 @@
 
     path = FSHelper.plainPath "#{file.path}.#{type}"
 
-<<<<<<< HEAD
-    kite.vmStart()
-    .then ->
-
-      kite.fsEnsureNonexistentPath({ path })
-      .then (actualPath) ->
-=======
     kite.vmStart().then ->
 
       kite.fsEnsureNonexistentPath { path }
->>>>>>> a1f64f7a
 
     .then (actualPath) ->
 
-<<<<<<< HEAD
-        kite.exec(command)
-        .then (response) ->
-          callback null, response
-
-=======
       command =
         if type is "tar.gz"
           "tar -pczf #{escapeFilePath actualPath} #{escapeFilePath file.path}"
@@ -151,7 +100,6 @@
 
       kite.exec command
 
->>>>>>> a1f64f7a
     .nodeify(callback)
 
     .then ->
@@ -179,12 +127,8 @@
 
     .then ->
       kite.fsEnsureNonexistentPath(path: "#{ extractFolder }")
-<<<<<<< HEAD
-      .then (actualPath) ->
-=======
       
     .then (actualPath) ->
->>>>>>> a1f64f7a
 
       command =
         if isTarGz
@@ -192,19 +136,6 @@
         else
           "cd #{escapeFilePath file.parentPath};unzip -o #{escapeFilePath file.name} -d #{escapeFilePath actualPath}"
 
-<<<<<<< HEAD
-        kite.exec(command)
-        .then ->
-
-          file = FSHelper.createFile {
-            path            : actualPath
-            parentPath      : file.parentPath
-            type            : 'folder'
-            vmName          : file.vmName
-          }
-
-          return file
-=======
       kite.exec(command)
 
     .then ->
@@ -217,7 +148,6 @@
       }
 
       return file
->>>>>>> a1f64f7a
 
     .nodeify(callback)
 
@@ -297,14 +227,8 @@
   stat:(callback=noop)->
     kite = @getKite()
     
-<<<<<<< HEAD
-    kite.vmStart()
-
-    .then =>
-=======
-    kite.vmStart().then =>
-
->>>>>>> a1f64f7a
+    kite.vmStart().then =>
+
       kite.fsGetInfo path: @getPath()
 
     .nodeify(callback)
@@ -314,14 +238,8 @@
 
     kite = @getKite()
 
-<<<<<<< HEAD
-    kite.vmStart()
-
-    .then =>
-=======
-    kite.vmStart().then =>
-
->>>>>>> a1f64f7a
+    kite.vmStart().then =>
+
       kite.fsRemove { path: @getPath(), recursive }
 
     .nodeify(callback)
@@ -361,17 +279,6 @@
     @emit "fs.job.started"
 
     kite = @getKite()
-<<<<<<< HEAD
-
-    kite.vmStart()
-
-    .then =>
-      kite.fsSetPermissions({
-        path: @getPath()
-        recursive
-        mode
-      })
-=======
 
     kite.vmStart().then =>
 
@@ -380,7 +287,6 @@
         recursive
         mode
       }
->>>>>>> a1f64f7a
 
     .nodeify(callback)
 
