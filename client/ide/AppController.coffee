class IDEAppController extends AppController

  {
    Stopped, Running, NotInitialized, Terminated, Unknown, Pending,
    Starting, Building, Stopping, Rebooting, Terminating, Updating
  } = Machine.State


  KD.registerAppClass this,
    name         : 'IDE'
    behavior     : 'application'
    multiple     : yes
    preCondition :
      condition  : (options, cb) -> cb KD.isLoggedIn()
      failure    : (options, cb) ->
        KD.getSingleton('appManager').open 'IDE', conditionPassed : yes
        KD.showEnforceLoginModal()
    commands:
      'find file by name'   : 'showFileFinder'
      'search all files'    : 'showContentSearch'
      'split vertically'    : 'splitVertically'
      'split horizontally'  : 'splitHorizontally'
      'merge splitview'     : 'mergeSplitView'
      'preview file'        : 'previewFile'
      'save all files'      : 'saveAllFiles'
      'create new file'     : 'createNewFile'
      'create new terminal' : 'createNewTerminal'
      'create new drawing'  : 'createNewDrawing'
      'collapse sidebar'    : 'collapseSidebar'
      'expand sidebar'      : 'expandSidebar'
      'toggle sidebar'      : 'toggleSidebar'
      'close tab'           : 'closeTab'
      'go to left tab'      : 'goToLeftTab'
      'go to right tab'     : 'goToRightTab'
      'go to tab number'    : 'goToTabNumber'
      'fullscren ideview'   : 'toggleFullscreenIDEView'
    keyBindings: [
      { command: 'find file by name',   binding: 'ctrl+alt+o', global: yes }
      { command: 'search all files',    binding: 'ctrl+alt+f', global: yes }
      { command: 'split vertically',    binding: 'ctrl+alt+v', global: yes }
      { command: 'split horizontally',  binding: 'ctrl+alt+h', global: yes }
      { command: 'merge splitview',     binding: 'ctrl+alt+m', global: yes }
      { command: 'preview file',        binding: 'ctrl+alt+p', global: yes }
      { command: 'save all files',      binding: 'ctrl+alt+s', global: yes }
      { command: 'create new file',     binding: 'ctrl+alt+n', global: yes }
      { command: 'create new terminal', binding: 'ctrl+alt+t', global: yes }
      { command: 'create new drawing',  binding: 'ctrl+alt+d', global: yes }
      { command: 'toggle sidebar',      binding: 'ctrl+alt+k', global: yes }
      { command: 'close tab',           binding: 'ctrl+alt+w', global: yes }
      { command: 'go to left tab',      binding: 'ctrl+alt+[', global: yes }
      { command: 'go to right tab',     binding: 'ctrl+alt+]', global: yes }
      { command: 'go to tab number',    binding: 'mod+1',      global: yes }
      { command: 'go to tab number',    binding: 'mod+2',      global: yes }
      { command: 'go to tab number',    binding: 'mod+3',      global: yes }
      { command: 'go to tab number',    binding: 'mod+4',      global: yes }
      { command: 'go to tab number',    binding: 'mod+5',      global: yes }
      { command: 'go to tab number',    binding: 'mod+6',      global: yes }
      { command: 'go to tab number',    binding: 'mod+7',      global: yes }
      { command: 'go to tab number',    binding: 'mod+8',      global: yes }
      { command: 'go to tab number',    binding: 'mod+9',      global: yes }
      { command: 'fullscren ideview',   binding: 'mod+shift+enter', global: yes }
    ]

  constructor: (options = {}, data) ->

    options.appInfo =
      type          : 'application'
      name          : 'IDE'

    super options, data

    layoutOptions     =
      splitOptions    :
        direction     : 'vertical'
        name          : 'BaseSplit'
        sizes         : [ 250, null ]
        maximums      : [ 400, null ]
        views         : [
          {
            type      : 'custom'
            name      : 'filesPane'
            paneClass : IDE.IDEFilesTabView
          },
          {
            type      : 'custom'
            name      : 'editorPane'
            paneClass : IDE.IDEView
          }
        ]

    $('body').addClass 'dark' # for theming

    appView   = @getView()
    workspace = @workspace = new IDE.Workspace { layoutOptions }
    @ideViews = []

    {windowController} = KD.singletons
    windowController.addFocusListener @bound 'setActivePaneFocus'

    workspace.once 'ready', =>
      panel = workspace.getView()
      appView.addSubView panel

      panel.once 'viewAppended', =>
        ideView = panel.getPaneByName 'editorPane'
        @setActiveTabView ideView.tabView
        @registerIDEView  ideView

        splitViewPanel = ideView.parent.parent
        @createStatusBar splitViewPanel
        @createFindAndReplaceView splitViewPanel

        appView.emit 'KeyViewIsSet'

        @createInitialView()
        @bindCollapseEvents()

        {@finderPane} = @workspace.panel.getPaneByName 'filesPane'

        @bindRouteHandler()

    KD.singletons.appManager.on 'AppIsBeingShown', (app) =>

      return  unless app instanceof IDEAppController

      @setActivePaneFocus on

      # Temporary fix for IDE is not shown after
      # opening pages which uses old SplitView.
      # TODO: This needs to be fixed. ~Umut
      KD.singletons.windowController.notifyWindowResizeListeners()


  bindRouteHandler: ->
    {router, mainView} = KD.singletons

    router.on 'RouteInfoHandled', (routeInfo) =>
      if routeInfo.path.indexOf('/IDE') is -1
        if mainView.isSidebarCollapsed
          mainView.toggleSidebar()

  bindCollapseEvents: ->

    { panel } = @workspace

    filesPane = @workspace.panel.getPaneByName 'filesPane'

    # We want double click to work
    # if only the sidebar is collapsed. ~Umut
    expand = (event) =>
      KD.utils.stopDOMEvent event  if event?
      @toggleSidebar()  if @isSidebarCollapsed

    filesPane.on 'TabHandleMousedown', expand

    baseSplit = panel.layout.getSplitViewByName 'BaseSplit'
    baseSplit.resizer.on 'dblclick', @bound 'toggleSidebar'

  setActiveTabView: (tabView) ->
    return  if tabView is @activeTabView
    @setActivePaneFocus off
    @activeTabView = tabView
    @setActivePaneFocus on

  setActivePaneFocus: (state) ->
    return  unless pane = @getActivePaneView()
    KD.utils.defer -> pane.setFocus? state

  splitTabView: (type = 'vertical', ideViewOptions) ->
    ideView        = @activeTabView.parent
    ideParent      = ideView.parent
    newIDEView     = new IDE.IDEView ideViewOptions
    @activeTabView = null

    ideView.detach()

    splitView   = new KDSplitView
      type      : type
      views     : [ null, newIDEView ]

    @registerIDEView newIDEView

    splitView.once 'viewAppended', ->
      splitView.panels.first.attach ideView
      splitView.panels[0] = ideView.parent
      splitView.options.views[0] = ideView

    ideParent.addSubView splitView
    @setActiveTabView newIDEView.tabView

    splitView.on 'ResizeDidStop', KD.utils.throttle 500, @bound 'doResize'

  mergeSplitView: ->
    panel     = @activeTabView.parent.parent
    splitView = panel.parent
    {parent}  = splitView

    return  unless panel instanceof KDSplitViewPanel

    if parent instanceof KDSplitViewPanel
      parentSplitView    = parent.parent
      panelIndexInParent = parentSplitView.panels.indexOf parent

    splitView.once 'SplitIsBeingMerged', (views) =>
      for view in views
        index = @ideViews.indexOf view
        @ideViews.splice index, 1

      @handleSplitMerge views, parent, parentSplitView, panelIndexInParent
      @doResize()

    splitView.merge()

  handleSplitMerge: (views, container, parentSplitView, panelIndexInParent) ->
    ideView = new IDE.IDEView createNewEditor: no
    panes   = []

    for view in views
      {tabView} = view

      for p in tabView.panes by -1
        {pane} = tabView.removePane p, yes, (yes if tabView instanceof AceApplicationTabView)
        panes.push pane

      view.destroy()

    container.addSubView ideView

    for pane in panes
      ideView.tabView.addPane pane

    @setActiveTabView ideView.tabView
    @registerIDEView ideView

    if parentSplitView and panelIndexInParent
      parentSplitView.options.views[panelIndexInParent] = ideView
      parentSplitView.panels[panelIndexInParent]        = ideView.parent

  openFile: (file, contents, callback = noop) ->
    @activeTabView.emit 'FileNeedsToBeOpened', file, contents, callback

  openMachineTerminal: (machineData) ->
    @activeTabView.emit 'MachineTerminalRequested', machineData

  openMachineWebPage: (machineData) ->
    @activeTabView.emit 'MachineWebPageRequested', machineData

  mountMachine: (machineData) ->
    panel        = @workspace.getView()
    filesPane    = panel.getPaneByName 'filesPane'
    rootPath     = @workspaceData?.rootPath or null
    filesPane.emit 'MachineMountRequested', machineData, rootPath

  unmountMachine: (machineData) ->
    panel        = @workspace.getView()
    filesPane    = panel.getPaneByName 'filesPane'
    filesPane.emit 'MachineUnmountRequested', machineData

  createInitialView: ->
    KD.utils.defer =>
      @splitTabView 'horizontal', createNewEditor: no
      @getMountedMachine (err, machine) =>
        return unless machine
        {state} = machine.status

        if state in [ 'Stopped', 'NotInitialized', 'Terminated', 'Starting', 'Building' ]
          nickname     = KD.nick()
          machineLabel = machine.slug or machine.label
          splashs      = IDE.splashMarkups

          @fakeTabView      = @activeTabView
          @fakeTerminalView = new KDCustomHTMLView partial: splashs.getTerminal nickname
          @fakeTerminalPane = @fakeTabView.parent.createPane_ @fakeTerminalView, { name: 'Terminal' }

          @fakeFinderView   = new KDCustomHTMLView partial: splashs.getFileTree nickname, machineLabel
          @finderPane.addSubView @fakeFinderView, '.nfinder .jtreeview-wrapper'

        else
          @createNewTerminal machine
          @setActiveTabView @ideViews.first.tabView

  getMountedMachine: (callback = noop) ->
    KD.getSingleton('computeController').fetchMachines (err, machines) =>
      if err
        KD.showError "Couldn't fetch your VMs"
        return callback err, null

      KD.utils.defer =>
        @mountedMachine = m for m in machines when m.uid is @mountedMachineUId

        callback null, @mountedMachine

  mountMachineByMachineUId: (machineUId) ->
    computeController = KD.getSingleton 'computeController'
    container         = @getView()

    computeController.fetchMachines (err, machines) =>
      return KD.showError 'Something went wrong. Try again.'  if err

      callback = =>
        for machine in machines when machine.uid is machineUId
          machineItem = machine

        if machineItem
          {state} = machineItem.status
          machineId = machineItem._id

          if state is Running
            @mountMachine machineItem
          else

            unless @machineStateModal

              @createMachineStateModal {
                state, container, machineItem, initial: yes
              }

              if state is NotInitialized
                @machineStateModal.once 'MachineTurnOnStarted', =>
                  KD.getSingleton('mainView').activitySidebar.initiateFakeCounter()

          actionRequiredStates = [Pending, Stopping, Stopped, Terminating, Terminated]
          computeController.on "public-#{machineId}", (event) =>

            if event.status in actionRequiredStates

              KodingKontrol.dcNotification?.destroy()
              KodingKontrol.dcNotification = null

              machineItem.getBaseKite( no ).disconnect()

              unless @machineStateModal
                @createMachineStateModal { state, container, machineItem }

              else
                if event.status in actionRequiredStates
                  @machineStateModal.updateStatus event

        else
          @createMachineStateModal { state: 'NotFound', container }


      @appStorage = KD.getSingleton('appStorageController').storage 'IDE', '1.0.0'
      @appStorage.fetchStorage =>

        isOnboardingModalShown = @appStorage.getValue 'isOnboardingModalShown'

        callback()

  createMachineStateModal: (options = {}) ->
    { state, container, machineItem, initial } = options
    modalOptions = { state, container, initial }
    @machineStateModal = new EnvironmentsMachineStateModal modalOptions, machineItem

    @machineStateModal.once 'KDObjectWillBeDestroyed', => @machineStateModal = null
    @machineStateModal.once 'IDEBecameReady',          => @handleIDEBecameReady machineItem

  collapseSidebar: ->
    panel        = @workspace.getView()
    splitView    = panel.layout.getSplitViewByName 'BaseSplit'
    floatedPanel = splitView.panels.first
    filesPane    = panel.getPaneByName 'filesPane'
    {tabView}    = filesPane
    desiredSize  = 250

    splitView.resizePanel 39, 0
    @getView().setClass 'sidebar-collapsed'
    floatedPanel.setClass 'floating'
    @activeFilesPaneName = tabView.activePane.name
    tabView.showPaneByName 'Dummy'

    @isSidebarCollapsed = yes

    tabView.on 'PaneDidShow', (pane) ->
      return if pane.options.name is 'Dummy'
      @expandSidebar()  if @isSidebarCollapsed


    # TODO: This will reactivated after release.
    # temporary fix. ~Umut

    # splitView.once 'PanelSetToFloating', =>
    #   floatedPanel._lastSize = desiredSize
    #   @getView().setClass 'sidebar-collapsed'
    #   @isSidebarCollapsed = yes
    #   KD.getSingleton("windowController").notifyWindowResizeListeners()

    # # splitView.setFloatingPanel 0, 39
    # tabView.showPaneByName 'Dummy'

    # tabView.on 'PaneDidShow', (pane) ->
    #   return if pane.options.name is 'Dummy'
    #   splitView.showPanel 0
    #   floatedPanel._lastSize = desiredSize

    # floatedPanel.on 'ReceivedClickElsewhere', ->
    #   KD.utils.defer ->
    #     splitView.setFloatingPanel 0, 39
    #     tabView.showPaneByName 'Dummy'

  expandSidebar: ->
    panel        = @workspace.getView()
    splitView    = panel.layout.getSplitViewByName 'BaseSplit'
    floatedPanel = splitView.panels.first
    filesPane    = panel.getPaneByName 'filesPane'

    splitView.resizePanel 250, 0
    @getView().unsetClass 'sidebar-collapsed'
    floatedPanel.unsetClass 'floating'
    @isSidebarCollapsed = no
<<<<<<< HEAD
    filesPane.tabView.showPaneByIndex 0
=======
    filesPane.tabView.showPaneByName @activeFilesPaneName
>>>>>>> 0ec9e0c1

    # floatedPanel._lastSize = 250
    # splitView.unsetFloatingPanel 0
    # filesPane.tabView.showPaneByIndex 0
    # floatedPanel.off 'ReceivedClickElsewhere'
    # @getView().unsetClass 'sidebar-collapsed'
    # @isSidebarCollapsed = no

  toggleSidebar: ->
    if @isSidebarCollapsed then @expandSidebar() else @collapseSidebar()

  splitVertically: ->
    @splitTabView 'vertical'

  splitHorizontally: ->
    @splitTabView 'horizontal'

  createNewFile: do ->
    newFileSeed = 1

    return ->
      path     = "localfile:/Untitled-#{newFileSeed++}.txt"
      file     = FSHelper.createFileInstance { path }
      contents = ''

      @openFile file, contents

  createNewTerminal: (machine, path) ->
    machine = null  unless machine instanceof Machine

    if @workspaceData
      {rootPath} = @workspaceData
      path = rootPath  if rootPath

    @activeTabView.emit 'TerminalPaneRequested', machine, path

  #absolete: 'ctrl - alt - b' shortcut was removed (bug #82710798)
  createNewBrowser: (url) ->
    url = ''  unless typeof url is 'string'
    @activeTabView.emit 'PreviewPaneRequested', url

  createNewDrawing: -> @activeTabView.emit 'DrawingPaneRequested'

  goToLeftTab: ->
    index = @activeTabView.getActivePaneIndex()
    return if index is 0

    @activeTabView.showPaneByIndex index - 1

  goToRightTab: ->
    index = @activeTabView.getActivePaneIndex()
    return if index is @activeTabView.length - 1

    @activeTabView.showPaneByIndex index + 1

  goToTabNumber: (keyEvent) ->
    keyEvent.preventDefault()
    keyEvent.stopPropagation()

    keyCodeMap    = [ 49..57 ]
    requiredIndex = keyCodeMap.indexOf keyEvent.keyCode

    @activeTabView.showPaneByIndex requiredIndex

  goToLine: ->
    @activeTabView.emit 'GoToLineRequested'

  closeTab: ->
    @activeTabView.removePane @activeTabView.getActivePane()

  registerIDEView: (ideView) ->
    @ideViews.push ideView

    ideView.on 'PaneRemoved', =>
      ideViewLength  = 0
      ideViewLength += ideView.tabView.panes.length  for ideView in @ideViews

      @statusBar.showInformation()  if ideViewLength is 0

  forEachSubViewInIDEViews_: (callback = noop, paneType) ->
    if typeof callback is 'string'
      [paneType, callback] = [callback, paneType]

    for ideView in @ideViews
      for pane in ideView.tabView.panes
        view = pane.getSubViews().first
        if paneType
          if view.getOptions().paneType is paneType
            callback view
        else
          callback view

  updateSettings: (component, key, value) ->
    # TODO: Refactor this method by passing component type to helper method.
    Class  = if component is 'editor' then IDE.EditorPane else IDE.TerminalPane
    method = "set#{key.capitalize()}"

    @forEachSubViewInIDEViews_ (view) ->
      if view instanceof Class
        if component is 'editor'
          view.aceView.ace[method] value
        else
          view.webtermView.updateSettings()

  showShortcutsView: ->
    paneView = null
    @forEachSubViewInIDEViews_ (view) ->
      if view instanceof IDE.ShortcutsView
        paneView = view.parent
        
    
    return paneView.parent.showPane paneView if paneView
    
    
    @activeTabView.emit 'ShortcutsViewRequested'
    
    
  getActivePaneView: ->
    return @activeTabView?.getActivePane()?.getSubViews().first

  saveFile: ->
    @getActivePaneView().emit 'SaveRequested'

  saveAs: ->
    @getActivePaneView().aceView.ace.requestSaveAs()

  saveAllFiles: ->
    @forEachSubViewInIDEViews_ 'editor', (editorPane) ->
      {ace} = editorPane.aceView
      ace.once 'FileContentSynced', ->
        ace.removeModifiedFromTab editorPane.aceView

      editorPane.emit 'SaveRequested'

  previewFile: ->
    view   = @getActivePaneView()
    {file} = view.getOptions()
    return unless file

    if FSHelper.isPublicPath file.path
      # FIXME: Take care of https.
      prefix      = "[#{@mountedMachineUId}]/home/#{KD.nick()}/Web/"
      [temp, src] = file.path.split prefix
      @createNewBrowser "#{@mountedMachine.domain}/#{src}"
    else
      @notify 'File needs to be under ~/Web folder to preview.', 'error'

  updateStatusBar: (component, data) ->
    {status} = @statusBar

    text = if component is 'editor'
      {cursor, file} = data
      """
        <p class="line">#{++cursor.row}:#{++cursor.column}</p>
        <p>#{file.name}</p>
      """

    else if component is 'terminal' then "Terminal on #{data.machineName}"

    else if component is 'searchResult'
    then """Search results for #{data.searchText}"""

    else if typeof data is 'string' then data

    else ''

    status.updatePartial text

  showStatusBarMenu: (ideView, button) ->
    paneView = @getActivePaneView()
    paneType = paneView?.getOptions().paneType or null
    delegate = button
    menu     = new IDE.StatusBarMenu { paneType, paneView, delegate }

    ideView.menu = menu

    menu.on 'viewAppended', ->
      if paneType is 'editor' and paneView
        {syntaxSelector} = menu
        {ace}            = paneView.aceView

        syntaxSelector.select.setValue ace.getSyntax()
        syntaxSelector.on 'SelectionMade', (value) =>
          ace.setSyntax value

  showFileFinder: ->
    return @fileFinder.input.setFocus()  if @fileFinder

    @fileFinder = new IDE.FileFinder
    @fileFinder.once 'KDObjectWillBeDestroyed', => @fileFinder = null

  showContentSearch: ->
    return @contentSearch.findInput.setFocus()  if @contentSearch

    @contentSearch = new IDE.ContentSearch
    @contentSearch.once 'KDObjectWillBeDestroyed', => @contentSearch = null
    @contentSearch.once 'ViewNeedsToBeShown', (view) =>
      @activeTabView.emit 'ViewNeedsToBeShown', view

  createStatusBar: (splitViewPanel) ->
    splitViewPanel.addSubView @statusBar = new IDE.StatusBar

  createFindAndReplaceView: (splitViewPanel) ->
    splitViewPanel.addSubView @findAndReplaceView = new AceFindAndReplaceView
    @findAndReplaceView.hide()
    @findAndReplaceView.on 'FindAndReplaceViewClosed', =>
      @getActivePaneView().aceView?.ace.focus()
      @isFindAndReplaceViewVisible = no

  showFindReplaceView: (withReplaceMode) ->
    view = @findAndReplaceView
    @setFindAndReplaceViewDelegate()
    @isFindAndReplaceViewVisible = yes
    view.setViewHeight withReplaceMode
    view.setTextIntoFindInput '' # FIXME: Set selected text if existss

  hideFindAndReplaceView: ->
    @findAndReplaceView.close no

  setFindAndReplaceViewDelegate: ->
    @findAndReplaceView.setDelegate @getActivePaneView()?.aceView or null

  showFindAndReplaceViewIfNecessary: ->
    if @isFindAndReplaceViewVisible
      @showFindReplaceView @findAndReplaceView.mode is 'replace'

  handleFileDeleted: (file) ->
    for ideView in @ideViews
      ideView.tabView.emit 'TabNeedsToBeClosed', file

  handleIDEBecameReady: (machine) ->
    {finderController} = @finderPane
    if @workspaceData
      finderController.updateMachineRoot @mountedMachine.uid, @workspaceData.rootPath
    else
      finderController.reset()

    @forEachSubViewInIDEViews_ 'terminal', (terminalPane) ->
      terminalPane.resurrect()

    unless @fakeViewsDestroyed
      @fakeFinderView?.destroy()
      @fakeTabView?.removePane_ @fakeTerminalPane
      @createNewTerminal machine
      @setActiveTabView @ideViews.first.tabView
      @fakeViewsDestroyed = yes

  toggleFullscreenIDEView: ->
    @activeTabView.parent.toggleFullscreen()

  doResize: ->
    @forEachSubViewInIDEViews_ (pane) ->
      {paneType} = pane.options
      switch paneType
        when 'terminal'
          {terminal} = pane.webtermView
          terminal.windowDidResize()  if terminal?
        when 'editor'
          height = pane.getHeight()
          {ace}  = pane.aceView

          if ace?.editor?
            ace.setHeight height
            ace.editor.resize()

  notify: (title, cssClass = 'success', type = 'mini', duration = 4000) ->
    return unless title
    new KDNotificationView { title, cssClass, type, duration }<|MERGE_RESOLUTION|>--- conflicted
+++ resolved
@@ -408,11 +408,7 @@
     @getView().unsetClass 'sidebar-collapsed'
     floatedPanel.unsetClass 'floating'
     @isSidebarCollapsed = no
-<<<<<<< HEAD
-    filesPane.tabView.showPaneByIndex 0
-=======
     filesPane.tabView.showPaneByName @activeFilesPaneName
->>>>>>> 0ec9e0c1
 
     # floatedPanel._lastSize = 250
     # splitView.unsetFloatingPanel 0
