class IDEAppController extends AppController

  {
    Stopped, Running, NotInitialized, Terminated, Unknown, Pending,
    Starting, Building, Stopping, Rebooting, Terminating, Updating
  } = Machine.State


  KD.registerAppClass this,
    name         : 'IDE'
    behavior     : 'application'
    multiple     : yes
    preCondition :
      condition  : (options, cb) -> cb KD.isLoggedIn()
      failure    : (options, cb) ->
        KD.getSingleton('appManager').open 'IDE', conditionPassed : yes
        KD.showEnforceLoginModal()
    commands:
      'find file by name'   : 'showFileFinder'
      'search all files'    : 'showContentSearch'
      'split vertically'    : 'splitVertically'
      'split horizontally'  : 'splitHorizontally'
      'merge splitview'     : 'mergeSplitView'
      'preview file'        : 'previewFile'
      'save all files'      : 'saveAllFiles'
      'create new file'     : 'createNewFile'
      'create new terminal' : 'createNewTerminal'
      'create new browser'  : 'createNewBrowser'
      'create new drawing'  : 'createNewDrawing'
      'collapse sidebar'    : 'collapseSidebar'
      'expand sidebar'      : 'expandSidebar'
      'toggle sidebar'      : 'toggleSidebar'
      'close tab'           : 'closeTab'
      'go to left tab'      : 'goToLeftTab'
      'go to right tab'     : 'goToRightTab'
      'go to tab number'    : 'goToTabNumber'
      'fullscren ideview'   : 'toggleFullscreenIDEView'

    keyBindings: [
      { command: 'find file by name',   binding: 'ctrl+alt+o',       global: yes }
      { command: 'search all files',    binding: 'ctrl+alt+f',       global: yes }
      { command: 'split vertically',    binding: 'ctrl+alt+v',       global: yes }
      { command: 'split horizontally',  binding: 'ctrl+alt+h',       global: yes }
      { command: 'merge splitview',     binding: 'ctrl+alt+m',       global: yes }
      { command: 'preview file',        binding: 'ctrl+alt+p',       global: yes }
      { command: 'save all files',      binding: 'ctrl+alt+s',       global: yes }
      { command: 'create new file',     binding: 'ctrl+alt+n',       global: yes }
      { command: 'create new terminal', binding: 'ctrl+alt+t',       global: yes }
      { command: 'create new browser',  binding: 'ctrl+alt+b',       global: yes }
      { command: 'create new drawing',  binding: 'ctrl+alt+d',       global: yes }
      { command: 'toggle sidebar',      binding: 'ctrl+alt+k',       global: yes }
      { command: 'close tab',           binding: 'ctrl+alt+w',       global: yes }
      { command: 'go to left tab',      binding: 'ctrl+alt+[',       global: yes }
      { command: 'go to right tab',     binding: 'ctrl+alt+]',       global: yes }
      { command: 'go to tab number',    binding: 'mod+1',            global: yes }
      { command: 'go to tab number',    binding: 'mod+2',            global: yes }
      { command: 'go to tab number',    binding: 'mod+3',            global: yes }
      { command: 'go to tab number',    binding: 'mod+4',            global: yes }
      { command: 'go to tab number',    binding: 'mod+5',            global: yes }
      { command: 'go to tab number',    binding: 'mod+6',            global: yes }
      { command: 'go to tab number',    binding: 'mod+7',            global: yes }
      { command: 'go to tab number',    binding: 'mod+8',            global: yes }
      { command: 'go to tab number',    binding: 'mod+9',            global: yes }
      { command: 'fullscren ideview',   binding: 'mod+shift+enter',  global: yes }
    ]

  constructor: (options = {}, data) ->

    options.appInfo =
      type          : 'application'
      name          : 'IDE'

    super options, data

    layoutOptions     =
      splitOptions    :
        direction     : 'vertical'
        name          : 'BaseSplit'
        sizes         : [ 250, null ]
        maximums      : [ 400, null ]
        views         : [
          {
            type      : 'custom'
            name      : 'filesPane'
            paneClass : IDE.IDEFilesTabView
          },
          {
            type      : 'custom'
            name      : 'editorPane'
            paneClass : IDE.IDEView
          }
        ]

    $('body').addClass 'dark' # for theming

    appView   = @getView()
    workspace = @workspace = new IDE.Workspace { layoutOptions }
    @ideViews = []

    {windowController} = KD.singletons
    windowController.addFocusListener @bound 'setActivePaneFocus'

    workspace.once 'ready', =>
      panel = workspace.getView()
      appView.addSubView panel

      panel.once 'viewAppended', =>
        ideView = panel.getPaneByName 'editorPane'
        @setActiveTabView ideView.tabView
        @registerIDEView  ideView

        splitViewPanel = ideView.parent.parent
        @createStatusBar splitViewPanel
        @createFindAndReplaceView splitViewPanel

        appView.emit 'KeyViewIsSet'

        @createInitialView()
        @bindCollapseEvents()

        {@finderPane} = @workspace.panel.getPaneByName 'filesPane'

        @bindRouteHandler()

    KD.singletons.appManager.on 'AppIsBeingShown', (app) =>

      return  unless app instanceof IDEAppController

      @setActivePaneFocus on

      # Temporary fix for IDE is not shown after
      # opening pages which uses old SplitView.
      # TODO: This needs to be fixed. ~Umut
      KD.singletons.windowController.notifyWindowResizeListeners()


  bindRouteHandler: ->

    {router, mainView} = KD.singletons

    router.on 'RouteInfoHandled', (routeInfo) =>
      if routeInfo.path.indexOf('/IDE') is -1
        if mainView.isSidebarCollapsed
          mainView.toggleSidebar()


  bindCollapseEvents: ->

    { panel } = @workspace

    filesPane = @workspace.panel.getPaneByName 'filesPane'

    # We want double click to work
    # if only the sidebar is collapsed. ~Umut
    expand = (event) =>
      KD.utils.stopDOMEvent event  if event?
      @toggleSidebar()  if @isSidebarCollapsed

    filesPane.on 'TabHandleMousedown', expand

    baseSplit = panel.layout.getSplitViewByName 'BaseSplit'
    baseSplit.resizer.on 'dblclick', @bound 'toggleSidebar'


  setActiveTabView: (tabView) ->

    return  if tabView is @activeTabView
    @setActivePaneFocus off
    @activeTabView = tabView
    @setActivePaneFocus on


  setActivePaneFocus: (state) ->

    return  unless pane = @getActivePaneView()
    return  if pane is @activePaneView

    @activePaneView = pane

    KD.utils.defer -> pane.setFocus? state


  splitTabView: (type = 'vertical', ideViewOptions) ->

    ideView        = @activeTabView.parent
    ideParent      = ideView.parent
    newIDEView     = new IDE.IDEView ideViewOptions
    @activeTabView = null

    ideView.detach()

    splitView   = new KDSplitView
      type      : type
      views     : [ null, newIDEView ]

    @registerIDEView newIDEView

    splitView.once 'viewAppended', ->
      splitView.panels.first.attach ideView
      splitView.panels[0] = ideView.parent
      splitView.options.views[0] = ideView

    ideParent.addSubView splitView
    @setActiveTabView newIDEView.tabView

    splitView.on 'ResizeDidStop', KD.utils.throttle 500, @bound 'doResize'


  mergeSplitView: ->

    panel     = @activeTabView.parent.parent
    splitView = panel.parent
    {parent}  = splitView

    return  unless panel instanceof KDSplitViewPanel

    if parent instanceof KDSplitViewPanel
      parentSplitView    = parent.parent
      panelIndexInParent = parentSplitView.panels.indexOf parent

    splitView.once 'SplitIsBeingMerged', (views) =>
      for view in views
        index = @ideViews.indexOf view
        @ideViews.splice index, 1

      @handleSplitMerge views, parent, parentSplitView, panelIndexInParent
      @doResize()

    splitView.merge()


  handleSplitMerge: (views, container, parentSplitView, panelIndexInParent) ->

    ideView = new IDE.IDEView createNewEditor: no
    panes   = []

    for view in views
      {tabView} = view

      for p in tabView.panes by -1
        {pane} = tabView.removePane p, yes, (yes if tabView instanceof AceApplicationTabView)
        panes.push pane

      view.destroy()

    container.addSubView ideView

    for pane in panes
      ideView.tabView.addPane pane

    @setActiveTabView ideView.tabView
    @registerIDEView ideView

    if parentSplitView and panelIndexInParent
      parentSplitView.options.views[panelIndexInParent] = ideView
      parentSplitView.panels[panelIndexInParent]        = ideView.parent


  openFile: (file, contents, callback = noop, emitChange) ->

    @activeTabView.emit 'FileNeedsToBeOpened', file, contents, callback, emitChange


  openMachineTerminal: (machineData) ->

    @activeTabView.emit 'MachineTerminalRequested', machineData


  openMachineWebPage: (machineData) ->

    @activeTabView.emit 'MachineWebPageRequested', machineData


  mountMachine: (machineData) ->

    panel        = @workspace.getView()
    filesPane    = panel.getPaneByName 'filesPane'
    {credential} = machineData.jMachine

    if credential is KD.nick()
      rootPath   = @workspaceData?.rootPath or null
    else
      rootPath   = "/home/#{credential}"

    filesPane.emit 'MachineMountRequested', machineData, rootPath


  unmountMachine: (machineData) ->

    panel     = @workspace.getView()
    filesPane = panel.getPaneByName 'filesPane'

    filesPane.emit 'MachineUnmountRequested', machineData


  createInitialView: ->

    KD.utils.defer =>
      @splitTabView 'horizontal', createNewEditor: no
      @getMountedMachine (err, machine) =>
        return unless machine
        {state} = machine.status

        if state in [ 'Stopped', 'NotInitialized', 'Terminated', 'Starting', 'Building' ]
          nickname     = KD.nick()
          machineLabel = machine.slug or machine.label
          splashs      = IDE.splashMarkups

          @fakeTabView      = @activeTabView
          @fakeTerminalView = new KDCustomHTMLView partial: splashs.getTerminal nickname
          @fakeTerminalPane = @fakeTabView.parent.createPane_ @fakeTerminalView, { name: 'Terminal' }

          @fakeFinderView   = new KDCustomHTMLView partial: splashs.getFileTree nickname, machineLabel
          @finderPane.addSubView @fakeFinderView, '.nfinder .jtreeview-wrapper'

        else
          @createNewTerminal machine
          @setActiveTabView @ideViews.first.tabView


  getMountedMachine: (callback = noop) ->

    KD.getSingleton('computeController').fetchMachines (err, machines) =>
      if err
        KD.showError "Couldn't fetch your VMs"
        return callback err, null

      KD.utils.defer =>
        @mountedMachine = m for m in machines when m.uid is @mountedMachineUId

        callback null, @mountedMachine


  mountMachineByMachineUId: (machineUId) ->

    computeController = KD.getSingleton 'computeController'
    container         = @getView()

    computeController.fetchMachines (err, machines) =>
      return KD.showError 'Something went wrong. Try again.'  if err

      callback = =>
        for machine in machines when machine.uid is machineUId
          machineItem = machine

        if machineItem
          {state} = machineItem.status
          machineId = machineItem._id

          if state is Running
            @mountMachine machineItem
          else

            unless @machineStateModal

              @createMachineStateModal {
                state, container, machineItem, initial: yes
              }

              if state is NotInitialized
                @machineStateModal.once 'MachineTurnOnStarted', =>
                  KD.getSingleton('mainView').activitySidebar.initiateFakeCounter()

          @prepareCollaboration()

          actionRequiredStates = [Pending, Stopping, Stopped, Terminating, Terminated]
          computeController.on "public-#{machineId}", (event) =>

            if event.status in actionRequiredStates

              KodingKontrol.dcNotification?.destroy()
              KodingKontrol.dcNotification = null

              machineItem.getBaseKite( no ).disconnect()

              unless @machineStateModal
                @createMachineStateModal { state, container, machineItem }

              else
                if event.status in actionRequiredStates
                  @machineStateModal.updateStatus event

        else
          @createMachineStateModal { state: 'NotFound', container }


      @appStorage = KD.getSingleton('appStorageController').storage 'IDE', '1.0.0'
      @appStorage.fetchStorage =>

        isOnboardingModalShown = @appStorage.getValue 'isOnboardingModalShown'

        callback()


  createMachineStateModal: (options = {}) ->

    { state, container, machineItem, initial } = options
    modalOptions = { state, container, initial }
    @machineStateModal = new EnvironmentsMachineStateModal modalOptions, machineItem

    @machineStateModal.once 'KDObjectWillBeDestroyed', => @machineStateModal = null
    @machineStateModal.once 'IDEBecameReady',          => @handleIDEBecameReady machineItem


  collapseSidebar: ->

    panel        = @workspace.getView()
    splitView    = panel.layout.getSplitViewByName 'BaseSplit'
    floatedPanel = splitView.panels.first
    filesPane    = panel.getPaneByName 'filesPane'
    {tabView}    = filesPane
    desiredSize  = 250

    splitView.resizePanel 39, 0
    @getView().setClass 'sidebar-collapsed'
    floatedPanel.setClass 'floating'
    tabView.showPaneByName 'Dummy'

    @isSidebarCollapsed = yes

    tabView.on 'PaneDidShow', (pane) ->
      return if pane.options.name is 'Dummy'
      @expandSidebar()  if @isSidebarCollapsed


    # TODO: This will reactivated after release.
    # temporary fix. ~Umut

    # splitView.once 'PanelSetToFloating', =>
    #   floatedPanel._lastSize = desiredSize
    #   @getView().setClass 'sidebar-collapsed'
    #   @isSidebarCollapsed = yes
    #   KD.getSingleton("windowController").notifyWindowResizeListeners()

    # # splitView.setFloatingPanel 0, 39
    # tabView.showPaneByName 'Dummy'

    # tabView.on 'PaneDidShow', (pane) ->
    #   return if pane.options.name is 'Dummy'
    #   splitView.showPanel 0
    #   floatedPanel._lastSize = desiredSize

    # floatedPanel.on 'ReceivedClickElsewhere', ->
    #   KD.utils.defer ->
    #     splitView.setFloatingPanel 0, 39
    #     tabView.showPaneByName 'Dummy'


  expandSidebar: ->

    panel        = @workspace.getView()
    splitView    = panel.layout.getSplitViewByName 'BaseSplit'
    floatedPanel = splitView.panels.first
    filesPane    = panel.getPaneByName 'filesPane'

    splitView.resizePanel 250, 0
    @getView().unsetClass 'sidebar-collapsed'
    floatedPanel.unsetClass 'floating'
    @isSidebarCollapsed = no
    # filesPane.tabView.showPaneByIndex 0

    # floatedPanel._lastSize = 250
    # splitView.unsetFloatingPanel 0
    # filesPane.tabView.showPaneByIndex 0
    # floatedPanel.off 'ReceivedClickElsewhere'
    # @getView().unsetClass 'sidebar-collapsed'
    # @isSidebarCollapsed = no


  toggleSidebar: ->

    if @isSidebarCollapsed then @expandSidebar() else @collapseSidebar()


  splitVertically: ->

    @splitTabView 'vertical'


  splitHorizontally: ->

    @splitTabView 'horizontal'

  createNewFile: do ->
    newFileSeed = 1

    return ->
      path     = "localfile:/Untitled-#{newFileSeed++}.txt@#{Date.now()}"
      file     = FSHelper.createFileInstance { path }
      contents = ''

      @openFile file, contents


  createNewTerminal: (machine, path, session, joinUser, hash) ->

    machine = null  unless machine instanceof Machine

    if @workspaceData
      {rootPath, isDefault} = @workspaceData

      if rootPath and not isDefault
        path = rootPath

    @activeTabView.emit 'TerminalPaneRequested', machine, path, session, joinUser, hash


  createNewBrowser: (url) ->

    url = ''  unless typeof url is 'string'

    @activeTabView.emit 'PreviewPaneRequested', url


  createNewDrawing: (paneHash) ->

    paneHash = null unless typeof paneHash is 'string'

    @activeTabView.emit 'DrawingPaneRequested', paneHash


  goToLeftTab: ->

    index = @activeTabView.getActivePaneIndex()
    return if index is 0

    @activeTabView.showPaneByIndex index - 1


  goToRightTab: ->

    index = @activeTabView.getActivePaneIndex()
    return if index is @activeTabView.length - 1

    @activeTabView.showPaneByIndex index + 1


  goToTabNumber: (keyEvent) ->

    keyEvent.preventDefault()
    keyEvent.stopPropagation()

    keyCodeMap    = [ 49..57 ]
    requiredIndex = keyCodeMap.indexOf keyEvent.keyCode

    @activeTabView.showPaneByIndex requiredIndex


  goToLine: ->

    @activeTabView.emit 'GoToLineRequested'


  closeTab: ->

    @activeTabView.removePane @activeTabView.getActivePane()


  registerIDEView: (ideView) ->

    @ideViews.push ideView

    ideView.on 'PaneRemoved', (pane) =>
      ideViewLength  = 0
      ideViewLength += ideView.tabView.panes.length  for ideView in @ideViews
      delete @generatedPanes[pane.view.hash]

      @statusBar.showInformation()  if ideViewLength is 0

    ideView.tabView.on 'PaneAdded', (pane) =>
      @registerPane pane

    ideView.on 'ChangeHappened', (change) =>
      @syncChange change


  registerPane: (pane) ->

    {view} = pane
    unless view?.hash?
      return warn 'view.hash not found, returning'

    @generatedPanes or= {}
    @generatedPanes[view.hash] = yes

    view.on 'ChangeHappened', (change) =>
      @syncChange change


  forEachSubViewInIDEViews_: (callback = noop, paneType) ->

    if typeof callback is 'string'
      [paneType, callback] = [callback, paneType]

    for ideView in @ideViews
      for pane in ideView.tabView.panes
        view = pane.getSubViews().first
        if paneType
          if view.getOptions().paneType is paneType
            callback view
        else
          callback view


  updateSettings: (component, key, value) ->

    # TODO: Refactor this method by passing component type to helper method.
    Class  = if component is 'editor' then IDE.EditorPane else IDE.TerminalPane
    method = "set#{key.capitalize()}"

    @forEachSubViewInIDEViews_ (view) ->
      if view instanceof Class
        if component is 'editor'
          view.aceView.ace[method] value
        else
          view.webtermView.updateSettings()


  showShortcutsView: ->
<<<<<<< HEAD

    @activeTabView.emit 'ShortcutsViewRequested'


=======
    paneView = null
    @forEachSubViewInIDEViews_ (view) ->
      if view instanceof IDE.ShortcutsView
        paneView = view.parent
        
    
    return paneView.parent.showPane paneView if paneView
    
    
    @activeTabView.emit 'ShortcutsViewRequested'
    
    
>>>>>>> 2353792d
  getActivePaneView: ->

    return @activeTabView?.getActivePane()?.getSubViews().first


  saveFile: ->

    @getActivePaneView().emit 'SaveRequested'


  saveAs: ->

    @getActivePaneView().aceView.ace.requestSaveAs()


  saveAllFiles: ->

    @forEachSubViewInIDEViews_ 'editor', (editorPane) ->
      {ace} = editorPane.aceView
      ace.once 'FileContentRestored', ->
        ace.removeModifiedFromTab editorPane.aceView

      editorPane.emit 'SaveRequested'


  previewFile: ->

    view   = @getActivePaneView()
    {file} = view.getOptions()
    return unless file

    if FSHelper.isPublicPath file.path
      # FIXME: Take care of https.
      prefix      = "[#{@mountedMachineUId}]/home/#{KD.nick()}/Web/"
      [temp, src] = file.path.split prefix
      @createNewBrowser "#{@mountedMachine.domain}/#{src}"
    else
      @notify 'File needs to be under ~/Web folder to preview.', 'error'


  updateStatusBar: (component, data) ->

    {status} = @statusBar

    text = if component is 'editor'
      {cursor, file} = data
      """
        <p class="line">#{++cursor.row}:#{++cursor.column}</p>
        <p>#{file.name}</p>
      """

    else if component is 'terminal' then "Terminal on #{data.machineName}"

    else if component is 'searchResult'
    then """Search results for #{data.searchText}"""

    else if typeof data is 'string' then data

    else ''

    status.updatePartial text


  showStatusBarMenu: (ideView, button) ->

    paneView = @getActivePaneView()
    paneType = paneView?.getOptions().paneType or null
    delegate = button
    menu     = new IDE.StatusBarMenu { paneType, paneView, delegate }

    ideView.menu = menu

    menu.on 'viewAppended', ->
      if paneType is 'editor' and paneView
        {syntaxSelector} = menu
        {ace}            = paneView.aceView

        syntaxSelector.select.setValue ace.getSyntax()
        syntaxSelector.on 'SelectionMade', (value) =>
          ace.setSyntax value


  showFileFinder: ->

    return @fileFinder.input.setFocus()  if @fileFinder

    @fileFinder = new IDE.FileFinder
    @fileFinder.once 'KDObjectWillBeDestroyed', => @fileFinder = null


  showContentSearch: ->

    return @contentSearch.findInput.setFocus()  if @contentSearch

    @contentSearch = new IDE.ContentSearch
    @contentSearch.once 'KDObjectWillBeDestroyed', => @contentSearch = null
    @contentSearch.once 'ViewNeedsToBeShown', (view) =>
      @activeTabView.emit 'ViewNeedsToBeShown', view


  createStatusBar: (splitViewPanel) ->

    splitViewPanel.addSubView @statusBar = new IDE.StatusBar


  createFindAndReplaceView: (splitViewPanel) ->

    splitViewPanel.addSubView @findAndReplaceView = new AceFindAndReplaceView
    @findAndReplaceView.hide()
    @findAndReplaceView.on 'FindAndReplaceViewClosed', =>
      @getActivePaneView().aceView?.ace.focus()
      @isFindAndReplaceViewVisible = no


  showFindReplaceView: (withReplaceMode) ->

    view = @findAndReplaceView
    @setFindAndReplaceViewDelegate()
    @isFindAndReplaceViewVisible = yes
    view.setViewHeight withReplaceMode
    view.setTextIntoFindInput '' # FIXME: Set selected text if exists


  hideFindAndReplaceView: ->

    @findAndReplaceView.close no


  setFindAndReplaceViewDelegate: ->

    @findAndReplaceView.setDelegate @getActivePaneView()?.aceView or null


  showFindAndReplaceViewIfNecessary: ->

    if @isFindAndReplaceViewVisible
      @showFindReplaceView @findAndReplaceView.mode is 'replace'


  handleFileDeleted: (file) ->

    for ideView in @ideViews
      ideView.tabView.emit 'TabNeedsToBeClosed', file


  handleIDEBecameReady: (machine) ->

    {finderController} = @finderPane
    if @workspaceData
      finderController.updateMachineRoot @mountedMachine.uid, @workspaceData.rootPath
    else
      finderController.reset()

    @forEachSubViewInIDEViews_ 'terminal', (terminalPane) ->
      terminalPane.resurrect()

    unless @fakeViewsDestroyed
      @fakeFinderView?.destroy()
      @fakeTabView?.removePane_ @fakeTerminalPane
      @createNewTerminal machine
      @setActiveTabView @ideViews.first.tabView
      @fakeViewsDestroyed = yes


  toggleFullscreenIDEView: ->

    @activeTabView.parent.toggleFullscreen()


  doResize: ->

    @forEachSubViewInIDEViews_ (pane) ->
      {paneType} = pane.options
      switch paneType
        when 'terminal'
          {terminal} = pane.webtermView
          terminal.windowDidResize()  if terminal?
        when 'editor'
          height = pane.getHeight()
          {ace}  = pane.aceView

          if ace?.editor?
            ace.setHeight height
            ace.editor.resize()

  notify: (title, cssClass = 'success', type = 'mini', duration = 4000) ->

    return unless title
    new KDNotificationView { title, cssClass, type, duration }


  loadCollaborationFile: (fileId) ->

    return unless fileId

    @rtm.getFile fileId

    @rtm.once 'FileLoaded', (doc) =>
      @rtm.setRealtimeDoc doc
      nickname           = KD.nick()
      myWatchMapName     = "#{nickname}WatchMap"
      mySnapshotName     = "#{nickname}Snapshot"

      @participants      = @rtm.getFromModel 'participants'
      @changes           = @rtm.getFromModel 'changes'
      @broadcastMessages = @rtm.getFromModel 'broadcastMessages'
      @myWatchMap        = @rtm.getFromModel myWatchMapName
      @mySnapshot        = @rtm.getFromModel mySnapshotName

      @participants      or= @rtm.create 'list', 'participants', []
      @changes           or= @rtm.create 'list', 'changes', []
      @broadcastMessages or= @rtm.create 'list', 'broadcastMessages', []
      @myWatchMap        or= @rtm.create 'map',  myWatchMapName, {}
      @mySnapshot        or= @rtm.create 'map',  mySnapshotName, @createWorkspaceSnapshot()

      if @amIHost
        @getView().setClass 'host'
      #   @changes.clear()
      #   @broadcastMessages.clear()

      isInList = no

      @participants.asArray().forEach (participant) =>
        isInList = yes  if participant.nickname is nickname

      if not isInList
        @addParticipant KD.whoami(), no

      @rtm.on 'CollaboratorJoined', (doc, participant) =>
        @handleParticipantAction 'join', participant

      @rtm.on 'CollaboratorLeft', (doc, participant) =>
        @handleParticipantAction 'left', participant

      @registerParticipantSessionId()
      @bindRealtimeEvents()
      @rtm.isReady = yes
      @emit 'RTMIsReady'
      @resurrectSnapshot()

      unless @myWatchMap.values().length
        @listChatParticipants (accounts) =>
          accounts.forEach (account) =>
            {nickname} = account.profile
            @myWatchMap.set nickname, nickname

      KD.utils.repeat 60 * 55 * 1000, => @rtm.reauth()


  registerParticipantSessionId: ->

    collaborators = @rtm.getCollaborators()

    for collaborator in collaborators when collaborator.isMe
      participants = @participants.asArray()

      for user, index in participants when user.nickname is KD.nick()
        user.sessionId = collaborator.sessionId
        @participants.remove index
        @participants.insert index, user


  addParticipant: (account) ->

    {hash, nickname} = account.profile
    @participants.push { nickname, hash }


  createWorkspaceSnapshot: ->

    panes = {}

    @forEachSubViewInIDEViews_ (pane) ->
      return unless pane.serialize

      if pane.options.paneType is 'editor'
        data = pane.serialize()
        panes[data.hash] = data
      else
        data = pane.serialize()
        panes[data.hash] = data

    return panes


  resurrectSnapshot: ->

    for change in @mySnapshot.values() when change.context
      @createPaneFromChange change


  syncChange: (change) ->

    {context} = change

    return  if not @rtm or not @rtm.isReady or not context

    {paneHash} = context
    nickname   = KD.nick()

    if change.origin is nickname

      if context.paneType is 'editor'

        if change.type is 'NewPaneCreated'

          {content, path} = context.file

          string = @rtm.getFromModel path

          unless string
            @rtm.create 'string', path, content

        else if change.type is 'ContentChange'

          {content, path} = context.file
          string = @rtm.getFromModel path
          string.setText content  if string

        delete context.file?.content?

      @changes.push change

    switch change.type

      when 'NewPaneCreated'
        @mySnapshot.set paneHash, change

      when 'PaneRemoved'
        @mySnapshot.delete paneHash


  watchParticipant: (nickname) -> @myWatchMap.set nickname, nickname


  unwatchParticipant: (nickname) -> @myWatchMap.delete nickname


  bindRealtimeEvents: ->

    @rtm.bindRealtimeListeners @changes, 'list'
    @rtm.bindRealtimeListeners @broadcastMessages, 'list'
    @rtm.bindRealtimeListeners @myWatchMap, 'map'

    @rtm.on 'ValuesAddedToList', (list, event) =>

      [value] = event.values

      switch list
        when @changes           then @handleChange value
        when @broadcastMessages then @handleBroadcastMessage value

    @rtm.on 'ValuesRemovedFromList', (list, event) =>

      @handleChange event.values[0]  if list is @changes

    @rtm.on 'MapValueChanged', (map, event) =>

      return unless map is @myWatchMap

      {property, newValue, oldValue} = event

      if newValue is property
        @statusBar.emit 'ParticipantWatched', property

      else unless newValue
        @statusBar.emit 'ParticipantUnwatched', property


  handleChange: (change) ->

    {context, origin, type} = change

    return if not context or not origin or origin is KD.nick()

    amIWatchingChangeOwner = @myWatchMap.keys().indexOf(origin) > -1

    if amIWatchingChangeOwner or type is 'CursorActivity'
      targetPane = @getPaneByChange change

      if type is 'NewPaneCreated'
        @createPaneFromChange change

      else if type in ['TabChanged', 'PaneRemoved']
        paneView = targetPane?.parent
        tabView  = paneView?.parent
        ideView  = tabView?.parent

        return unless ideView

        ideView.suppressChangeHandlers = yes

        if type is 'TabChanged'
          tabView.showPane paneView
        else
          tabView.removePane paneView

        ideView.suppressChangeHandlers = no


      targetPane?.handleChange? change, @rtm


  getPaneByChange: (change) ->

    return unless change.context

    targetPane = null
    {context}  = change
    {paneType} = context

    @forEachSubViewInIDEViews_ paneType, (pane) =>

      if paneType is 'editor'
        if pane.getFile()?.path is context.file?.path
          targetPane = pane

      else
        targetPane = pane  if pane.hash is context.paneHash

    return targetPane


  createPaneFromChange: (change) ->

    {context} = change
    return unless context

    switch context.paneType
      when 'terminal'
        nick = @collaborationHost or KD.nick()
        @createNewTerminal @mountedMachine, null, context.session, nick, context.paneHash

      when 'editor'
        {path}        = context.file
        file          = FSHelper.createFileInstance {path, machine : @mountedMachine}
        file.paneHash = context.paneHash

        content = @rtm.getFromModel(path)?.getText() or ''

        @openFile file, content, noop, no

      when 'drawing'
        @createNewDrawing context.paneHash


    {paneHash} = context

    unless @mySnapshot.get paneHash
      @mySnapshot.set paneHash, change


  handleParticipantAction: (actionType, changeData) ->

    KD.utils.wait 2000, =>
      participants  = @participants.asArray()
      {sessionId}   = changeData.collaborator
      targetUser    = null
      targetIndex   = null

      for participant, index in participants when participant.sessionId is sessionId
        targetUser  = participant.nickname
        targetIndex = index

      unless targetUser
        return warn 'Unknown user in collaboration, we should handle this case...'

      if actionType is 'join'
        @chat.emit 'ParticipantJoined', targetUser
        @statusBar.emit 'ParticipantJoined', targetUser
      else
        @chat.emit 'ParticipantLeft', targetUser
        @statusBar.emit 'ParticipantLeft', targetUser

        # check the user is still at same index, so we won't remove someone else.
        user = @participants.get targetIndex

        if user.nickname is targetUser
          @participants.remove targetIndex
        else
          participants = @participants.asArray()
          for participant, index in participants when participant.nickname is targetUser
            @participants.remove index


  setRealTimeManager: (object) =>

    callback = =>
      object.rtm = @rtm
      object.emit 'RealTimeManagerSet'

    if @rtm?.isReady then callback() else @once 'RTMIsReady', => callback()


  getWorkspaceName: (callback) -> callback @workspaceData.name

  createChatPaneView: (channel) ->

    options = { @rtm, @isInSession }
    @getView().addSubView @chat = new IDE.ChatView options, channel
    @chat.show()

    @on 'RTMIsReady', =>
      @listChatParticipants (accounts) =>
        @chat.settingsPane.createParticipantsList accounts

      @statusBar.emit 'CollaborationStarted'

      @chat.settingsPane.on 'ParticipantKicked', @bound 'handleParticipantKicked'


  createChatPane: ->

    @startChatSession (err, channel) =>

      return KD.showError err  if err

      @createChatPaneView channel


  showChat: ->

    return @createChatPane()  unless @chat

    @chat.start()


  prepareCollaboration: ->

    @rtm        = new RealTimeManager
    {channelId} = @workspaceData

    @rtm.ready =>
      unless @workspaceData.channelId
        return @statusBar.share.show()

      @fetchSocialChannel (channel) =>
        @isRealtimeSessionActive channelId, (isActive) =>
          if isActive or @isInSession
            @startChatSession => @chat.showChatPane()
            @chat.hide()
            @statusBar.share.updatePartial 'Chat'

          @statusBar.share.show()


  createWorkspace: (options = {}) ->

    name         = options.name or 'My Workspace'
    rootPath     = "/home/#{KD.nick()}"
    {label, uid} = @mountedMachine

    return KD.remote.api.JWorkspace.create
      name         : name
      label        : options.label        or label
      machineUId   : options.machineUId   or uid
      machineLabel : options.machineLabel or label
      rootPath     : options.rootPath     or rootPath
      isDefault    : name is 'My Workspace'


  updateWorkspace: (options = {}) ->

    return KD.remote.api.JWorkspace.update @workspaceData._id, { $set : options }


  startChatSession: (callback) ->

    return if @workspaceData.isDummy
      @createWorkspace()
        .then (workspace) =>
          @workspaceData = workspace
          @initPrivateMessage callback
        .error callback

    channelId = @channelId or @workspaceData.channelId

    if channelId

      @fetchSocialChannel (channel) =>

        @createChatPaneView channel

        @isRealtimeSessionActive channelId, (isActive, file) =>

          if isActive
            @loadCollaborationFile file.result.items[0].id
            return @continuePrivateMessage callback

          @statusBar.share.show()
          @chat.emit 'CollaborationNotInitialized'

    else
      @initPrivateMessage callback


  getRealTimeFileName: (id) ->

    unless id
      if @channelId          then id = @channelId
      else if @socialChannel then id = @socialChannel.id
      else
        return KD.showError 'social channel id is not provided'

    hostName = if @amIHost then KD.nick() else @collaborationHost

    return "#{hostName}.#{id}"


  continuePrivateMessage: (callback) ->

    @on 'RTMIsReady', =>
      @chat.emit 'CollaborationStarted'

      @listChatParticipants (accounts) =>
        @statusBar.emit 'ShowAvatars', accounts, @participants.asArray()

      callback()


  isRealtimeSessionActive: (id, callback) ->

    kallback = =>
      @rtm.once 'FileQueryFinished', (file) =>

        if file.result.items.length > 0
          callback yes, file
        else
          callback no

      @rtm.fetchFileByTitle @getRealTimeFileName id

    if @rtm then kallback()
    else
      @rtm = new RealTimeManager
      @rtm.ready => kallback()


  setSocialChannel: (channel) ->

    @socialChannel = channel

    @socialChannel.on 'AddedToChannel', (originOrAccount) =>

      kallback = (account) =>

        return  unless account

        {nickname} = account.profile
        @statusBar.createParticipantAvatar nickname, no
        @watchParticipant nickname

      if originOrAccount.constructorName
        KD.remote.cacheable originOrAccount.constructorName, originOrAccount.id, kallback
      else if 'string' is typeof originOrAccount
        KD.remote.cacheable originOrAccount, kallback
      else
        kallback originOrAccount


    @socialChannel.on 'RemovedFromChannel', (account) =>

      {nickname} = account.profile
      @statusBar.removeParticipantAvatar nickname



  initPrivateMessage: (callback) ->

    {message} = KD.singletons.socialapi
    nick      = KD.nick()

    message.initPrivateMessage
      body       : "@#{nick} initiated the IDE session."
      purpose    : "#{KD.utils.getCollaborativeChannelPrefix()}#{dateFormat 'HH:MM'}"
      recipients : [ nick ]
      payload    :
        'system-message' : 'initiate'
        collaboration    : yes
    , (err, channels) =>

      return callback err  if err or (not Array.isArray(channels) and not channels[0])

      [channel] = channels
      @setSocialChannel channel

      @updateWorkspace { channelId : channel.id }
        .then =>
          @workspaceData.channelId = channel.id
          callback null, channel
          @chat.ready => @chat.emit 'CollaborationNotInitialized'
        .error callback


  fetchSocialChannel: (callback) ->

    return callback @socialChannel  if @socialChannel

    id = @channelId or @workspaceData.channelId

    KD.singletons.socialapi.cacheable 'channel', id, (err, channel) =>
      return KD.showError err  if err

      @setSocialChannel channel

      callback @socialChannel


  # FIXME: This method is called more than once. It should cache the result and
  # return if result set exists.
  listChatParticipants: (callback) ->

    channelId = @socialChannel.getId()

    {socialapi} = KD.singletons
    socialapi.channel.listParticipants {channelId}, (err, participants) ->

      idList = participants.map ({accountId}) -> accountId
      query  = socialApiId: $in: idList

      KD.remote.api.JAccount.some query, {}
        .then callback


  startCollaborationSession: (callback) ->

    return callback msg : 'no social channel'  unless @socialChannel

    {message} = KD.singletons.socialapi
    nick      = KD.nick()

    message.sendPrivateMessage
      body       : "@#{nick} activated collaboration."
      channelId  : @socialChannel.id
      payload    :
        'system-message' : 'start'
        collaboration    : yes
    , callback

    @rtm.once 'FileCreated', (file) =>
      @loadCollaborationFile file.id

    @rtm.createFile @getRealTimeFileName()

    @setMachineSharingStatus on


  stopCollaborationSession: (callback) ->

    modalOptions =
      title      : 'Are you sure?'
      content    : 'This will end your session and all participants will be removed from this session.'

    @showModal modalOptions, =>

      @chat.settingsPane.endSession.disable()

      return callback msg : 'no social channel'  unless @socialChannel

      {message} = KD.singletons.socialapi
      nick      = KD.nick()

      message.sendPrivateMessage
        body       : "@#{nick} stopped collaboration. Access to the shared assets is no more possible. However you can continue chatting here with your peers."
        channelId  : @socialChannel.id
        payload    :
           'system-message' : 'stop'
           collaboration    : yes
      , callback

      @broadcastMessages.push origin: KD.nick(), type: 'SessionEnded'

      @rtm.once 'FileDeleted', =>
        @statusBar.emit 'CollaborationEnded'
        @chat.emit 'CollaborationEnded'
        @chat = null
        @modal.destroy()
        @rtm = null
        KD.singletons.mainView.activitySidebar.emit 'ReloadMessagesRequested'

      @rtm.deleteFile @getRealTimeFileName()

      @setMachineSharingStatus off


  setMachineSharingStatus: (status) ->

    @listChatParticipants (accounts) =>
      @setMachineUser accounts, status


  setMachineUser: (accounts, share = yes, callback = noop) ->

    return  unless @mountedMachine.jMachine.credential is KD.nick()

    usernames = accounts.map (account) -> account.profile.nickname
    usernames = usernames.filter (username) -> username isnt KD.nick()

    return  unless usernames.length

    jMachine = @mountedMachine.getData()
    method   = if share then 'share' else 'unshare'
    jMachine[method] usernames, (err) =>

      return KD.showError err  if err

      kite   = @mountedMachine.getBaseKite()
      method = if share then 'klientShare' else 'klientUnshare'

      queue = usernames.map (username) ->
        ->
          kite[method] {username}
            .then -> queue.fin()
            .error (err) ->
              queue.fin()

              return  if err.message in [
                'user is already in the shared list.'
                'user is not in the shared list.'
              ]

              action = if share then 'added' else 'removed'
              KD.showError "#{username} couldn't be #{action} as an user"
              console.error err

      Bongo.dash queue, callback


  showModal: (modalOptions = {}, callback = noop) ->
    return  if @modal

    modalOptions.overlay  ?= yes
    modalOptions.blocking ?= no
    modalOptions.buttons or=
      Yes        :
        cssClass : 'modal-clean-green'
        callback : callback
      No         :
        cssClass : 'modal-cancel'
        callback : => @modal.destroy()

    ModalClass = if modalOptions.blocking then KDBlockingModalView else KDModalView

    @modal = new ModalClass modalOptions
    @modal.once 'KDObjectWillBeDestroyed', =>
      delete @modal


  handleBroadcastMessage: (data) ->

    {origin, type} = data

    return  if origin is KD.nick()

    switch type

      when 'SessionEnded'

        @showSessionEndedModal()

      when 'ParticipantWantsToLeave'

        @unshareMachineAndKlient data.origin  if @amIHost

      when 'ParticipantKicked'

        return  unless data.origin is @collaborationHost

        if data.target is KD.nick()
          KD.getSingleton('router').handleRoute '/IDE'
          @removeMachineNode()
          @showKickedModal()
        else
          @handleParticipantKicked data.target


  unshareMachineAndKlient: (username, fetchUser = no) ->

    if fetchUser
      return KD.remote.cacheable username, (err, accounts) =>

        return KD.showError err  if err

        @setMachineUser accounts, no


    @listChatParticipants (accounts) =>

      for account in accounts when account.profile.nickname is username
        target = account

      @setMachineUser [target], no  if target


  showKickedModal: ->
    options        =
      title        : 'Your session has been closed'
      content      : "You have been removed from the session by @#{@collaborationHost}. - Please reload your browser -"
      blocking     : yes
      buttons      :
        ok         :
          title    : 'OK'
          callback : => @modal.destroy()

    @showModal options
    @rtm = null


  showSessionEndedModal: ->

    options        =
      title        : 'Session ended'
      content      : "This session ended by @#{@collaborationHost} You won't be able to access it anymore. - Please reload your browser -"
      blocking     : yes
      buttons      :
        quit       :
          title    : 'LEAVE'
          callback : =>
            @modal.destroy()
            KD.singletons.router.handleRoute '/IDE'

    @showModal options
    @removeMachineNode()
    @rtm = null


  handleParticipantLeaveAction: ->

    options   =
      title   : 'Are you sure?'
      content : "If you leave this session you won't be able to return back."

    @showModal options, =>
      @broadcastMessages.push origin: KD.nick(), type: 'ParticipantWantsToLeave'
      @removeMachineNode()
      @modal.destroy()
      @rtm = null
      KD.singletons.mainView.activitySidebar.emit 'ReloadMessagesRequested'
      KD.singletons.router.handleRoute '/IDE'


  removeMachineNode: ->

    KD.singletons.mainView.activitySidebar.removeMachineNode @mountedMachine


  handleParticipantKicked: (username) ->

    if @amIHost

      message  =
        type   : 'ParticipantKicked'
        origin : KD.nick()
        target : username

      @broadcastMessages.push message
      @unshareMachineAndKlient username, yes

    @chat.emit 'ParticipantLeft', username
    @statusBar.emit 'ParticipantLeft', username


  getCollaborationData: (callback = noop) =>

    collaborationData =
      watchMap        : @myWatchMap?.values()
      amIHost         : @amIHost

    callback collaborationData


  kickParticipant: (account) ->

    options      =
      channelId  : @socialChannel.id
      accountIds : [ account.socialApiId ]

    KD.singletons.socialapi.channel.kickParticipants options, (err, result) =>

      return KD.showError err  if err

      @socialChannel.emit 'RemovedFromChannel', account<|MERGE_RESOLUTION|>--- conflicted
+++ resolved
@@ -617,25 +617,18 @@
 
 
   showShortcutsView: ->
-<<<<<<< HEAD
+
+    paneView = null
+
+    @forEachSubViewInIDEViews_ (view) ->
+      paneView = view.parent  if view instanceof IDE.ShortcutsView
+
+    return paneView.parent.showPane paneView if paneView
+
 
     @activeTabView.emit 'ShortcutsViewRequested'
 
 
-=======
-    paneView = null
-    @forEachSubViewInIDEViews_ (view) ->
-      if view instanceof IDE.ShortcutsView
-        paneView = view.parent
-        
-    
-    return paneView.parent.showPane paneView if paneView
-    
-    
-    @activeTabView.emit 'ShortcutsViewRequested'
-    
-    
->>>>>>> 2353792d
   getActivePaneView: ->
 
     return @activeTabView?.getActivePane()?.getSubViews().first
