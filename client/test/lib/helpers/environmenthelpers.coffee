--- conflicted
+++ resolved
@@ -365,18 +365,14 @@
     addVmSelector = '.footer .button-container .add-vm-button'
 
     browser
-<<<<<<< HEAD
-=======
-     .waitForElementVisible   '[testpath=main-sidebar]', 20000
->>>>>>> 1503a824
-     .moveToElement           '.sidebar-machine-box .notinitialized', 10, 10
-     .waitForElementVisible   vmSelector, 20000
-     .click                   vmSelector
-     .waitForElementVisible   addVmSelector, 20000
-     .click                   addVmSelector
-     .waitForElementVisible   createVmModal, 20000
-     .assert.containsText     createVmModal, 'Hobbyist plan is restricted to only one VM.'
-     .assert.containsText     '.kdmodal-inner .kdmodal-content .custom-link-view span', 'Upgrade your account for more VMs RAM and Storage'
+      .moveToElement           '.sidebar-machine-box .notinitialized', 10, 10
+      .waitForElementVisible   vmSelector, 20000
+      .click                   vmSelector
+      .waitForElementVisible   addVmSelector, 20000
+      .click                   addVmSelector
+      .waitForElementVisible   createVmModal, 20000
+      .assert.containsText     createVmModal, 'Hobbyist plan is restricted to only one VM.'
+      .assert.containsText     '.kdmodal-inner .kdmodal-content .custom-link-view span', 'Upgrade your account for more VMs RAM and Storage'
 
 
   addNewVM: (browser, vmAssert, addNewVmNotAllowed = no) ->
@@ -444,7 +440,6 @@
             browser
               .waitForElementVisible  "#{alwaysOnSelector}.off", 20000
               .click                  "#{alwaysOnSelector}.off"
-<<<<<<< HEAD
               .waitForElementVisible  "#{alwaysOnSelector}.on", 20000
 
 
@@ -454,7 +449,4 @@
       .click                   'button.submit-btn'
       .waitForElementVisible   '.kdmodal-content .success-msg', 20000
       .click                   'button.submit-btn'
-      .waitForElementVisible   '[testpath=main-sidebar]', 20000
-=======
-              .waitForElementVisible  "#{alwaysOnSelector}.on", 20000
->>>>>>> 1503a824
+      .waitForElementVisible   '[testpath=main-sidebar]', 20000