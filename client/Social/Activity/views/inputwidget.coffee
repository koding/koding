class ActivityInputWidget extends KDView

  {daisy, dash} = Bongo

  constructor: (options = {}, data) ->
    options.cssClass = KD.utils.curry "activity-input-widget", options.cssClass
    options.destroyOnSubmit ?= no
    options.inputViewClass  ?= ActivityInputView

    super options, data


    @createSubViews()
    @initEvents()


  createSubViews: ->

    {defaultValue, placeholder, inputViewClass} = @getOptions()
    data = @getData()

    @input        = new inputViewClass {defaultValue, placeholder}
    @helperView   = new ActivityInputHelperView
    @embedBox     = new EmbedBoxWidget delegate: @input, data
    @icon         = new KDCustomHTMLView tagName : 'figure'

    @submitButton = new KDButtonView
      type        : "submit"
      title       : "SEND"
      cssClass    : "solid green small"
      loader      : yes
      callback    : => @submit @input.getValue()

    @buttonBar    = new KDCustomHTMLView
      cssClass    : "widget-button-bar"

    @bugNotification = new KDCustomHTMLView
      cssClass : 'bug-notification hidden'
      partial  : '<figure></figure>Posts tagged
        with <strong>#bug</strong> will be
        moved to <a href="/Bugs" target="_blank">
        Bug Tracker</a>.'

    @bugNotification.bindTransitionEnd()

    @previewIcon = new KDCustomHTMLView
      tagName    : "span"
      cssClass   : "preview-icon"
      tooltip    :
        title    : "Markdown preview"
      click      : =>
        if not @preview
        then @showPreview()
        else @hidePreview()


  initEvents: ->

    @input.on "Escape", @bound "reset"
    @input.on "Enter",  @bound "submit"

    @input.on "TokenAdded", (type, token) =>
      if token.slug is "bug" and type is "tag"
        @bugNotification.show()
        @setClass "bug-tagged"

    # FIXME we need to hide bug warning in a proper way ~ GG
    @input.on "keyup", =>
      @showPreview() if @preview #Updates preview if it exists

      val = @input.getValue()
      @helperView?.checkForCommonQuestions val
      if val.indexOf("5051003840118f872e001b91") is -1
        @unsetClass 'bug-tagged'
        @bugNotification.hide()

    @on "SubmitStarted", =>

<<<<<<< HEAD
      @hidePreview()
=======
      @hidePreview()  if @preview
>>>>>>> 7b9d1983

      @unsetClass "bug-tagged"
      @bugNotification.once 'transitionend', =>
        @bugNotification.hide()


  submit: (value) ->

    return  if @locked
    return @reset yes  unless body = value.trim()

    activity = @getData()
    {app}    = @getOptions()
    payload  = @getPayload()

    timestamp = Date.now()
    clientRequestId = KD.utils.generateFakeIdentifier timestamp

    @lockSubmit()

    obj = { body, payload, clientRequestId }

    fn = if activity
    then @bound 'update'
    else @bound 'create'

    fn(obj, @bound 'submissionCallback')

    @emit 'SubmitStarted', value, clientRequestId


  submissionCallback: (err, activity) ->

    if err
      @showError err
      @emit 'SubmitFailed', err

    @emit 'SubmitSucceeded', activity

    KD.mixpanel "Status update create, success", { length: activity?.body?.length }


  create: ({body, payload, clientRequestId}, callback) ->

    {appManager} = KD.singletons
    {channel}    = @getOptions()

    if channel.typeConstant is 'topic' and not body.match ///\##{channel.name}///
      body += " ##{channel.name} "

    appManager.tell 'Activity', 'post', {body, payload, clientRequestId}, (err, activity) =>

      callback? err, activity

      KD.showError err,
        AccessDenied :
          title      : "You are not allowed to post activities"
          content    : 'This activity will only be visible to you'
          duration   : 5000
        KodingError  : 'Something went wrong while creating activity'


  update: ({body, payload}, callback = noop) ->

    {appManager} = KD.singletons
    {channelId}  = @getOptions()
    activity     = @getData()

    return  @reset()  unless activity

    appManager.tell 'Activity', 'edit', {
      id: activity.id
      body
      payload
    }, (err, message) =>

      if err
        options =
          userMessage: "You are not allowed to edit this post."
        return @showError err, options

      callback()

      KD.mixpanel "Status update edit, success"


  reset: (unlock = yes) ->

    @input.setContent ""
    @input.blur()
    @embedBox.resetEmbedAndHide()

    if unlock
    then @unlockSubmit()
    else KD.utils.wait 8000, @bound "unlockSubmit"


  getPayload: ->

    link_url   = @embedBox.url
    link_embed = @embedBox.getDataForSubmit()

    return {link_url, link_embed}  if link_url and link_embed


  showError: (err, options = {}) ->

    KD.showErrorNotification err, options

    @unlockSubmit()


  lockSubmit: ->

    @locked = yes
    @submitButton.disable()
    @submitButton.showLoader()


  unlockSubmit: ->

    @locked = no
    @submitButton.enable()
    @submitButton.hideLoader()


  showPreview: ->

    return unless value = @input.getValue().trim()

    data            =
      on            : -> return this
      watch         : -> return this
      account       : { _id : KD.whoami().getId(), constructorName : "JAccount"}
      body          : value
      typeConstant  : 'post'
      replies       : []
      interactions  :
        like        :
          actorsCount : 0
          actorsPreview : []
      meta          :
        createdAt   : new Date

    @preview?.destroy()
    @addSubView @preview = new ActivityListItemView cssClass: 'preview', data
    @preview.addSubView new KDCustomHTMLView
      cssClass : 'preview-indicator'
      partial  : 'Previewing'
      click    : @bound 'hidePreview'

    @setClass "preview-active"


  hidePreview:->

    @preview.destroy()
    @preview = null
    @unsetClass "preview-active"


  focus: ->

    @input.focus()


  viewAppended: ->

    @addSubView @icon
    # @addSubView @avatar
    @addSubView @input
    @addSubView @embedBox
    @addSubView @buttonBar
    @addSubView @bugNotification
    @addSubView @helperView
    @buttonBar.addSubView @submitButton
    @buttonBar.addSubView @previewIcon
    @hide()  unless KD.isLoggedIn()<|MERGE_RESOLUTION|>--- conflicted
+++ resolved
@@ -76,11 +76,7 @@
 
     @on "SubmitStarted", =>
 
-<<<<<<< HEAD
-      @hidePreview()
-=======
       @hidePreview()  if @preview
->>>>>>> 7b9d1983
 
       @unsetClass "bug-tagged"
       @bugNotification.once 'transitionend', =>
