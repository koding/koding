class ActivityTickerBaseItem extends JView
  constructor: (options = {}, data) ->
    options.cssClass = KD.utils.curry "action", options.cssClass
    super options, data

  pistachio: -> ""

  itemLinkViewClassMap :
    JAccount           : ProfileLinkView
    JApp               : AppLinkView
    JTag               : TagLinkView
    JGroup             : GroupLinkView
    JStatusUpdate      : ActivityLinkView

class ActivityTickerFollowItem extends ActivityTickerBaseItem
  constructor: (options = {}, data) ->
    super options, data

    # rels are flipped here
    {source, target} = data

    @avatar    = new AvatarView
      size     : width: 28, height: 28
      cssClass : "avatarview"
    , target

    @actor    = new ProfileLinkView null, target
    @object   = new @itemLinkViewClassMap[source.bongo_.constructorName] null, source

  pistachio: ->
    """{{> @avatar}} {{> @actor}} followed {{> @object}}"""

class ActivityTickerLikeItem extends ActivityTickerBaseItem
  constructor: (options = {}, data) ->
    super options, data

    {source, target, subject} = data

    @avatar    = new AvatarView
      size     : width: 28, height: 28
      cssClass : "avatarview"
    , source

    @liker    = new ProfileLinkView null, source
    @origin   = new ProfileLinkView null, target
    @subj     = new @itemLinkViewClassMap[subject.bongo_.constructorName] null, subject



<<<<<<< HEAD
    @actor    = new ProfileLinkView null, target
    @object   = new @itemLinkViewClassMap[source.bongo_.constructorName] null, source

=======
>>>>>>> 2ccf76f2
  pistachio: ->
    {source, target, subject} = @getData()
    template = """{{> @avatar}} {{> @liker}} liked {{> @origin}} s {{> @subj}}"""

    # i did something
    if  source.getId() is KD.whoami().getId()
      # if user liked his/her post
      if source.getId() is target.getId() then \
        return """{{> @avatar}} You liked your {{> @subj}}"""
      else
        return """{{> @avatar}} You liked {{> @origin}} s {{> @subj}}"""

    # someone did something to you
    if target.getId() is KD.whoami().getId() then \
      return """{{> @avatar}} {{> @liker}} liked your {{> @subj}}"""

    # if user liked his/her post
    if source.getId() is target.getId() then \
      return """{{> @avatar}} {{> @liker}} liked their {{> @subj}}"""

    # rest
    """{{> @avatar}} {{> @liker}} liked {{> @origin}} s {{> @subj}}"""

class ActivityTickerMemberItem extends ActivityTickerBaseItem
  constructor: (options = {}, data) ->
    super options, data

    {target} = data

    @avatar    = new AvatarView
      size     : width: 28, height: 28
      cssClass : "avatarview"
    , target

    @actor    = new ProfileLinkView null, target

  pistachio: ->
    """{{> @avatar}} {{> @actor}} became a member"""

class ActivityTickerAppUserItem extends ActivityTickerBaseItem
  constructor: (options = {}, data) ->
    super options, data

    {source, target} = data

    @avatar    = new AvatarView
      size     : width: 28, height: 28
      cssClass : "avatarview"
    , target

    @actor    = new ProfileLinkView null, target
    @object   = new AppLinkView     null, source

  pistachio: ->
    """{{> @avatar}} {{> @actor}} installed {{> @object}}"""

class ActivityTickerItem extends KDListItemView
  itemClassMap =
    follower   : ActivityTickerFollowItem
    like       : ActivityTickerLikeItem
    member     : ActivityTickerMemberItem
    user       : ActivityTickerAppUserItem

  constructor: (options = {}, data) ->
    options.type = "activity-ticker-item"
    super options, data

  viewAppended: ->
    data = @getData()
    {as} = data
    itemClass = itemClassMap[as]

    if itemClass
    then @addSubView new itemClass null, data
    else @destroy()


class ActiveUserItemView extends KDListItemView
  constructor: (options = {}, data) ->
    options.type = "activity-ticker-item"
    super options, data

    @avatar    = new AvatarView
      size     : width: 25, height: 25
      cssClass : "avatarview"
      showStatus : yes
    , data

    @actor    = new ProfileLinkView null, data

    unless KD.whoami().getId() == data.getId()
      @followButton = new FollowButton
        stateOptions   :
          unfollow     :
            cssClass   : 'following-account'
        dataType       : 'JAccount'
      , data

  viewAppended:->
    @addSubView @avatar
    @addSubView @actor

    @addSubView @followButton  if @followButton

class ActiveTopicItemView extends KDListItemView
  constructor: (options = {}, data) ->
    options.type = "activity-ticker-item"
    super options, data

    @tag = new TagLinkView null, data
    @followButton = new FollowButton
      stateOptions   :
        unfollow     :
          cssClass   : 'following-topic'
      dataType       : 'JTag'
    , data

  viewAppended:->
    @addSubView @tag
    @addSubView @followButton<|MERGE_RESOLUTION|>--- conflicted
+++ resolved
@@ -45,14 +45,6 @@
     @origin   = new ProfileLinkView null, target
     @subj     = new @itemLinkViewClassMap[subject.bongo_.constructorName] null, subject
 
-
-
-<<<<<<< HEAD
-    @actor    = new ProfileLinkView null, target
-    @object   = new @itemLinkViewClassMap[source.bongo_.constructorName] null, source
-
-=======
->>>>>>> 2ccf76f2
   pistachio: ->
     {source, target, subject} = @getData()
     template = """{{> @avatar}} {{> @liker}} liked {{> @origin}} s {{> @subj}}"""
