--- conflicted
+++ resolved
@@ -4,10 +4,6 @@
 
   constructor:(options={}, data)->
 
-<<<<<<< HEAD
-
-=======
->>>>>>> 4a61c544
     options.startWithLazyLoader  ?= yes
     options.lazyLoaderOptions     = partial : ''
     options.showHeader           ?= yes
@@ -15,10 +11,7 @@
     options.wrapper              ?= no
     options.boxed                ?= yes
     options.itemClass           or= ActivityListItemView
-<<<<<<< HEAD
-=======
     options.lastToFirst          ?= yes
->>>>>>> 4a61c544
 
     options.viewOptions         or= {}
     {viewOptions}                 = options
