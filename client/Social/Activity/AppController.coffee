class ActivityAppController extends AppController

  KD.registerAppClass this,
    name         : "Activity"
    route        : "/:name?/Activity"
    hiddenHandle : yes


  {dash} = Bongo

  USEDFEEDS = []

  activityTypes = [
    'Everything'
  ]

  newActivitiesArrivedTypes = [
    'CStatusActivity'
    'CCodeSnipActivity'
    'CFollowerBucketActivity'
    'CNewMemberBucketActivity'
    'CDiscussionActivity'
    'CTutorialActivity'
    'CInstallerBucketActivity'
    'CBlogPostActivity'
  ]

  @clearQuotes = clearQuotes = (activities)->
    return activities = for own activityId, activity of activities
      activity.snapshot = activity.snapshot?.replace /&quot;/g, '\"'
      activity

  constructor:(options={})->
    options.view    = new ActivityAppView
      testPath      : "activity-feed"
    options.appInfo =
      name          : 'Activity'

    super options

    @currentFeedFilter     = "Public"
    @currentActivityFilter = "Everything"
    @appStorage            = new AppStorage 'Activity', '1.0'
    @isLoading             = no
    @mainController        = KD.getSingleton 'mainController'
    @lastTo                = null
    @lastFrom              = Date.now()

    # if @mainController.appIsReady then @putListeners()
    # else @mainController.on 'AppIsReady', => @putListeners()

    @status = KD.getSingleton "status"
    @status.on "reconnected", (conn)=>
      if conn?.reason is "internetDownForLongTime" then @refresh()

    @on "activitiesCouldntBeFetched", => @listController?.hideLazyLoader()

  loadView:->
    @getView().feedWrapper.ready (controller)=>
      @attachEvents @getView().feedWrapper.controller
      @emit 'ready'

  resetAll:->
    @lastTo                 = null
    @lastFrom               = Date.now()
    @isLoading              = no
    @reachedEndOfActivities = no
    @listController.resetList()
    @listController.removeAllItems()

  fetchCurrentGroup:(callback)-> callback @currentGroupSlug

  search:(text)->
    text = Encoder.XSSEncode text
    @searchText = text
    @setWarning {text, loading:yes, type:"search"}
    @populateActivity searchText:text

  bindLazyLoad:->
    @once 'LazyLoadThresholdReached', @bound "continueLoadingTeasers"
    @listController.once 'teasersLoaded', @bound "teasersLoaded"

  continueLoadingTeasers:->
    # temp fix:
    # if teasersLoaded and LazyLoadThresholdReached fire at the same time
    # it leads to clear the callbacks so it will ask for the new activities
    # but will newver put them in activity feed.
    # so fix the teasersLoaded logic.
    return  if @isLoading
    @clearPopulateActivityBindings()

<<<<<<< HEAD
    KD.mixpanel "Scrolled down feed"
    options = {to : @lastFrom}

    if @searchText
      options.searchText = @searchText
    @populateActivity options
=======
    KD.mixpanel "Scroll down feed, success"
    @populateActivity to : @lastFrom
>>>>>>> b3cc2cb0

  attachEvents:(controller)->
    activityController = KD.getSingleton('activityController')
    appView            = @getView()
    activityController.on 'ActivitiesArrived', @bound "activitiesArrived"
    activityController.on 'Refresh', @bound "refresh"

    @listController = controller
    @bindLazyLoad()

    appView.feedFilterController.on "FilterChanged", (filter) =>

      KD.track "Activity", "#{filter}FilterClicked"
      @resetAll()
      @clearPopulateActivityBindings()

      if filter in ["Public", "Followed"]
      then @setFeedFilter filter
      else @setActivityFilter filter

      @populateActivity()

  setFeedFilter: (feedType) -> @currentFeedFilter = feedType
  getFeedFilter: -> @currentFeedFilter

  setActivityFilter: (activityType)-> @currentActivityFilter = activityType
  getActivityFilter: -> @currentActivityFilter

  clearPopulateActivityBindings:->
    eventSuffix = "#{@getFeedFilter()}_#{@getActivityFilter()}"
    @off "followingFeedFetched_#{eventSuffix}"
    @off "publicFeedFetched_#{eventSuffix}"
    # log "------------------ bindingsCleared", dateFormat(@lastFrom, "mmmm dS HH:mm:ss"), @_e

  handleQuery:(query = {})->

    if query.tagged
      tag = KD.utils.slugify KD.utils.stripTags query.tagged
      @setWarning {text:tag, loading:yes}
      options = filterByTag: tag
    # TODO: populateActivity will fire twice if there is a query (FIXME) C.T.
    @ready => @populateActivity options

  populateActivity:(options = {}, callback=noop)->

    return  if @isLoading
    return  if @reachedEndOfActivities

    view = @getView()

    @listController.showLazyLoader no
    view.unsetTopicTag()

    @isLoading       = yes
    groupsController = KD.getSingleton 'groupsController'
    {isReady}        = groupsController
    currentGroup     = groupsController.getCurrentGroup()
    {
      filterByTag
      to
      searchText
    } = options

    setFeedData = (messages) =>

      @isLoading = no
      @bindLazyLoad()
      @extractMessageTimeStamps messages
      @listController.listActivities messages
      callback messages

    fetch = =>

      #since it is not working, disabled it,
      #to-do add isExempt control.
      #@isExempt (exempt)=>
      #if exempt or @getFilter() isnt activityTypes

      groupObj     = KD.getSingleton("groupsController").getCurrentGroup()
      mydate       = new Date((new Date()).setSeconds(0) + 60000).getTime()
      options      =
        to         : options.to or mydate #Date.now() we cant cache if we change ts everytime.
        group      :
          slug     : groupObj?.slug or "koding"
          id       : groupObj.getId()
        limit      : KD.config.activityFetchCount
        facets     : @getActivityFilter()
        withExempt : no
        slug       : filterByTag
        searchText : searchText

      options.withExempt = \
        KD.getSingleton("activityController").flags.showExempt?

      eventSuffix = "#{@getFeedFilter()}_#{@getActivityFilter()}"

      {roles} = KD.config
      group   = groupObj?.slug

      if not to and (searchText or @searchText)
        @resetAll()
        @clearPopulateActivityBindings()
        @searchText = searchText

      if searchText? or (@searchText and to)
        options.searchText ?= @searchText
        @once "searchFeedFetched_#{eventSuffix}", setFeedData
        @searchActivities options
        @setWarning {text:searchText, loading:no, type:"search"}
        return

      if not to and (filterByTag or @_wasFilterByTag)
        @resetAll()
        @clearPopulateActivityBindings()
        @_wasFilterByTag = filterByTag

      if filterByTag? or (@_wasFilterByTag and to)
        options.slug ?= @_wasFilterByTag
        @once "topicFeedFetched_#{eventSuffix}", setFeedData
        @fetchTopicActivities options
        @setWarning {text:options.slug}
        view.setTopicTag options.slug
        return

      else if @getFeedFilter() is "Public"
        @once "publicFeedFetched_#{eventSuffix}", setFeedData
        @fetchPublicActivities options
        @setWarning()
        return

      else
        @once "followingFeedFetched_#{eventSuffix}", setFeedData
        @fetchFollowingActivities options
        @setWarning()

      # log "------------------ populateActivity", dateFormat(@lastFrom, "mmmm dS HH:mm:ss"), @_e

    if isReady then fetch()
    else groupsController.once 'GroupChanged', fetch

  searchActivities:(options = {})->
    options.to = @lastTo
    {JNewStatusUpdate} = KD.remote.api
    eventSuffix = "#{@getFeedFilter()}_#{@getActivityFilter()}"
    JNewStatusUpdate.search options, (err, activities) =>
      if err then @emit "activitiesCouldntBeFetched", err
      else @emit "searchFeedFetched_#{eventSuffix}", activities


  fetchTopicActivities:(options = {})->
    options.to = @lastTo
    {JNewStatusUpdate} = KD.remote.api
    eventSuffix = "#{@getFeedFilter()}_#{@getActivityFilter()}"
    JNewStatusUpdate.fetchTopicFeed options, (err, activities) =>
      if err then @emit "activitiesCouldntBeFetched", err
      else @emit "topicFeedFetched_#{eventSuffix}", activities


  fetchPublicActivities:(options = {})->
    options.to = @lastTo
    {JNewStatusUpdate} = KD.remote.api
    # todo - implement prefetched feed
    eventSuffix = "#{@getFeedFilter()}_#{@getActivityFilter()}"

    # get from cache if only it is "Public" or "Everything"
    if @getFeedFilter() is "Public" \
        and @getActivityFilter() is "Everything" \
        and KD.prefetchedFeeds \
        # if current user is exempt, fetch from db, not from cache
        and not KD.whoami().isExempt
      prefetchedActivity = KD.prefetchedFeeds["activity.main"]
      if prefetchedActivity and ('activities.main' not in USEDFEEDS)
        log "exhausting feed:", "activity.main"
        USEDFEEDS.push 'activities.main'
        # update this function
        messages = @prepareCacheForListing prefetchedActivity
        @emit "publicFeedFetched_#{eventSuffix}", messages
        return

    JNewStatusUpdate.fetchGroupActivity options, (err, messages)=>
      return @emit "activitiesCouldntBeFetched", err  if err
      @emit "publicFeedFetched_#{eventSuffix}", messages

  # this is only reviving the cache for now
  prepareCacheForListing: (cache)-> return KD.remote.revive cache

  fetchFollowingActivities:(options = {})->
    {JNewStatusUpdate} = KD.remote.api
    eventSuffix = "#{@getFeedFilter()}_#{@getActivityFilter()}"
    JNewStatusUpdate.fetchFollowingFeed options, (err, activities) =>
      if err
      then @emit "activitiesCouldntBeFetched", err
      else @emit "followingFeedFetched_#{eventSuffix}", activities

  setWarning:(options = {})->
    options.type or= "tag"
    {text, loading, type} = options
    {filterWarning} = @getView()
    if text
      unless loading
        filterWarning.showWarning {text, type}
      else
        filterWarning.warning.setPartial "Filtering activities by #{text}..."
        filterWarning.show()
    else
      filterWarning.hide()

  setLastTimestamps:(from, to)->
    if from
      @lastTo   = to
      @lastFrom = from
    else
      @reachedEndOfActivities = yes

  # Store first & last cache activity timestamp.
  extractMessageTimeStamps: (messages)->
    return  if messages.length is 0
    from = new Date(messages.last.meta.createdAt).getTime()
    to   = new Date(messages.first.meta.createdAt).getTime()
    @setLastTimestamps to, from #from, to

  # Store first & last activity timestamp.
  extractTeasersTimeStamps:(teasers)->
    return unless teasers.first
    @setLastTimestamps new Date(teasers.last.meta.createdAt).getTime(), new Date(teasers.first.meta.createdAt).getTime()

  sanitizeCache:(cache, callback)->
    activities = clearQuotes cache.activities

    KD.remote.reviveFromSnapshots activities, (err, instances)->
      for activity,i in activities
        cache.activities[activity._id] or= {}
        cache.activities[activity._id].teaser = instances[i]

      callback null, cache

  activitiesArrived:(activities)->
    for activity in activities when activity.bongo_.constructorName in newActivitiesArrivedTypes
      @listController?.newActivityArrived activity

  teasersLoaded:->
    # the page structure has changed
    # we don't need this anymore
    # we need a different approach tho, tBDL - SY

    # due to complex nesting of subviews, i used jQuery here. - AK

    # contentPanel     = KD.getSingleton('contentPanel')
    # scrollViewHeight = @listController.scrollView.$()[0].clientHeight
    # headerHeight     = contentPanel.$('.feeder-header')[0].offsetHeight
    # panelHeight      = contentPanel.$('.activity-content')[0].clientHeight

    # if scrollViewHeight + headerHeight < panelHeight
    #   @continueLoadingTeasers()

  createContentDisplay:(activity, callback=->)->
    controller = switch activity.bongo_.constructorName
      when "JNewStatusUpdate" then @createStatusUpdateContentDisplay activity
#      when "JCodeSnip"     then @createCodeSnippetContentDisplay activity
#      when "JDiscussion"   then @createDiscussionContentDisplay activity
#      when "JBlogPost"     then @createBlogPostContentDisplay activity
#      when "JTutorial"     then @createTutorialContentDisplay activity
    @utils.defer -> callback controller

  showContentDisplay:(contentDisplay)->

    KD.singleton('display').emit "ContentDisplayWantsToBeShown", contentDisplay
    return contentDisplay

  createStatusUpdateContentDisplay:(activity)->
    activity.fetchTags (err, tags) =>
      unless err
        activity.tags = tags
        @showContentDisplay new ContentDisplayStatusUpdate
          title : "Status Update"
          type  : "status"
        ,activity

#  createBlogPostContentDisplay:(activity)->
#    @showContentDisplay new ContentDisplayBlogPost
#      title : "Blog Post"
#      type  : "blogpost"
#    ,activity
#
#  createCodeSnippetContentDisplay:(activity)->
#    @showContentDisplay new ContentDisplayCodeSnippet
#      title : "Code Snippet"
#      type  : "codesnip"
#    ,activity
#
#  createDiscussionContentDisplay:(activity)->
#    @showContentDisplay new ContentDisplayDiscussion
#      title : "Discussion"
#      type  : "discussion"
#    ,activity
#
#  createTutorialContentDisplay:(activity)->
#    @showContentDisplay new ContentDisplayTutorial
#      title : "Tutorial"
#      type  : "tutorial"
#    ,activity

  streamByIds:(ids, callback)->

    selector = _id : $in : ids
    KD.remote.api.CActivity.streamModels selector, {}, (err, model) =>
      if err then callback err
      else
        unless model is null
          callback null, model[0]
        else
          callback null, null

  fetchActivitiesProfilePage:(options,callback)->
    {originId} = options
    options.to = options.to or @profileLastTo or Date.now()
    if KD.checkFlag 'super-admin'
      appStorage = new AppStorage 'Activity', '1.0'
      appStorage.fetchStorage (storage)=>
        options.withExempt = appStorage.getValue('showLowQualityContent') or off
        @fetchActivitiesProfilePageWithExemptOption options, callback
    else
      options.withExempt = false
      @fetchActivitiesProfilePageWithExemptOption options, callback

  fetchActivitiesProfilePageWithExemptOption:(options, callback)->
    {JNewStatusUpdate} = KD.remote.api
    eventSuffix = "#{@getFeedFilter()}_#{@getActivityFilter()}"
    JNewStatusUpdate.fetchProfileFeed options, (err, activities)=>
      return @emit "activitiesCouldntBeFetched", err  if err

      if activities?.length > 0
        lastOne = activities.last.meta.createdAt
        @profileLastTo = (new Date(lastOne)).getTime()
      callback err, activities

  unhideNewItems: ->
    @listController?.activityHeader.updateShowNewItemsLink yes

  getNewItemsCount: (callback) ->
    callback? @listController?.activityHeader?.getNewItemsCount() or 0

  # Refreshes activity feed, used when user has been disconnected
  # for so long, backend connection is long gone.
  refresh:->
    # prevents multiple clicks to refresh from interfering
    return  if @isLoading

    @resetAll()
    @clearPopulateActivityBindings()
    @populateActivityWithTimeout()

  populateActivityWithTimeout:->
    @populateActivity {},\
      KD.utils.getTimedOutCallbackOne
        name      : "populateActivity",
        onTimeout : @bound 'recover'
        timeout   : 20000

  recover:->
    @isLoading = no

    @status.disconnect()
    @refresh()

  feederBridge : (options, callback)->

    KD.getSingleton("appManager").tell 'Feeder', 'createContentFeedController', options, callback

  resetProfileLastTo : ->
    @profileLastTo = null<|MERGE_RESOLUTION|>--- conflicted
+++ resolved
@@ -89,17 +89,11 @@
     return  if @isLoading
     @clearPopulateActivityBindings()
 
-<<<<<<< HEAD
-    KD.mixpanel "Scrolled down feed"
     options = {to : @lastFrom}
-
-    if @searchText
-      options.searchText = @searchText
+    options.searchText = @searchText if @searchText
+
     @populateActivity options
-=======
     KD.mixpanel "Scroll down feed, success"
-    @populateActivity to : @lastFrom
->>>>>>> b3cc2cb0
 
   attachEvents:(controller)->
     activityController = KD.getSingleton('activityController')
