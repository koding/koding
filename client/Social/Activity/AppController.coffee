class ActivityAppController extends AppController


  KD.registerAppClass this,
    name         : 'Activity'
    searchRoute  : '/Activity?q=:text:'


  constructor: (options = {}) ->

    options.view    = new ActivityAppView testPath : 'activity-feed'
    options.appInfo = name : 'Activity'

    super options

    {dock, appStorageController} = KD.singletons

    @appStorage = appStorageController.storage 'Activity', '2.0'

    dock.getView().show()

    @on 'LazyLoadThresholdReached', @getView().bound 'lazyLoadThresholdReached'


  post: (options = {}, callback = noop) ->

<<<<<<< HEAD
    {body, payload} = options
    {socialapi} = KD.singletons

    socialapi.message.post {body, payload}, callback


  edit: (options = {}, callback = noop) ->

    {id, body} = options
    {socialapi} = KD.singletons

    socialapi.message.edit {id, body}, callback


  reply: ({activity, body}, callback = noop) ->

    messageId = activity.id

    {socialapi} = KD.singletons
    socialapi.message.reply {body, messageId}, callback


  delete: ({id}, callback) ->

    {socialapi} = KD.singletons
    socialapi.message.delete {id}, callback


  listReplies: ({activity, from, limit}, callback = noop) ->

    messageId = activity.id

    {socialapi} = KD.singletons
    socialapi.message.listReplies {messageId, from, limit}, callback


  fetch: ({channelId, from}, callback = noop) ->

    id = channelId
    {socialapi} = KD.singletons

    socialapi.channel.fetchActivities {id, from}, callback
=======
    (KD.singleton 'socialapi').message.post options, callback


  edit: (options = {}, callback = noop) ->

    (KD.singleton 'socialapi').message.edit options, callback


  reply: ({activity, body}, callback = noop) ->

    messageId = activity.id

    {socialapi} = KD.singletons
    socialapi.message.reply {body, messageId}, callback


  delete: ({id}, callback) ->

    {socialapi} = KD.singletons
    socialapi.message.delete {id}, callback


  listReplies: ({activity, from, limit}, callback = noop) ->

    messageId = activity.id

    {socialapi} = KD.singletons
    socialapi.message.listReplies {messageId, from, limit}, callback


  fetch: ({channelId, from}, callback = noop) ->

    id = channelId
    {socialapi} = KD.singletons

    socialapi.channel.fetchActivities {id, from}, callback


  getActiveChannel: -> @getView().sidebar.selectedItem.getData()
>>>>>>> ee75f3dc


  #
  # LEGACY
  #

  createContentDisplay:(activity, callback = ->)->

    contentDisplay = new ContentDisplayStatusUpdate
      title : "Status Update"
      type  : "status"
    , activity

    KD.singleton('display').emit "ContentDisplayWantsToBeShown", contentDisplay
    @utils.defer -> callback contentDisplay


  fetchActivitiesProfilePage:(options, callback)->

    {originId} = options
    options.to = options.to or @profileLastTo or Date.now()
    if KD.checkFlag 'super-admin'
      appStorage = new AppStorage 'Activity', '1.0'
      appStorage.fetchStorage (storage)=>
        options.withExempt = appStorage.getValue('showLowQualityContent') or off
        @fetchActivitiesProfilePageWithExemptOption options, callback
    else
      options.withExempt = false
      @fetchActivitiesProfilePageWithExemptOption options, callback


  fetchActivitiesProfilePageWithExemptOption:(options, callback)->

    {JNewStatusUpdate} = KD.remote.api
    eventSuffix = "#{@getFeedFilter()}_#{@getActivityFilter()}"
    JNewStatusUpdate.fetchProfileFeed options, (err, activities)=>
      return @emit "activitiesCouldntBeFetched", err  if err

      if activities?.length > 0
        lastOne = activities.last.meta.createdAt
        @profileLastTo = (new Date(lastOne)).getTime()
<<<<<<< HEAD
      callback err, activities
=======
      callback err, activities


  bindModalDestroy: (modal, lastRoute) ->

    {router} = KD.singletons

    modal.once 'KDModalViewDestroyed', ->
      router.back() if lastRoute is router.visitedRoutes.last

    router.once 'RouteInfoHandled', -> modal?.destroy()
>>>>>>> ee75f3dc
<|MERGE_RESOLUTION|>--- conflicted
+++ resolved
@@ -24,50 +24,6 @@
 
   post: (options = {}, callback = noop) ->
 
-<<<<<<< HEAD
-    {body, payload} = options
-    {socialapi} = KD.singletons
-
-    socialapi.message.post {body, payload}, callback
-
-
-  edit: (options = {}, callback = noop) ->
-
-    {id, body} = options
-    {socialapi} = KD.singletons
-
-    socialapi.message.edit {id, body}, callback
-
-
-  reply: ({activity, body}, callback = noop) ->
-
-    messageId = activity.id
-
-    {socialapi} = KD.singletons
-    socialapi.message.reply {body, messageId}, callback
-
-
-  delete: ({id}, callback) ->
-
-    {socialapi} = KD.singletons
-    socialapi.message.delete {id}, callback
-
-
-  listReplies: ({activity, from, limit}, callback = noop) ->
-
-    messageId = activity.id
-
-    {socialapi} = KD.singletons
-    socialapi.message.listReplies {messageId, from, limit}, callback
-
-
-  fetch: ({channelId, from}, callback = noop) ->
-
-    id = channelId
-    {socialapi} = KD.singletons
-
-    socialapi.channel.fetchActivities {id, from}, callback
-=======
     (KD.singleton 'socialapi').message.post options, callback
 
 
@@ -107,7 +63,6 @@
 
 
   getActiveChannel: -> @getView().sidebar.selectedItem.getData()
->>>>>>> ee75f3dc
 
 
   #
@@ -149,9 +104,6 @@
       if activities?.length > 0
         lastOne = activities.last.meta.createdAt
         @profileLastTo = (new Date(lastOne)).getTime()
-<<<<<<< HEAD
-      callback err, activities
-=======
       callback err, activities
 
 
@@ -162,5 +114,4 @@
     modal.once 'KDModalViewDestroyed', ->
       router.back() if lastRoute is router.visitedRoutes.last
 
-    router.once 'RouteInfoHandled', -> modal?.destroy()
->>>>>>> ee75f3dc
+    router.once 'RouteInfoHandled', -> modal?.destroy()