class ActivityUpdateWidgetController extends KDViewController

  # WIP: stop submission if user wants to submit stuff too often

  submissionStopped = no

  notifySubmissionStopped = ->

    # new KDNotificationView type : "mini", title : "Please take a little break!"

  stopSubmission = ->
    # submissionStopped = yes
    # __utils.wait 20000, -> submissionStopped = no

  loadView:(mainView)->
    activityController = KD.getSingleton('activityController')

    paneMap = [
        name            : 'statusUpdatePane'
        paneName        : 'update'
        cssClass        : 'status-widget'
        constructorName : 'JNewStatusUpdate'
        widgetName      : 'updateWidget'
        widgetType      : ActivityStatusUpdateWidget
      ,
        name            : 'codeSnippetPane'
        paneName        : 'codesnip'
        constructorName : 'JCodeSnip'
        widgetName      : 'codeWidget'
        widgetType      : ActivityCodeSnippetWidget
      ,
        name            : 'blogPostPane'
        paneName        : 'blogpost'
        constructorName : 'JBlogPost'
        widgetName      : 'blogPostWidget'
        widgetType      : ActivityBlogPostWidget
      ,
      #   name            : 'linkPane'
      #   paneName        : 'link'
      #   constructorName : 'JLink'
      #   widgetName      : 'linkWidget'
      #   widgetType      : ActivityLinkWidget
      # ,
        name            : 'tutorialPane'
        paneName        : 'tutorial'
        constructorName : 'JTutorial'
        widgetName      : 'tutorialWidget'
        widgetType      : ActivityTutorialWidget
      ,
        name            : 'discussionPane'
        paneName        : 'discussion'
        constructorName : 'JDiscussion'
        widgetName      : 'discussionWidget'
        widgetType      : ActivityDiscussionWidget
      ]


    widgetController = @
    paneMap.forEach (pane)=>
      @[pane.name] = mainView.addWidgetPane
        paneName : pane.paneName
        mainContent : @[pane.widgetName] = new pane.widgetType
          pane      : pane
          cssClass  : pane.cssClass or "#{pane.paneName}-widget"
          callback  : (formData)->
            if submissionStopped
              return notifySubmissionStopped()
            else
              widgetController.widgetSubmit formData, @getOptions().pane.constructorName, stopSubmission
              if @getOptions().pane.constructorName in ['JNewStatusUpdate']
                widgetController[@getOptions().pane.widgetName].switchToSmallView()
              mainView.resetWidgets()

    mainView.showPane "update"

    @codeSnippetPane.on 'PaneDidShow', => @codeWidget.widgetShown()

    switchForEditView = (type,data,fake=no)=>
      switch type
        when "JNewStatusUpdate"
          mainView.showPane "update"
          @updateWidget.switchToEditView data, fake
        when "JCodeSnip"
          mainView.showPane "codesnip"
          @codeWidget.switchToEditView data, fake
        when "JTutorial"
          mainView.showPane "tutorial"
          @tutorialWidget.switchToEditView data, fake
        when "JDiscussion"
          mainView.showPane "discussion"
          @discussionWidget.switchToEditView data, fake
        when "JBlogPost"
          mainView.showPane "blogpost"
          @blogPostWidget.switchToEditView data, fake
        when "JLink"
          mainView.showPane "link"
          @linkWidget.switchToEditView data, fake

    @on 'editFromFakeData', (fakeData)=>
      switchForEditView fakeData.fakeType, fakeData, yes

    KD.getSingleton('mainController').on "ActivityItemEditLinkClicked", (activity)=>
      # Remove this if can fix the ActivityStatusUpdateWidget's bug
      KD.getSingleton("appManager").open "Activity"
      mainView.setClass "edit-mode"
      switchForEditView activity.bongo_.constructorName, activity


  widgetSubmit:(data,constructorName,callback)->
    for own key, field of data when _.isString(field)
      data[key] = field.replace(/&quot;/g, '"')

    # if troll clear the tag input
    data.meta?.tags = [] if KD.checkFlag 'exempt'
    if data.activity
      {activity} = data
      delete data.activity
      activity.modify data, (err, res)=>
        callback? err, res
        unless err
          new KDNotificationView type : "mini", title : "Updated successfully"
        else
          new KDNotificationView type : "mini", title : err.message
    else
      updateTimeout = @utils.wait 20000, =>
        @emit 'OwnActivityHasFailed', data

      data.group = KD.getSingleton('groupsController').getGroupSlug()
      KD.remote.api[constructorName]?.create data, (err, activity)=>
        callback? err, activity

        KD.showError err,
          AccessDenied :
            title      : 'You are not allowed to create activities'
            content    : 'This activity will only be visible to you'
            duration   : 5000
          KodingError  : 'Something went wrong while creating activity'

        unless err
          @utils.killWait updateTimeout
          @emit 'OwnActivityHasArrived', activity
        else
<<<<<<< HEAD
          @emit 'OwnActivityHasFailed', data

  createFakeTags = (originalTags)->

    # prepare fake tags
    tags = []
    for tag in originalTags
      fakeTag       = new KD.remote.api.JTag {}, tag
      fakeTag       = $.extend {},fakeTag,
        title       : tag.title or tag.$suggest
        body        : tag.title or tag.$suggest
        group       : tag.group or 'koding' # KD.defaultSlug
        counts      :
          followers : 0
          following : 0
          tagged    : 0
        slug        : KD.utils.slugify (tag.title or tag.$suggest)
      tags.push fakeTag
    tags

  createFakeDataStructureForOwner = (activity)->
    oldActivity = activity
    constructorName = activity.fakeType
    # prepare fake post
    fakePost      = new KD.remote.api[constructorName]? {}, activity
    fakePost      = $.extend yes,{},fakePost,
      fake        : yes
      slug        : 'fakeActivity'
      title       : activity.title or activity.body
      body        : activity.body
      group       : activity.group or 'koding' # KD.defaultSlug
      html        : KD.utils.applyMarkdown activity.body
      counts      :
        followers : 0
        following : 0
      meta        :
        createdAt : (new Date (Date.now())).toISOString()
        likes     : 0
        modifiedAt: (new Date (Date.now())).toISOString()
      origin      : KD.whoami()
      link        : oldActivity.link or oldActivity
      repliesCount: 0
      opinionCount: 0
      originId    : KD.whoami()._id
      originType  : 'JAccount'
      _id         : 'fakeIdfakeId' # 12bytes, as expected

    if oldActivity?.meta?.tags
      fakePost        = $.extend fakePost,
        tags          : createFakeTags oldActivity?.meta?.tags

    if activity?.code
      fakePost        = $.extend fakePost,
        attachments   : [
          description : activity.body
          content     : activity.code
          syntax      : activity.syntax
        ]
    fakePost
=======
          @emit 'OwnActivityHasFailed', data
>>>>>>> de1e990e
<|MERGE_RESOLUTION|>--- conflicted
+++ resolved
@@ -140,66 +140,4 @@
           @utils.killWait updateTimeout
           @emit 'OwnActivityHasArrived', activity
         else
-<<<<<<< HEAD
-          @emit 'OwnActivityHasFailed', data
-
-  createFakeTags = (originalTags)->
-
-    # prepare fake tags
-    tags = []
-    for tag in originalTags
-      fakeTag       = new KD.remote.api.JTag {}, tag
-      fakeTag       = $.extend {},fakeTag,
-        title       : tag.title or tag.$suggest
-        body        : tag.title or tag.$suggest
-        group       : tag.group or 'koding' # KD.defaultSlug
-        counts      :
-          followers : 0
-          following : 0
-          tagged    : 0
-        slug        : KD.utils.slugify (tag.title or tag.$suggest)
-      tags.push fakeTag
-    tags
-
-  createFakeDataStructureForOwner = (activity)->
-    oldActivity = activity
-    constructorName = activity.fakeType
-    # prepare fake post
-    fakePost      = new KD.remote.api[constructorName]? {}, activity
-    fakePost      = $.extend yes,{},fakePost,
-      fake        : yes
-      slug        : 'fakeActivity'
-      title       : activity.title or activity.body
-      body        : activity.body
-      group       : activity.group or 'koding' # KD.defaultSlug
-      html        : KD.utils.applyMarkdown activity.body
-      counts      :
-        followers : 0
-        following : 0
-      meta        :
-        createdAt : (new Date (Date.now())).toISOString()
-        likes     : 0
-        modifiedAt: (new Date (Date.now())).toISOString()
-      origin      : KD.whoami()
-      link        : oldActivity.link or oldActivity
-      repliesCount: 0
-      opinionCount: 0
-      originId    : KD.whoami()._id
-      originType  : 'JAccount'
-      _id         : 'fakeIdfakeId' # 12bytes, as expected
-
-    if oldActivity?.meta?.tags
-      fakePost        = $.extend fakePost,
-        tags          : createFakeTags oldActivity?.meta?.tags
-
-    if activity?.code
-      fakePost        = $.extend fakePost,
-        attachments   : [
-          description : activity.body
-          content     : activity.code
-          syntax      : activity.syntax
-        ]
-    fakePost
-=======
-          @emit 'OwnActivityHasFailed', data
->>>>>>> de1e990e
+          @emit 'OwnActivityHasFailed', data