--- conflicted
+++ resolved
@@ -22,63 +22,6 @@
 
     {entryPoint}           = KD.config
     {appStorageController} = KD.singletons
-<<<<<<< HEAD
-
-    @appStorage = appStorageController.storage 'Activity', '2.0'
-    @sidebar    = new ActivitySidebar tagName : 'aside', delegate : this
-    @tabs       = new KDTabView
-      tagName             : 'main'
-      hideHandleContainer : yes
-
-    @appStorage.setValue 'liveUpdates', off
-
-
-
-  lazyLoadThresholdReached: -> @tabs.getActivePane().emit 'LazyLoadThresholdReached'
-
-
-  viewAppended: ->
-
-    @addSubView @sidebar
-    @addSubView @tabs
-
-
-  open: (type, slug) ->
-
-    @sidebar.selectItemByRouteOptions type, slug
-
-    item = @sidebar.selectedItem or @sidebar.public
-    data = item.getData()
-    name = if slug then "#{type}-#{slug}" else type
-    pane = @tabs.getPaneByName name
-
-    if pane
-    then @tabs.showPane pane
-    else @createTab name, data
-
-
-  createTab: (name, data) ->
-
-    channelId = data.id
-    type      = data.typeConstant
-
-    paneClass = switch type
-      when 'topic' then TopicMessagePane
-      else MessagePane
-
-    @tabs.addPane pane = new paneClass {name, type, channelId}, data
-
-    return pane
-
-
-  refreshTab: (name) ->
-
-    pane = @tabs.getPaneByName name
-
-    pane?.refresh()
-
-    return pane
-=======
     @_lastMessage          = null
 
     @appStorage = appStorageController.storage 'Activity', '2.0'
@@ -193,5 +136,4 @@
 
     modal.on 'KDModalViewDestroyed', KD.singletons.router.bound 'back'
 
-    return modal
->>>>>>> a5e81d1a
+    return modal