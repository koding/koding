do ->

  createContentDisplayHandler = (section, passOptions = no) ->

    ({params:{name, slug}, query}, models, route)->

      {router} = KD.singletons
      route = name unless route
      contentDisplay = router.openRoutes[route.split('?')[0]]

      if contentDisplay?
        KD.singleton('display').hideAllDisplays contentDisplay
        contentDisplay.emit 'handleQuery', query
      else if models?
        router.openContent name, section, models, route, query, passOptions
      else
        router.loadContent name, section, slug, route, query, passOptions


  handleChannel = (type, slug) ->
<<<<<<< HEAD
    {router, appManager} = KD.singletons
    appManager.open 'Activity', (app) -> app.getView().open type, slug


=======
    {appManager} = KD.singletons
    appManager.open 'Activity', (app) -> app.getView().open type, slug


  handleNewMessage = (type, slug) ->
    {appManager} = KD.singletons
    appManager.open 'Activity', (app) -> app.getView().showNewMessageModal()


>>>>>>> a5e81d1a
  KD.registerRoutes 'Activity',

    '/:name?/Activity/Public' : ({params: {name}}) -> handleChannel 'public', name or 'koding'

    '/:name?/Activity/Topic/:slug?' : ({params:{name, slug}, query}) ->
      handleChannel 'topic', slug

    '/:name?/Activity/Post/:slug?' : ({params:{name, slug}, query}) ->
      handleChannel 'post', slug

<<<<<<< HEAD
=======
    '/:name?/Activity/Message/New' : handleNewMessage

>>>>>>> a5e81d1a
    '/:name?/Activity/Message/:slug?' : ({params:{name, slug}, query}) ->
      handleChannel 'message', slug

    '/:name?/Activity/Chat/:slug?' : ({params:{name, slug}, query}) ->
      handleChannel 'chat', slug

    '/:name?/Activity/:slug?' : ({params:{name, slug}, query}) ->
      {router, appManager} = KD.singletons
      unless slug
      then router.openSection 'Activity', name, query
      else createContentDisplayHandler('Activity') arguments...

    '/:name?/Activity' : ({params:{name, slug}, query}) ->
      {router, appManager} = KD.singletons
      router.handleRoute '/Activity/Public'<|MERGE_RESOLUTION|>--- conflicted
+++ resolved
@@ -18,12 +18,6 @@
 
 
   handleChannel = (type, slug) ->
-<<<<<<< HEAD
-    {router, appManager} = KD.singletons
-    appManager.open 'Activity', (app) -> app.getView().open type, slug
-
-
-=======
     {appManager} = KD.singletons
     appManager.open 'Activity', (app) -> app.getView().open type, slug
 
@@ -33,7 +27,6 @@
     appManager.open 'Activity', (app) -> app.getView().showNewMessageModal()
 
 
->>>>>>> a5e81d1a
   KD.registerRoutes 'Activity',
 
     '/:name?/Activity/Public' : ({params: {name}}) -> handleChannel 'public', name or 'koding'
@@ -44,11 +37,8 @@
     '/:name?/Activity/Post/:slug?' : ({params:{name, slug}, query}) ->
       handleChannel 'post', slug
 
-<<<<<<< HEAD
-=======
     '/:name?/Activity/Message/New' : handleNewMessage
 
->>>>>>> a5e81d1a
     '/:name?/Activity/Message/:slug?' : ({params:{name, slug}, query}) ->
       handleChannel 'message', slug
 
