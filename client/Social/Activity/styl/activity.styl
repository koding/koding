--- conflicted
+++ resolved
@@ -51,7 +51,6 @@
         border          none
         abs()
 
-<<<<<<< HEAD
     >.input-wrapper
       size              auto auto
       margin            0 0 0 100px
@@ -121,10 +120,6 @@
 
     // .activity-input-widget
     //   margin-left       100px
-=======
-    .activity-input-widget
-      margin-left       80px
->>>>>>> a7b56f3c
 
     .activity-content
       size              auto, auto
