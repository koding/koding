--- conflicted
+++ resolved
@@ -267,29 +267,14 @@
 
   > main
     font-family         openSansFamily
-    padding             1px 22px 16px 16px
+    padding             1px 16px 16px
     borderBox()
 
-<<<<<<< HEAD
-    styleScrollBars()
-    padding-right
-
-    > main
-      font-family         openSansFamily
-      padding             1px 16px 16px 16px
-      borderBox()
-
-      > section
-        size              auto auto
-        overflow          visible
-        margin            0 0 3px 0
-=======
     > section
       size              auto auto
       overflow          visible
       margin            0 0 3px 0
 
->>>>>>> 0327958d
 
       .lazy-loader
         margin            0
