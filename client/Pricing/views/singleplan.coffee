class SinglePlanView extends KDView

  getInitialState: -> {
    planInterval: 'year'
  }

  constructor: (options = {}, data) ->

    options.cssClass = KD.utils.curry 'single-plan', options.cssClass

    super options, data

    @state = KD.utils.extend @getInitialState(), options.state

    @initViews()


  initViews: ->

    {
      title
      cssClass
      planFeatures
      monthPrice
      yearPrice
      reducedMonth
      discount
      description
    } = @getOptions()

    { planInterval } = @state

    @addSubView @overflowVisible = new KDCustomHTMLView
      cssClass : 'overflow-visible'

    @addSubView @overflowHidden = new KDCustomHTMLView
      cssClass : 'overflow-hidden'

    @overflowVisible.addSubView new KDCustomHTMLView
      cssClass : 'plan-title'
      partial  : title.toUpperCase()

    price = @getPrice planInterval

    @price = new KDHeaderView
      type     : 'medium'
      cssClass : 'plan-price'
      title    : "
        <cite>#{if price is '0' then 'Free' else price}</cite>
        <span class='interval-text'>MONTHLY</span>
      "

    @overflowHidden.addSubView @price

    @overflowHidden.addSubView new KDCustomHTMLView
      tagName  : 'p'
      cssClass : 'plan-summary'
      partial  : description

    @overflowHidden.addSubView featuresContainer = new KDView
      tagName  : 'dl'
      cssClass : 'plan-features'

    for feature in planFeatures
      { cssClass, partial } = feature
      featuresContainer.addSubView new KDView
        cssClass : cssClass
        tagName  : 'dd'
        partial  : partial

    heapClass = getHeapClass title.toLowerCase(), planInterval
    @addSubView @buyButton = new KDButtonView
      style     : "plan-buy-button #{heapClass}"
      title     : 'SELECT'
      state     : { name, monthPrice, yearPrice }
      callback  : @bound 'select'

    @buyButton.heapClass = heapClass

  select: ->

    { title, monthPrice, yearPrice
      reducedMonth, discount } = @getOptions()

    { planInterval } = @state

    planTitle = title.toLowerCase()

    @emit 'PlanSelected', {
      planTitle, monthPrice, yearPrice
      reducedMonth, discount, planInterval
    }


  setPlanInterval: (planInterval) ->

    KD.utils.extend @state, { planInterval }

    price = @getPrice planInterval

    price = if price is '0'
    then 'Free'
    else price

    @price.updatePartial "
      <cite>#{(price)}</cite>
      <span class='interval-text'>MONTHLY</span>
    "

    # this is for adding toggling heap css classes.
    { title } = @getOptions()
    title = title.toLowerCase()
    @buyButton.unsetClass @buyButton.heapClass
    @buyButton.setClass heapClass = getHeapClass title, planInterval
    @buyButton.heapClass = heapClass


  getPrice: (planInterval) ->

    priceMap =
      month : @getOption 'monthPrice'
      year  : @getOption 'reducedMonth'

    return price = priceMap[planInterval]


  disable: (isCurrent = yes) ->

    @setClass 'current'  if isCurrent
    @buyButton.disable()

    @setAttribute 'disabled', 'disabled'


  enable: ->

    @unsetClass 'current'
    @buyButton.enable()

<<<<<<< HEAD
    @setAttribute 'disabled', 'false'
=======

  getHeapClass = (title, interval) -> "heap-#{title}-#{interval}-button"
>>>>>>> 6edc2c10

<|MERGE_RESOLUTION|>--- conflicted
+++ resolved
@@ -137,10 +137,8 @@
     @unsetClass 'current'
     @buyButton.enable()
 
-<<<<<<< HEAD
     @setAttribute 'disabled', 'false'
-=======
+
 
   getHeapClass = (title, interval) -> "heap-#{title}-#{interval}-button"
->>>>>>> 6edc2c10
 
