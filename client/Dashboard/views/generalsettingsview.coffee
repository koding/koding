class GroupGeneralSettingsView extends JView

  constructor: (options = {}, data) ->

    super options,data

    @setClass "general-settings-view group-admin-modal"

    formOptions = {}
    formOptions.callback = (formData) =>
      @saveSettings formData

    @createFormButtons formOptions
    @createFormFields  formOptions

    @settingsForm = new KDFormViewWithFields formOptions, @getData()

    # unless KD.config.roles? and 'owner' in KD.config.roles
    #   @settingsForm.buttons.Remove.hide()

    # if data.slug is 'koding'
    #   @settingsForm.buttons.Remove.hide()

  createFormFields: (formOptions) ->
<<<<<<< HEAD
    group = @getData()
=======
    group              = @getData()
>>>>>>> e4808c28
    formOptions.fields = {}

    if group.slug isnt "koding"
      formOptions.fields.Logo =
        label                 : "Logo"
        itemClass             : GroupLogoSettings

    formOptions.fields.Title  =
      label                   : "Group Name"
      name                    : "title"
      defaultValue            : Encoder.htmlDecode group.title ? ""
      placeholder             : 'Please enter a title here'

    formOptions.fields.Description =
      label                   : "Description"
      type                    : "textarea"
      name                    : "body"
      defaultValue            : Encoder.htmlDecode group.body ? ""
      placeholder             : 'Please enter a description here.'
      autogrow                : yes

    formOptions.fields["Visibility settings"] =
      itemClass               : KDSelectBox
      label                   : "Visibility"
      type                    : "select"
      name                    : "visibility"
      defaultValue            : group.visibility ? "visible"
      selectOptions           : [
        { title : "Visible"   ,    value : "visible" }
        { title : "Hidden"    ,     value : "hidden" }
      ]

  createFormButtons: (formOptions) ->
    formOptions.buttons   =
      Save                :
        style             : "solid green"
        type              : "submit"
        loader            :
          color           : "#444444"
          diameter        : 12

  saveSettings: (formData) ->
    saveButton = @settingsForm.buttons.Save
    appManager = KD.getSingleton "appManager"
    delegate   = @getDelegate()
    group      = @getData()

    # fix me:  make this a single call
    group.modify formData, (err)=>
      if err
        saveButton.hideLoader()
        return new KDNotificationView { title: err.message, duration: 1000 }

      new KDNotificationView
        title    : "Group settings saved"
        type     : "mini"
        cssClass : "success"
        duration : 4000

      delegate.emit "groupSettingsUpdated", group

  pistachio:-> "{{> @settingsForm}}"<|MERGE_RESOLUTION|>--- conflicted
+++ resolved
@@ -22,11 +22,7 @@
     #   @settingsForm.buttons.Remove.hide()
 
   createFormFields: (formOptions) ->
-<<<<<<< HEAD
-    group = @getData()
-=======
     group              = @getData()
->>>>>>> e4808c28
     formOptions.fields = {}
 
     if group.slug isnt "koding"
