class DashboardAppController extends AppController

  handler = (group, callback)->
    KD.getSingleton('groupsController').ready ->
      KD.singleton('appManager').open 'Dashboard', callback

  KD.registerAppClass this,
    name                           : "Dashboard"
    routes                         :
      "/:name?/Dashboard"          : ({params : {section,name}})->
        handler name, (app)-> app.loadSection title : "Settings"
      "/:name?/Dashboard/:section" : ({params : {section,name}})->
        handler name, (app)-> app.loadSection title : decodeURIComponent section
    hiddenHandle : yes

  constructor: (options = {}, data) ->

    options.view = new DashboardAppView
      testPath   : "groups-dashboard"

    data or= KD.getSingleton('groupsController').getCurrentGroup()

    super options, data

    @tabData = [
        name         : 'Settings'
        viewOptions  :
          viewClass  : GroupGeneralSettingsView
          lazy       : yes
      ,
        name         : 'Members'
        viewOptions  :
          viewClass  : GroupsMemberPermissionsView
          lazy       : yes
          callback   : @bound 'membersViewAdded'
      ,
        name         : 'Invitations'
        viewOptions  :
          viewClass  : GroupsInvitationView
          lazy       : yes
      ,
        name         : 'Permissions'
        viewOptions  :
          viewClass  : GroupPermissionsView
          lazy       : yes
      ,
        name         : 'Membership policy'
        viewOptions  :
          viewClass  : GroupsMembershipPolicyDetailView
          lazy       : yes
          callback   : @bound 'policyViewAdded'
<<<<<<< HEAD
      ,
        name         : 'Payment'
        viewOptions  :
          viewClass  : GroupPaymentSettingsView
          lazy       : yes
          callback   : @bound 'paymentViewAdded'
      ,
        name         : 'Products'
        viewOptions  :
          viewClass  : GroupProductSettingsView
          lazy       : yes
          callback   : @bound 'productViewAdded'
      ,
        name         : 'Blocked Users'
        hiddenHandle : @getData().privacy is 'public'
        kodingOnly   : yes # this is only intended for koding group, we assume koding group is super-group
        viewOptions  :
          viewClass  : GroupsBlockedUserView
          lazy       : yes
      ,
        name         : 'Badges'
        hiddenHandle : @getData().privacy is 'public'
        kodingOnly   : yes # this is only intended for koding group, we assume koding group is super-group
        viewOptions  :
          viewClass  : BadgeDashboardView
          lazy       : yes
      ,
        name         : 'Widgets'
        hiddenHandle : @getData().privacy is 'public'
        kodingOnly   : yes # this is only intended for koding group, we assume koding group is super-group
        viewOptions  :
          viewClass  : CustomViewsManager
          lazy       : yes
      ,
        name         : 'Onboarding'
        hiddenHandle : @getData().privacy is 'public'
        kodingOnly   : yes # this is only intended for koding group, we assume koding group is super-group
        viewOptions  :
          viewClass  : OnboardingDashboardView
          lazy       : yes
=======
      # ,
      #   name         : 'Payment'
      #   viewOptions  :
      #     viewClass  : GroupPaymentSettingsView
      #     lazy       : yes
      #     callback   : @bound 'paymentViewAdded'
      ]

      if data.slug is "koding"
        @tabData.push
            name         : 'Products'
            kodingOnly   : yes
            viewOptions  :
              viewClass  : GroupProductSettingsView
              lazy       : yes
              callback   : @bound 'productViewAdded'
          ,
            name         : 'Blocked users'
            kodingOnly   : yes # this is only intended for koding group, we assume koding group is super-group
            viewOptions  :
              viewClass  : GroupsBlockedUserView
              lazy       : yes
          ,
            name         : 'Badges'
            kodingOnly   : yes # this is only intended for koding group, we assume koding group is super-group
            viewOptions  :
              viewClass  : BadgeDashboardView
              lazy       : yes
          ,
            name         : 'Widgets'
            kodingOnly   : yes # this is only intended for koding group, we assume koding group is super-group
            viewOptions  :
              viewClass  : CustomViewsManager
              lazy       : yes
          ,
            name         : 'Administration'
            kodingOnly   : yes # this is only intended for koding group, we assume koding group is super-group
            viewOptions  :
              viewClass  : AdministrationView
              lazy       : yes
>>>>>>> 2d812cd7

      # CURRENTLY DISABLED

      # ,
      #   name        : 'Vocabulary'
      #   viewOptions :
      #     viewClass : GroupsVocabulariesView
      #     lazy      : yes
      #     callback  : @vocabularyViewAdded
      # ,
      #   name        : 'Bundle'
      #   viewOptions :
      #     viewClass : GroupsBundleView
      #     lazy      : yes
      #     callback  : @bundleViewAdded


  fetchTabData: (callback) -> @utils.defer => callback @tabData

  membersViewAdded: (pane, view) ->
    group = view.getData()
    # pane.on 'PaneDidShow', ->
    #   view.refresh()  if pane.tabHandle.isDirty
    #   pane.tabHandle.markDirty no
    group.on 'MemberAdded', ->
      log 'MemberAdded'
      # {tabHandle} = pane
      # tabHandle.markDirty()

  loadSection: ({title}) ->
    @getView().nav.ready =>
      @getView().tabs.showPaneByName title

  policyViewAdded: (pane, view) ->

  paymentViewAdded: (pane, view) ->
    new GroupPaymentController { view }

  productViewAdded: (pane, view) ->
    new GroupProductsController { view }<|MERGE_RESOLUTION|>--- conflicted
+++ resolved
@@ -49,48 +49,6 @@
           viewClass  : GroupsMembershipPolicyDetailView
           lazy       : yes
           callback   : @bound 'policyViewAdded'
-<<<<<<< HEAD
-      ,
-        name         : 'Payment'
-        viewOptions  :
-          viewClass  : GroupPaymentSettingsView
-          lazy       : yes
-          callback   : @bound 'paymentViewAdded'
-      ,
-        name         : 'Products'
-        viewOptions  :
-          viewClass  : GroupProductSettingsView
-          lazy       : yes
-          callback   : @bound 'productViewAdded'
-      ,
-        name         : 'Blocked Users'
-        hiddenHandle : @getData().privacy is 'public'
-        kodingOnly   : yes # this is only intended for koding group, we assume koding group is super-group
-        viewOptions  :
-          viewClass  : GroupsBlockedUserView
-          lazy       : yes
-      ,
-        name         : 'Badges'
-        hiddenHandle : @getData().privacy is 'public'
-        kodingOnly   : yes # this is only intended for koding group, we assume koding group is super-group
-        viewOptions  :
-          viewClass  : BadgeDashboardView
-          lazy       : yes
-      ,
-        name         : 'Widgets'
-        hiddenHandle : @getData().privacy is 'public'
-        kodingOnly   : yes # this is only intended for koding group, we assume koding group is super-group
-        viewOptions  :
-          viewClass  : CustomViewsManager
-          lazy       : yes
-      ,
-        name         : 'Onboarding'
-        hiddenHandle : @getData().privacy is 'public'
-        kodingOnly   : yes # this is only intended for koding group, we assume koding group is super-group
-        viewOptions  :
-          viewClass  : OnboardingDashboardView
-          lazy       : yes
-=======
       # ,
       #   name         : 'Payment'
       #   viewOptions  :
@@ -126,12 +84,18 @@
               viewClass  : CustomViewsManager
               lazy       : yes
           ,
+            name         : 'Onboarding'
+            hiddenHandle : @getData().privacy is 'public'
+            kodingOnly   : yes # this is only intended for koding group, we assume koding group is super-group
+            viewOptions  :
+              viewClass  : OnboardingDashboardView
+              lazy       : yes
+          ,
             name         : 'Administration'
             kodingOnly   : yes # this is only intended for koding group, we assume koding group is super-group
             viewOptions  :
               viewClass  : AdministrationView
               lazy       : yes
->>>>>>> 2d812cd7
 
       # CURRENTLY DISABLED
 
