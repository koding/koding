class KDView extends KDObject

# #
# CLASS LEVEL STUFF
# #

  {defineProperty} = Object

  deprecated = (methodName)-> warn "#{methodName} is deprecated from KDView if you need it override in your subclass"

  eventNames =
    ///
    ^(
    (dbl)?click|
    key(up|down|press)|
    mouse(up|down|over|enter|leave|move)|
    drag(start|end|enter|leave|over)|
    blur|change|focus|
    drop|
    contextmenu|
    scroll|
    paste|
    error|
    load
    )$
    ///

  eventToMethodMap = ->
    dblclick      : "dblClick"
    keyup         : "keyUp"
    keydown       : "keyDown"
    keypress      : "keyPress"
    mouseup       : "mouseUp"
    mousedown     : "mouseDown"
    mouseenter    : "mouseEnter"
    mouseleave    : "mouseLeave"
    mousemove     : "mouseMove"
    mousewheel    : "mouseWheel"
    contextmenu   : "contextMenu"
    dragstart     : "dragStart"
    dragenter     : "dragEnter"
    dragleave     : "dragLeave"
    dragover      : "dragOver"
    paste         : "paste"
    transitionend : "transitionEnd"


  overrideAndMergeObjects = (objects)->
    for own title,item of objects.overridden
      continue if objects.overrider[title]
      objects.overrider[title] = item
    objects.overrider

  @appendToDOMBody = (view)->
    view.parentIsInDom = yes
    unless view.lazy
      $("body").append view.$()
      view.emit "viewAppended", view

# #
# INSTANCE LEVEL
# #

  constructor:(options = {},data)->

    o = options
    o.tagName     or= "div"     # a String of a HTML tag
    o.domId       or= null      # a String
    o.cssClass    or= ""        # a String
    o.parent      or= null      # a KDView Instance
    o.partial     or= null      # a String of HTML or text
    o.pistachio   or= null      # a String of Pistachio
    o.delegate    or= null      # a KDView Instance
    o.bind        or= ""        # a String of space seperated javascript dom events to be listened on instantiated view
    o.draggable   or= null      # an Object holding draggable options and/or events !!! NOT HTML5 !!!
    o.droppable   or= null      # TBDL
    o.size        or= null      # an Object holding width and height properties
    o.position    or= null      # an Object holding top/right/bottom/left properties (would force view to be positioned absolutely)
    o.attributes  or= null      # an Object holding attribute key/value pairs e.g. {href:'#',title:'my picture'}
    o.prefix      or= ""        # a String
    o.suffix      or= ""        # a String
    o.tooltip     or= null      # an Object of kdtooltip options
    o.preserveValue or= null

    # TO BE IMPLEMENTED
    o.resizable   or= null      # TBDL
    super o,data

    data?.on? 'update', => @render()

    @setInstanceVariables options
    @defaultInit options,data

    @setClass 'kddraggable' if o.draggable

    @on 'childAppended', @childAppended.bind @

    @on 'viewAppended', =>
      @setViewReady()
      @viewAppended()
      @childAppended @
      @parentIsInDom = yes
      subViews = @getSubViews()
      # temp fix for KDTreeView
      # subviews are stored in an object not in an array
      # hmm not really sth weirder going on...
      type = $.type subViews
      if type is "array"
        for child in subViews
          unless child.parentIsInDom
            child.parentIsInDom = yes
            child.emit 'viewAppended', child
      else if type is "object"
        for key,child of subViews
          unless child.parentIsInDom
            child.parentIsInDom = yes
            child.emit 'viewAppended', child

    # development only
    if location.hostname is "localhost"
      @on "click", (event)=>
        if event.metaKey and event.altKey and event.ctrlKey
          log @getData()
          event.stopPropagation?()
          event.preventDefault?()
          return false
        else if event.altKey and (event.metaKey or event.ctrlKey)
          log @
          return false

  unsetParent:()->
    delete @parent

  getTagName:-> @options.tagName || 'div'

  setInstanceVariables:(options)->
    {@domId, @parent} = options
    @subViews = []

  defaultInit:(options,data)->
    @setDomElement options.cssClass
    @setDataId()
    @setDomId options.domId               if options.domId
    @setDomAttributes options.attributes  if options.attributes
    @setSize options.size                 if options.size
    @setPosition options.position         if options.position
    @setPartial options.partial           if options.partial
    if options.preserveValue
      log 'preserving', options.preserveValue
      @setPreserveValue options.preserveValue

    @addEventHandlers options

    if options.pistachio
      @setTemplate options.pistachio, options.pistachioParams
      @template.update()

    @setLazyLoader options.lazyLoadThreshold  if options.lazyLoadThreshold

    @setTooltip options.tooltip      if options.tooltip
    @setDraggable options.draggable  if options.draggable

    @bindEvents()

# #
# VIEW PROPERTY GETTERS
# #

  getDomId:-> @domElement.attr "id"


# #
# DOM ELEMENT CREATION
# #


<<<<<<< HEAD
  setDomElement:(cssClass='')->
    {domId, tagName} = @getOptions()
=======
  setDomElement:(cssClass='', baseClass = 'kdview')->
    {lazyDomId, tagName} = @getOptions()
>>>>>>> 3f9fd301

    if domId
      el = document.getElementById domId

    @lazy = unless el?
      el = document.createElement tagName
      el.setAttribute 'id', domId  if domId
      no
    else yes

    for klass in "#{baseClass} #{cssClass}".split ' ' when klass.length
      el.classList.add klass

    @domElement = $ el

    if @lazy
      # warn "lazyElement found with id #{domId}"
      @utils.defer => @emit 'viewAppended'

  setDomId:(id)->
    @domElement.attr "id",id

  setDataId:()->
    @domElement.data "data-id",@getId()

  setDomAttributes:(attributes)->
    @domElement.attr attributes

  isInDom:do ->
    findUltimateAncestor =(el)->
      ancestor = el
      while ancestor.parentNode
        ancestor = ancestor.parentNode
      ancestor
    -> findUltimateAncestor(@$()[0]).body?

# #
# TRAVERSE DOM ELEMENT
# #
  Object.defineProperty @::, "$$", get : -> @$()

  getDomElement:-> @domElement

  getElement:-> @getDomElement()[0]

  # shortcut method for @getDomElement()
  
  $ :(selector)->
    if selector?
      @getDomElement().find(selector)
    else
      @getDomElement()

# #
# MANIPULATE DOM ELEMENT
# #

  # TODO: DRY these out.
  append:(child, selector)->
    @$(selector).append child.$()
    if @parentIsInDom
      child.emit 'viewAppended', child
    @

  appendTo:(parent, selector)->
    @$().appendTo parent.$(selector)
    if @parentIsInDom
      @emit 'viewAppended', @
    @

  appendToSelector:(selector)->
    $(selector).append @$()
    @emit 'viewAppended', @

  prepend:(child, selector)->
    @$(selector).prepend child.$()
    if @parentIsInDom
      child.emit 'viewAppended', child
    @

  prependTo:(parent, selector)->
    @$().prependTo parent.$(selector)
    if @parentIsInDom
      @emit 'viewAppended', @
    @

  prependToSelector:(selector)->
    $(selector).prepend @$()
    @emit 'viewAppended', @

  setPartial:(partial,selector)->
    @$(selector).append partial
    @

  updatePartial: (partial, selector) ->
    @$(selector).html partial

  # UPDATE PARTIAL EXPERIMENT TO NOT TO ORPHAN SUBVIEWS

  # updatePartial: (partial, selector) ->
  #   subViews = @getSubViews()
  #   subViewSelectors = for subView in subViews
  #     subView.$().parent().attr "class"
  #
  #   @$(selector).html partial
  #
  #   for subView,i in subViews
  #     @$(subViewSelectors[i]).append subView.$()


# #
# CSS METHODS
# #

  setClass:(cssClass)->
    @$().addClass cssClass
    @

  unsetClass:(cssClass)->
    @$().removeClass cssClass
    @

  toggleClass:(cssClass)->
    @$().toggleClass cssClass
    @

  getBounds:()->
    #return false unless @viewDidAppend
    bounds =
      x : @getX()
      y : @getY()
      w : @getWidth()
      h : @getHeight()
      n : @constructor.name

  setRandomBG:()->@getDomElement().css "background-color", __utils.getRandomRGB()

  hide:(duration)->
    @setClass 'hidden'
    # @$().hide duration
    #@getDomElement()[0].style.display = "none"

  show:(duration)->
    @unsetClass 'hidden'
    # @$().show duration
    #@getDomElement()[0].style.display = "block"

  setSize:(sizes)->
    @setWidth   sizes.width  if sizes.width?
    @setHeight  sizes.height if sizes.height?

  setPosition:()->
    positionOptions = @getOptions().position
    positionOptions.position = "absolute"
    @$().css positionOptions

  getWidth:()->
    w = @getDomElement().width()

  setWidth:(w, unit = "px")->
    @getElement().style.width = "#{w}#{unit}"
    # @getDomElement().width w
    @emit "ViewResized", {newWidth : w, unit}

  getHeight:()->
    # @getDomElement()[0].clientHeight
    @getDomElement().outerHeight(no)

  setHeight:(h)->
    @getElement().style.height = "#{h}px"
    # @getDomElement().height h
    @emit "ViewResized", newHeight : h

  getX:()->@getDomElement().offset().left
  getRelativeX:()->@$().position().left
  setX:(x)->@$().css left : x
  getY:()->@getDomElement().offset().top
  getRelativeY:->@getDomElement().position().top
  setY:(y)->@$().css top : y

# #
# ADD/DESTROY VIEW INSTANCES
# #

  destroy:->
    # instance destroys own subviews
    @destroySubViews() if @getSubViews().length > 0

    # instance drops itself from its parent's subviews array
    if @parent and @parent.subViews?
      @parent.removeSubView @

    # instance removes itself from DOM
    @getDomElement().remove()

    if @$overlay?
      @removeOverlay()

    # call super to remove instance subscriptions
    # and delete instance from KD.instances registry
    super

  destroySubViews:()->
    # (subView.destroy() for subView in @getSubViews())

    for subView in @getSubViews().slice()
      if subView instanceof KDView
        subView?.destroy?()

  addSubView:(subView,selector,shouldPrepend)->
    unless subView?
      throw new Error 'no subview was specified'

    if subView.parent and subView.parent instanceof KDView
      index = subView.parent.subViews.indexOf subView
      if index > -1
        subView.parent.subViews.splice index, 1

    @subViews.push subView

    subView.setParent @

    subView.parentIsInDom = @parentIsInDom

    unless subView.lazy
      if shouldPrepend
        @prepend subView, selector
      else
        @append subView, selector
    else
      log "lazy view", subView

    subView.on "ViewResized", => subView.parentDidResize()

    if @template?
      @template["#{if shouldPrepend then 'prepend' else 'append'}Child"]? subView

    return subView

  getSubViews:->
    ###
    FIX: NEEDS REFACTORING
    used in @destroy
    not always sub views stored in @subviews but in @items, @itemsOrdered etc
    see KDListView KDTreeView etc. and fix it.
    ###
    subViews = @subViews
    if @items?
      subViews = subViews.concat [].slice.call @items
    subViews

  removeSubView:(subViewInstance)->
    for subView,i in @subViews
      if subViewInstance is subView
        @subViews.splice(i,1)
        subViewInstance.getDomElement().detach()
        subViewInstance.unsetParent()
        subViewInstance.handleEvent { type : "viewRemoved"}

  setTemplate:(tmpl, params)->
    params ?= @getOptions()?.pistachioParams
    options = if params? then {params}
    @template = new Pistachio @, tmpl, options
    @updatePartial @template.html
    @template.embedSubViews()

  pistachio:(tmpl)->
    "#{@options.prefix}#{tmpl}#{@options.suffix}"

  setParent:(parent)->
    if @parent?
      log "view:", @, "parent:", @parent
      error 'View already has a parent'
    else
      if defineProperty
        defineProperty @, 'parent', value : parent, configurable : yes
      else
        @parent = parent

  embedChild:(placeholderId, child, isCustom)->
    unless isCustom
      $child = child.$().attr 'id', child.id
      @$('#'+placeholderId).replaceWith $child
    else
      @$('#'+placeholderId).append(child.$())
    child.setParent @
    @subViews.push child
    child.emit 'viewAppended', child

  render:->
    if @template?
      @template.update()
    # else if 'function' is typeof @partial and data = @getData()
    #   @updatePartial @partial data


# #
# EVENT BINDING/HANDLING
# #


  parentDidResize:(parent,event)->
    if @getSubViews()
      (subView.parentDidResize(parent,event) for subView in @getSubViews())

  setLazyLoader:(threshold=.75)->
    @getOptions().bind += ' scroll' unless /\bscroll\b/.test @getOptions().bind
    view = @
    @on 'scroll', do ->
      lastRatio = 0
      (event)->
        el = view.$()[0]
        ratio = (el.scrollTop + view.getHeight()) / el.scrollHeight
        if ratio > lastRatio and ratio > threshold
          @emit 'LazyLoadThresholdReached', {ratio}
        lastRatio = ratio

  bindEvents:($elm)->
    $elm or= @getDomElement()
    defaultEvents = "mousedown mouseup click dblclick paste"
    instanceEvents = @getOptions().bind

    eventsToBeBound = if instanceEvents
      eventsToBeBound = defaultEvents.trim().split(" ")
      instanceEvents  = instanceEvents.trim().split(" ")
      for event in instanceEvents
        eventsToBeBound.push event unless event in eventsToBeBound
      eventsToBeBound.join(" ")
    else
      defaultEvents

    $elm.bind eventsToBeBound, (event)=>
      willPropagateToDOM = @handleEvent event
      event.stopPropagation() unless willPropagateToDOM
      yes

    eventsToBeBound

  # until we find a better way of handling
  # vendor specific events - SY
  bindTransitionEnd:->

    el          = document.createElement 'fakeelement'
    transitions =
      'OTransition'     : 'oTransitionEnd'
      'MozTransition'   : 'transitionend'
      'webkitTransition': 'webkitTransitionEnd'

    transitionEvent = 'transitionend'
    for key, val of transitions when key of el.style
      transitionEvent = val
      break

    @bindEvent transitionEvent

    # redirect event if it has vendor specific
    unless transitionEvent is "transitionend"
      @on transitionEvent, @emit.bind @, "transitionend"

  bindEvent:($elm, eventName)->
    [eventName, $elm] = [$elm, @$()] unless eventName

    $elm.bind eventName, (event)=>
      shouldPropagate = @handleEvent event
      event.stopPropagation() unless shouldPropagate
      yes

  handleEvent:(event)->
    methodName      = eventToMethodMap()[event.type] or event.type
    shouldPropagate = if @[methodName]? then @[methodName] event else yes

    @emit event.type, event  unless shouldPropagate is no

    return shouldPropagate

  scroll:(event)->     yes

  load:(event)->       yes

  error:(event)->      yes

  keyUp:(event)->      yes

  keyDown:(event)->    yes

  keyPress:(event)->   yes

  dblClick:(event)->   yes

  click:(event)->      yes

  contextMenu:(event)->yes

  mouseMove:(event)->  yes

  mouseEnter:(event)-> yes

  mouseLeave:(event)-> yes

  mouseUp:(event)->    yes

  paste:(event)->      yes

  mouseDown:(event)->
    (@getSingleton "windowController").setKeyView null
    yes

  # HTML5 DND
  dragEnter:(e)->

    e.preventDefault()
    e.stopPropagation()

  dragOver:(e)->

    e.preventDefault()
    e.stopPropagation()

  dragLeave:(e)->

    e.preventDefault()
    e.stopPropagation()

  drop:(event)->

    event.preventDefault()
    event.stopPropagation()
    # no

  submit:(event)-> no #propagations leads to window refresh

  addEventHandlers:(options)->
    for eventName, cb of options
      if eventNames.test(eventName) and "function" is typeof cb
        @on eventName, cb

  setEmptyDragState: ->
    @dragState =
      containment : null     # a parent KDView
      handle      : null     # a parent KDView or a child selector
      axis        : null     # a String 'x' or 'y' or 'diagonal'
      direction   :
        current   :
          x       : null     # a String 'left' or 'right'
          y       : null     # a String 'up'   or 'down'
        global    :
          x       : null     # a String 'left' or 'right'
          y       : null     # a String 'up'   or 'down'
      position    :
        relative  :
          x       : 0        # a Number
          y       : 0        # a Number
        initial   :
          x       : 0        # a Number
          y       : 0        # a Number
        global    :
          x       : 0        # a Number
          y       : 0        # a Number
      meta        :
        top       : 0        # a Number
        right     : 0        # a Number
        bottom    : 0        # a Number
        left      : 0        # a Number


  setDraggable:(options = {})->

    options = {} if options is yes

    @setEmptyDragState()
    handle = if options.handle and options.handle instanceof KDView then handle else @

    handle.on "mousedown", (event)=>
      if "string" is typeof options.handle
        return if $(event.target).closest(options.handle).length is 0

      @dragIsAllowed = yes
      @setEmptyDragState()

      dragState             = @dragState

      # TODO: should move these lines
      dragState.containment = options.containment
      dragState.handle      = options.handle
      dragState.axis        = options.axis

      dragMeta              = dragState.meta
      dragEl                = @$()[0]
      dragMeta.top          = parseInt(dragEl.style.top,    10) or 0
      dragMeta.right        = parseInt(dragEl.style.right,  10) or 0
      dragMeta.bottom       = parseInt(dragEl.style.bottom, 10) or 0
      dragMeta.left         = parseInt(dragEl.style.left,   10) or 0

      dragPos = @dragState.position
      dragPos.initial.x     = event.pageX
      dragPos.initial.y     = event.pageY

      @getSingleton('windowController').setDragView @
      @emit "DragStarted", event, @dragState
      event.stopPropagation()
      event.preventDefault()
      return no

  drag:(event, delta)->

    {directionX, directionY, axis} = @dragState

    {x, y}       = delta
    dragPos      = @dragState.position
    dragRelPos   = dragPos.relative
    dragInitPos  = dragPos.initial
    dragGlobPos  = dragPos.global
    dragDir      = @dragState.direction
    dragGlobDir  = dragDir.global
    dragCurDir   = dragDir.current

    if x > dragRelPos.x
      dragCurDir.x  = 'right'
    else if x < dragRelPos.x
      dragCurDir.x  = 'left'

    if y > dragRelPos.y
      dragCurDir.y  = 'bottom'
    else if y < dragRelPos.y
      dragCurDir.y  = 'top'

    dragGlobPos.x = dragInitPos.x + x
    dragGlobPos.y = dragInitPos.y + y

    dragGlobDir.x = if x > 0 then 'right'  else 'left'
    dragGlobDir.y = if y > 0 then 'bottom' else 'top'

    el = @$()
    if @dragIsAllowed
      dragMeta   = @dragState.meta
      targetPosX = if dragMeta.right  and not dragMeta.left then 'right'  else 'left'
      targetPosY = if dragMeta.bottom and not dragMeta.top  then 'bottom' else 'top'

      newX = if targetPosX is 'left' then dragMeta.left + dragRelPos.x else dragMeta.right  - dragRelPos.x
      newY = if targetPosY is 'top'  then dragMeta.top  + dragRelPos.y else dragMeta.bottom - dragRelPos.y

      el.css targetPosX, newX unless axis is 'y'
      el.css targetPosY, newY unless axis is 'x'

    dragRelPos.x = x
    dragRelPos.y = y

    @emit "DragInAction", x, y

# #
# VIEW READY EVENTS
# #

  viewAppended:()->

  childAppended:(child)->
    # bubbling childAppended event
    @parent?.emit 'childAppended', child

  setViewReady:()->
    @viewIsReady = yes

  isViewReady:()->
    @viewIsReady or no

# #
# HELPER METHODS
# #

  putOverlay:(options = {})->

    {isRemovable, cssClass, parent, animated, color} = options

    isRemovable ?= yes
    cssClass    ?= "transparent"
    parent      ?= "body"           #body or a KDView instance

    @$overlay = $ "<div />", class : "kdoverlay #{cssClass}#{if animated then " animated" else ''}"

    if color
      @$overlay.css "background-color" : color

    if "string" is typeof parent
      @$overlay.appendTo $(parent)
    else if parent instanceof KDView
      @__zIndex = parseInt(@$().css("z-index"), 10) or 0
      @$overlay.css "z-index", @__zIndex + 1
      @$overlay.appendTo parent.$()

    if animated
      @utils.defer =>
        @$overlay.addClass "in"
      @utils.wait 300, =>
        @emit "OverlayAdded", @
    else
      @emit "OverlayAdded", @

    if isRemovable
      @$overlay.on "click.overlay", @removeOverlay.bind @

  removeOverlay:()->

    return unless @$overlay

    @emit "OverlayWillBeRemoved"
    kallback = =>
      @$overlay.off "click.overlay"
      @$overlay.remove()
      delete @__zIndex
      delete @$overlay
      @emit "OverlayRemoved", @

    if @$overlay.hasClass "animated"
      @$overlay.removeClass "in"
      @utils.wait 300, =>
        kallback()
    else
      kallback()

  setTooltip:(o = {})->

    placementMap =
      above      : "s"
      below      : "n"
      left       : "e"
      right      : "w"

    o.title     or= ""
    o.placement or= "top"
    o.direction or= "center"
    o.offset    or=
      top         : 0
      left        : 0
    o.delayIn   or= 0
    o.delayOut  or= 0
    o.html      or= yes
    o.animate   or= no
    o.selector  or= null
    o.gravity   or= placementMap[o.placement]
    o.fade      or= o.animate
    o.fallback  or= o.title
    o.view      or= null
    o.delegate  or= @
    o.events    or= ['mouseenter','mouseleave','mousemove']
    o.viewCssClass or= null
    o.showOnlyWhenOverflowing or= no # this will check for horizontal overflow

    isOverflowing = @$(o.selector)[0]?.offsetWidth < @$(o.selector)[0]?.scrollWidth
    if o.showOnlyWhenOverflowing and isOverflowing or not o.showOnlyWhenOverflowing
      @tooltip ?= new KDTooltip o, {}

  getTooltip:-> @tooltip

  _windowDidResize:->

  listenWindowResize:->

    @getSingleton('windowController').registerWindowResizeListener @


  notifyResizeListeners:->

    @getSingleton('windowController').notifyWindowResizeListeners()

  setKeyView:->

    @getSingleton("windowController").setKeyView @

  setPreserveValue:(preserveValue={})->
    storedValue = @getSingleton('localStorageController').getValueById preserveValue.name

    if "string" is typeof preserveValue.saveEvents
      preserveValue.saveEvents = preserveValue.saveEvents.split(' ')
    if "string" is typeof preserveValue.clearEvents
      preserveValue.clearEvents = preserveValue.clearEvents.split(' ')

    for preserveEvent in preserveValue.saveEvents
      @on preserveEvent, (event)=>
        value = @getOptions().preserveValue.getValue?() ? @getValue?()
        @savePreserveValue preserveValue.name, value

    for preserveEvent in preserveValue.clearEvents
      @on preserveEvent, (event)=>
        @clearPreserveValue()

    if preserveValue.displayEvents then for displayEvent in preserveValue.displayEvents
      @on displayEvent, (event)=>
        @applyPreserveValue storedvalue if storedValue

    if storedValue
      @utils.defer => @applyPreserveValue storedValue


  applyPreserveValue:(value)->
    if @getOptions().preserveValue.setValue
      @getOptions().preserveValue.setValue value
    else @setValue? value

  savePreserveValue:(id,value)->
    @getSingleton('localStorageController').setValueById id, value

  clearPreserveValue:->
    if @getOptions().preserveValue
      @getSingleton('localStorageController').deleteId @getOptions().preserveValue.name
<|MERGE_RESOLUTION|>--- conflicted
+++ resolved
@@ -174,13 +174,8 @@
 # #
 
 
-<<<<<<< HEAD
   setDomElement:(cssClass='')->
     {domId, tagName} = @getOptions()
-=======
-  setDomElement:(cssClass='', baseClass = 'kdview')->
-    {lazyDomId, tagName} = @getOptions()
->>>>>>> 3f9fd301
 
     if domId
       el = document.getElementById domId
@@ -191,7 +186,7 @@
       no
     else yes
 
-    for klass in "#{baseClass} #{cssClass}".split ' ' when klass.length
+    for klass in "kdview #{cssClass}".split ' ' when klass.length
       el.classList.add klass
 
     @domElement = $ el
@@ -220,7 +215,7 @@
 # #
 # TRAVERSE DOM ELEMENT
 # #
-  Object.defineProperty @::, "$$", get : -> @$()
+  Object.defineProperty @prototype, "$$", get : @::$
 
   getDomElement:-> @domElement
 
