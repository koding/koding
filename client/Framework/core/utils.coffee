# utils singleton
# -------------------------
#
# -------------------------

__utils =

  idCounter : 0

  formatPlural:(count, noun)->
    "#{count or 0} #{if count is 1 then noun else Inflector.pluralize noun}"

  selectText:(element, selectionStart, selectionEnd)->
    doc   = document
    if doc.body.createTextRange
      range = document.body.createTextRange()
      range.moveToElementText element
      range.select()
    else if window.getSelection
      selection = window.getSelection()
      range     = document.createRange()
      range.selectNodeContents element
      selection.removeAllRanges()
      selection.addRange range

  getCallerChain:(args, depth)->
    {callee:{caller}} = args
    chain = [caller]
    while depth-- and caller = caller?.caller
      chain.push caller
    chain

  getUniqueId: do -> i = 0; -> "kd-#{i++}"

  getRandomNumber :(range)->
    range = range or 1000000
    Math.floor Math.random()*range+1

  uniqueId : (prefix)->
    id = __utils.idCounter++
    if prefix? then "#{prefix}#{id}" else id

  getRandomRGB :->
    {getRandomNumber} = @
    "rgb(#{getRandomNumber(255)},#{getRandomNumber(255)},#{getRandomNumber(255)})"

  getRandomHex : ->
    # hex = (Math.random()*0xFFFFFF<<0).toString(16)
    hex = (Math.random()*0x999999<<0).toString(16)
    while hex.length < 6
      hex += "0"
    "##{hex}"

  trimIllegalChars :(word)->

  curryCssClass:(obligatoryClass, optionalClass)-> obligatoryClass + if optionalClass then ' ' + optionalClass else ''

  parseQuery:do->
    params  = /([^&=]+)=?([^&]*)/g    # for chunking the key-val pairs
    plusses = /\+/g                   # for converting plus signs to spaces
    decode  = (str)-> decodeURIComponent str.replace plusses, " "
    parseQuery = (queryString = location.search.substring 1)->
      result = {}
      result[decode m[1]] = decode m[2]  while m = params.exec queryString
      result

  stringifyQuery:do->
    spaces = /\s/g
    encode =(str)-> encodeURIComponent str.replace spaces, "+"
    stringifyQuery = (obj)->
      Object.keys(obj).map((key)-> "#{encode key}=#{encode obj[key]}").join('&').trim()

  capAndRemovePeriods:(path)->
    newPath = for arg in path.split "."
      arg.capitalize()
    newPath.join ""

  slugify:(title = "")->
    url = String(title)
      .toLowerCase()                # change everything to lowercase
      .replace(/^\s+|\s+$/g, "")    # trim leading and trailing spaces
      .replace(/[_|\s]+/g, "-")     # change all spaces and underscores to a hyphen
      .replace(/[^a-z0-9-]+/g, "")  # remove all non-alphanumeric characters except the hyphen
      .replace(/[-]+/g, "-")        # replace multiple instances of the hyphen with a single instance
      .replace(/^-+|-+$/g, "")      # trim leading and trailing hyphens

  stripTags:(value)->
    value.replace /<(?:.|\n)*?>/gm, ''

  decimalToAnother:(n, radix) ->
    hex = []
    for i in [0..10]
      hex[i+1] = i

    s = ''
    a = n
    while a >= radix
      b = a % radix
      a = Math.floor a / radix
      s += hex[b + 1]

    s += hex[a + 1]
    n = s.length
    t = ''
    for i in [0...n]
      t = t + s.substring n - i - 1, n - i
    s = t
    s

  proxifyUrl:(url="")->
    if url is ""
    then "data:image/gif;base64,R0lGODlhAQABAAAAACH5BAEKAAEALAAAAAABAAEAAAICTAEAOw=="
    else "#{location.protocol}//#{location.host}/-/imageProxy?url=#{encodeURIComponent(url)}"

  applyMarkdown: (text)->
    # problems with markdown so far:
    # - links are broken due to textexpansions (images too i guess)
    return null unless text

    marked.setOptions
      gfm       : true
      pedantic  : false
      sanitize  : true
      highlight :(text, lang)->
        if hljs.LANGUAGES[lang]?
        then hljs.highlight(lang,text).value
        else text

    text = marked Encoder.htmlDecode text

    sanitizeText = $(text)

    # Proxify images

    sanitizeText.find("img").each (i,element) =>
      src = element.getAttribute 'src'
      element.setAttribute "src", src?.replace /.*/, @proxifyUrl

    # Give all outbound links a target blank
    sanitizeText.find("a").each (i,element) =>
      unless /^(#!)/.test $(element).attr("href")
        $(element).attr("target", "_blank")

    text = $("<div />").append(sanitizeText.clone()).remove().html() # workaround for .html()


  applyLineBreaks: (text)->
    return null unless text
    text.replace /\n/g, "<br />"

  showMoreClickHandler:(event)->
    $trg = $(event.target)
    more = "span.collapsedtext a.more-link"
    less = "span.collapsedtext a.less-link"
    $trg.parent().addClass("show").removeClass("hide") if $trg.is(more)
    $trg.parent().removeClass("show").addClass("hide") if $trg.is(less)

  applyTextExpansions: (text, shorten)->
    return null unless text

    text = text.replace /&#10;/g, ' '

    # Expand URLs with intention to replace them after putShowMore
    {links,text} = @expandUrls text, yes

    text = __utils.putShowMore text if shorten

    # Reinsert URLs into text
    if links? then for link,i in links
      text = text.replace "[tempLink#{i}]", link

    text = @expandUsernames text
    return text
    # @expandWwwDotDomains @expandUrls @expandUsernames text

  expandWwwDotDomains: (text) ->
    return null unless text
    text.replace /(^|\s)(www\.[A-Za-z0-9-_]+.[A-Za-z0-9-_:%&\?\/.=]+)/g, (_, whitespace, www) ->
      "#{whitespace}<a href='http://#{www}' target='_blank'>#{www}</a>"

  expandUsernames: (text,sensitiveTo=no) ->
    # sensitiveTo is a string containing parent elements whose children
    # should not receive name expansion

    # as a JQuery selector, e.g. "pre"
    # means that all @s in <pre> tags will not be expanded

    return null unless text

    # default case for regular text
    if not sensitiveTo
      text.replace /\B\@([\w\-]+)/gim, (u) ->
        username = u.replace "@", ""
        u.link "/#{username}"
    # context-sensitive expansion
    else
      result = ""
      $(text).each (i,element)->
        if ($(element).parents(sensitiveTo).length is 0) and not ($(element).is sensitiveTo)
          if $(element).html()?
            replacedText =  $(element).html().replace /\B\@([\w\-]+)/gim, (u) ->
              username = u.replace "@", ""
              u.link "/#{username}"
            $(element).html replacedText
        result += $(element).get(0).outerHTML or "" # in case there is a text-only element
      result

  expandTags: (text) ->
    return null unless text
    text.replace /[#]+[A-Za-z0-9-_]+/g, (t) ->
      tag = t.replace "#", ""
      "<a href='#!/topic/#{tag}' class='ttag'><span>#{tag}</span></a>"

  expandUrls: (text,replaceAndYieldLinks=no) ->
    return null unless text

    links = []
    linkCount = 0

    urlGrabber = ///
    (?!\s)                                                      # leading spaces
    ([a-zA-Z]+://)                                              # protocol
    (\w+:\w+@|[\w|\d]+@|)                                       # username:password@
    ((?:[a-zA-Z\d]+(?:-[a-zA-Z\d]+)*\.)*)                       # subdomains
    ([a-zA-Z\d]+(?:[a-zA-Z\d]|-(?=[a-zA-Z\d]))*[a-zA-Z\d]?)     # domain
    \.                                                          # dot
    ([a-zA-Z]{2,4})                                             # top-level-domain
    (:\d+|)                                                     # :port
    (/\S*|)                                                     # rest of url
    (?!\S)
    ///g


    # This will change the original string to either a fully replaced version
    # or a version with temporary replacement strings that will later be replaced
    # with the expanded html tags
    text = text.replace urlGrabber, (url) ->

      url = url.trim()
      originalUrl = url

      # remove protocol and trailing path
      visibleUrl = url.replace(/(ht|f)tp(s)?\:\/\//,"").replace(/\/.*/,"")
      checkForPostSlash = /.*(\/\/)+.*\/.+/.test originalUrl # test for // ... / ...

      if not /[A-Za-z]+:\/\//.test url

        # url has no protocol
        url = '//'+url

      # Just yield a placeholder string for replacement later on
      # this is needed if the text should get shortened, add expanded
      # string to array at corresponding index
      if replaceAndYieldLinks
        links.push "<a href='#{url}' data-original-url='#{originalUrl}' target='_blank' >#{visibleUrl}#{if checkForPostSlash then "/…" else ""}<span class='expanded-link'></span></a>"
        "[tempLink#{linkCount++}]"
      else
        # yield the replacement inline (good for non-shortened text)
        "<a href='#{url}' data-original-url='#{originalUrl}' target='_blank' >#{visibleUrl}#{if checkForPostSlash then "/…" else ""}<span class='expanded-link'></span></a>"

    if replaceAndYieldLinks
      {
        links
        text
      }
    else
      text

  putShowMore: (text, l = 500)->
    shortenedText = __utils.shortenText text,
      minLength : l
      maxLength : l + Math.floor(l/10)
      suffix    : ''

    # log "[#{text.length}:#{Encoder.htmlEncode(text).length}/#{shortenedText.length}:#{Encoder.htmlEncode(shortenedText).length}]"
    text = if Encoder.htmlEncode(text).length > Encoder.htmlEncode(shortenedText).length
      morePart = "<span class='collapsedtext hide'>"
      morePart += "<a href='#' class='more-link' title='Show more...'>Show more...</a>"
      morePart += Encoder.htmlEncode(text).substr Encoder.htmlEncode(shortenedText).length
      morePart += "<a href='#' class='less-link' title='Show less...'>...show less</a>"
      morePart += "</span>"
      Encoder.htmlEncode(shortenedText) + morePart
    else
      Encoder.htmlEncode shortenedText

  shortenText:do ->
    tryToShorten = (longText, optimalBreak = ' ', suffix)->
      unless ~ longText.indexOf optimalBreak then no
      else
        "#{longText.split(optimalBreak).slice(0, -1).join optimalBreak}#{suffix ? optimalBreak}"
    (longText, options={})->
      return unless longText
      minLength = options.minLength or 450
      maxLength = options.maxLength or 600
      suffix    = options.suffix     ? '...'

      longTextLength  = Encoder.htmlDecode(longText).length
      longText = Encoder.htmlDecode longText

      tempText = longText.slice 0, maxLength
      lastClosingTag = tempText.lastIndexOf "]"
      lastOpeningTag = tempText.lastIndexOf "["

      if lastOpeningTag <= lastClosingTag
        finalMaxLength = maxLength
      else
        finalMaxLength = lastOpeningTag

      return longText if longText.length < minLength or longText.length < maxLength

      longText = longText.substr 0, finalMaxLength

      # prefer to end the teaser at the end of a sentence (a period).
      # failing that prefer to end the teaser at the end of a word (a space).
      candidate = tryToShorten(longText, '. ', suffix) or tryToShorten longText, ' ', suffix

      # Encoder.htmlDecode Encoder.htmlEncode \
      #   if candidate?.length > minLength then candidate
      #   else longText

      return \
        if candidate?.length > minLength then candidate
        else longText

  getMonthOptions : ->
    ((if i > 9 then { title : "#{i}", value : i} else { title : "0#{i}", value : i}) for i in [1..12])

  getYearOptions  : (min = 1900,max = Date::getFullYear())->
    ({ title : "#{i}", value : i} for i in [min..max])

  getFullnameFromAccount:(account)->
    {firstName, lastName} = account.profile
    return "#{firstName} #{lastName}"

  getNameFromFullname :(fullname)->
    fullname.split(' ')[0]

  wait: (duration, fn)->
    if "function" is typeof duration
      fn = duration
      duration = 0
    setTimeout fn, duration

  killWait:(id)-> clearTimeout id if id

  repeat: (duration, fn)->
    if "function" is typeof duration
      fn = duration
      duration = 500
    setInterval fn, duration

  killRepeat:(id)-> clearInterval id

  defer:do ->
    # this was ported from browserify's implementation of "process.nextTick"
    queue = []
    if window?.postMessage and window.addEventListener
      window.addEventListener "message", ((ev) ->
        if ev.source is window and ev.data is "kd-tick"
          ev.stopPropagation()
          do queue.shift()  if queue.length > 0
      ), yes
      (fn) -> queue.push fn; window.postMessage "kd-tick", "*"
    else
      (fn) -> setTimeout fn, 1


  getCancellableCallback:(callback)->
    cancelled = no
    kallback = (rest...)-> callback rest...  unless cancelled
    kallback.cancel = -> cancelled = yes
    kallback

  # ~ GG
  # Returns a new callback which calls the failcallback if
  # first callback not finish its job in given timeout (default is 5000ms)
  #
  # Usage:
  #
  # Let assume that you have this:
  #
  #   asyncFunc (data)->
  #     doSomethingWith data
  #
  # To set a timeout for it eg. 500ms:
  #
  #   asyncFunc getTimedOutCallBack (data)->
  #     doSomethingWith data
  #   , ->
  #     console.log "asyncFunc is not responded in 500ms."
  #   , 500
  #
  getTimedOutCallback:(callback, failcallback, timeout=5000)->
    cancelled = no
    kallback  = (rest...)->
      clearTimeout fallbackTimer
      callback rest...  unless cancelled

    fallback = (rest...)->
      failcallback rest...  unless cancelled
      cancelled = yes

    fallbackTimer = setTimeout fallback, timeout
    kallback

  # Returns a new callback which calls the failcallback if
  # first callback doesn't finish its job within timeout.
  #
  # Also, keeps track of start and end times.
  #
  # Let's assume that you have this:
  #
  #   asyncFunc (data)-> doSomethingWith data
  #
  # To set a timeout for 500ms:
  #
  #   asyncFunc ,\
  #     KD.utils.getTimedOutCallbackOne
  #       name     :"asyncFunc" // optional, logs to KD.utils.timers
  #       timeout  : 500        // defaults to 5000
  #       onSucess : (data)->
  #       onTimeout: ->
  #       onResult : ->         // called when result comes after timeout
  getTimedOutCallbackOne: (options={})->
    timerName = options.name      or "undefined"
    timeout   = options.timeout   or 10000
    onSuccess = options.onSuccess or ->
    onTimeout = options.onTimeout or ->
    onResult  = options.onResult  or ->

    timedOut = no
    kallback = (rest...)=>
      clearTimeout fallbackTimer
      @updateLogTimer timerName, fallbackTimer, Date.now()

      if timedOut then onResult rest... else onSuccess rest...

    fallback = (rest...)=>
      timedOut = yes
      @updateLogTimer timerName, fallbackTimer
      @logTimeoutToExternal timerName

      onTimeout rest...

    fallbackTimer = setTimeout fallback, timeout
    @logTimer timerName, fallbackTimer, Date.now()

    kallback.cancel =-> clearTimeout fallbackTimer
    kallback

  notifyAndEmailVMTurnOnFailureToSysAdmin: (vmName, reason)->
    if window.localStorage.notifiedSysAdminOfVMFailureTime
      if parseInt(window.localStorage.notifiedSysAdminOfVMFailureTime, 10)+(1000*60*60)>Date.now()
        return

    window.localStorage.notifiedSysAdminOfVMFailureTime = Date.now()

    new KDNotificationView
      title:"Sorry, your vm failed to turn on. An email has been sent to a sysadmin."

    KD.whoami().sendEmailVMTurnOnFailureToSysAdmin vmName, reason

  logTimeoutToExternal: (timerName)->
    #KD.logToMixpanel timerName+".timeout"

  logTimer:(timerName, timerNumber, startTime)->
    log "logTimer name:#{timerName}"

    @timers[timerName] ||= {}
    @timers[timerName][timerNumber] =
      start  : startTime
      status : "started"

  updateLogTimer:(timerName, timerNumber, endTime)->
    timer     = @timers[timerName][timerNumber]
    status    = if endTime then "ended" else "failed"
    startTime = timer.start
    elapsed   = endTime-startTime
    timer     =
      start   : startTime
      end     : endTime
      status  : status
      elapsed : elapsed

    @timers[timerName][timerNumber] = timer

    log "updateLogTimer name:#{timerName}, status:#{status} elapsed:#{elapsed}"

  timers: {}

  ###
  password-generator
  Copyright(c) 2011 Bermi Ferrer <bermi@bermilabs.com>
  MIT Licensed
  ###
  generatePassword: do ->

    letter = /[a-zA-Z]$/;
    vowel = /[aeiouAEIOU]$/;
    consonant = /[bcdfghjklmnpqrstvwxyzBCDFGHJKLMNPQRSTVWXYZ]$/;

    (length = 10, memorable = yes, pattern = /\w/, prefix = '')->

      return prefix if prefix.length >= length

      if memorable
        pattern = if consonant.test(prefix) then vowel else consonant

      n   = (Math.floor(Math.random() * 100) % 94) + 33
      chr = String.fromCharCode(n)
      chr = chr.toLowerCase() if memorable

      unless pattern.test chr
        return __utils.generatePassword length, memorable, pattern, prefix

      return __utils.generatePassword length, memorable, pattern, "" + prefix + chr

  # Version Compare
  # https://github.com/balupton/bal-util/blob/master/src/lib/compare.coffee
  # http://phpjs.org/functions/version_compare
  # MIT Licensed http://phpjs.org/pages/license
  versionCompare: (v1,operator,v2) ->
    i  = x = compare = 0
    vm =
      dev   : -6
      alpha : -5
      a     : -5
      beta  : -4
      b     : -4
      RC    : -3
      rc    : -3
      '#'   : -2
      p     : -1
      pl    : -1

    prepVersion = (v) ->
      v = ('' + v).replace(/[_\-+]/g, '.')
      v = v.replace(/([^.\d]+)/g, '.$1.').replace(/\.{2,}/g, '.')
      if !v.length then [-8]
      else v.split('.')

    numVersion = (v) ->
      if !v then 0
      else
        if isNaN(v) then vm[v] or -7
        else parseInt(v, 10)

    v1 = prepVersion(v1)
    v2 = prepVersion(v2)
    x  = Math.max(v1.length, v2.length)

    for i in [0..x]
      if (v1[i] == v2[i])
        continue

      v1[i] = numVersion(v1[i])
      v2[i] = numVersion(v2[i])

      if (v1[i] < v2[i])
        compare = -1
        break
      else if v1[i] > v2[i]
        compare = 1
        break

    return compare unless operator
    return switch operator
      when '>', 'gt'
        compare > 0
      when '>=', 'ge'
        compare >= 0
      when '<=', 'le'
        compare <= 0
      when '==', '=', 'eq', 'is'
        compare == 0
      when '<>', '!=', 'ne', 'isnt'
        compare != 0
      when '', '<', 'lt'
        compare < 0
      else
        null

  getDummyName:->
    u  = KD.utils
    gr = u.getRandomNumber
    gp = u.generatePassword
    gp(gr(10), yes)

  registerDummyUser:->

    return if location.hostname isnt "localhost"

    u  = KD.utils

    uniqueness = (Date.now()+"").slice(6)
    formData   =
      agree           : "on"
      email           : "sinanyasar+#{uniqueness}@gmail.com"
      firstName       : u.getDummyName()
      lastName        : u.getDummyName()
      inviteCode      : "twitterfriends"
      password        : "123123123"
      passwordConfirm : "123123123"
      username        : uniqueness

    KD.remote.api.JUser.register formData, => location.reload yes

  postDummyStatusUpdate:->

    return if location.hostname isnt "localhost"

    body  = KD.utils.generatePassword(KD.utils.getRandomNumber(50), yes) + ' ' + dateFormat(Date.now(), "dddd, mmmm dS, yyyy, h:MM:ss TT")
    if KD.config.entryPoint?.type is 'group' and KD.config.entryPoint?.slug
      group = KD.config.entryPoint.slug
    else
      group = 'koding'

    KD.remote.api.JStatusUpdate.create {body, group}, (err,reply)=>
      unless err
        KD.getSingleton("appManager").tell 'Activity', 'ownActivityArrived', reply
      else
        new KDNotificationView type : "mini", title : "There was an error, try again later!"

  startRollbar: ->
    @replaceFromTempStorage "_rollbar"

  stopRollbar: ->
    @storeToTempStorage "_rollbar", window._rollbar
    window._rollbar = {push:->}

  startMixpanel: ->
    @replaceFromTempStorage "mixpanel"

  stopMixpanel: ->
    @storeToTempStorage "mixpanel", window.mixpanel
    window.mixpanel = {track:->}

  replaceFromTempStorage: (name)->
    if item = @tempStorage[name]
      window[item] = item
    else
      log "no #{name} in mainController temp storage"

  storeToTempStorage: (name, item)-> @tempStorage[name] = item

  tempStorage:-> KD.getSingleton("mainController").tempStorage

  stopDOMEvent :(event)->
    return no  unless event
    event.preventDefault()
    event.stopPropagation()
    return no

  utf8Encode:(string)->
    string = string.replace(/\r\n/g, "\n")
    utftext = ""
    n = 0

    while n < string.length
      c = string.charCodeAt(n)
      if c < 128
        utftext += String.fromCharCode(c)
      else if (c > 127) and (c < 2048)
        utftext += String.fromCharCode((c >> 6) | 192)
        utftext += String.fromCharCode((c & 63) | 128)
      else
        utftext += String.fromCharCode((c >> 12) | 224)
        utftext += String.fromCharCode(((c >> 6) & 63) | 128)
        utftext += String.fromCharCode((c & 63) | 128)
      n++
    utftext

  utf8Decode:(utftext)->
    string = ""
    i = 0
    c = c1 = c2 = 0
    while i < utftext.length
      c = utftext.charCodeAt(i)
      if c < 128
        string += String.fromCharCode(c)
        i++
      else if (c > 191) and (c < 224)
        c2 = utftext.charCodeAt(i + 1)
        string += String.fromCharCode(((c & 31) << 6) | (c2 & 63))
        i += 2
      else
        c2 = utftext.charCodeAt(i + 1)
        c3 = utftext.charCodeAt(i + 2)
        string += String.fromCharCode(((c & 15) << 12) | ((c2 & 63) << 6) | (c3 & 63))
        i += 3
    string

  # Return true x% of time based on argument.
  #
  # Example:
  #   runXpercent(10) => returns true 10% of the time
  runXpercent: (percent)->
    chance = Math.floor(Math.random() * 100)
    chance <= percent

  # deprecated functions starts
  _permissionMap: ->
    map =
      '---': 0
      '--x': 1
      '-w-': 2
      '-wx': 3
      'r--': 4
      'r-x': 5
      'rw-': 6
      'rwx': 7

  symbolsPermissionToOctal: (permissions) ->
    permissions = permissions.substr(1)

    user    = permissions.substr 0, 3
    group   = permissions.substr 3, 3
    other   = permissions.substr 6, 3
    octal   = '' + @_permissionMap()[user] + @_permissionMap()[group] + @_permissionMap()[other]

  # private member for tracking z-indexes
  zIndexContexts:{}

  # Get next highest Z-index
  getNextHighestZIndex:(context)->
   uniqid = context.data 'data-id'
   zIndexContexts[uniqid] if isNaN zIndexContexts[uniqid] then 0 else zIndexContexts[uniqid]++

<<<<<<< HEAD
  getAppIcon:(appManifest)->
    {authorNick, name, version, icns} = appManifest

    resourceRoot = "#{KD.appsUri}/#{authorNick}/#{name}/#{version}/"

    if appManifest.devMode
      resourceRoot = "https://fatihacet.kd.i/.applications/#{__utils.slugify name}/"

    image  = if name is "Ace" then "icn-ace" else "default.app.thumb"
    thumb  = "#{KD.apiUri}/images/#{image}.png"

    for size in [64, 128, 160, 256, 512]
      if icns and icns[String size]
        thumb = "#{resourceRoot}/#{icns[String size]}"
        break

    img = new KDCustomHTMLView
      tagName     : "img"
      bind        : "error"
      error       : ->
        @getElement().setAttribute "src", "/images/default.app.thumb.png"
      attributes  :
        src       : thumb

    return img
=======
  shortenUrl: (url, callback)->
    request = $.ajax "https://www.googleapis.com/urlshortener/v1/url",
      type        : "POST"
      contentType : "application/json"
      data        : JSON.stringify {longUrl: url}
      timeout     : 4000
      dataType    : "json"

    request.done (data)=>
      callback data?.id or url, data

    request.error ({status, statusText, responseText})->
      error "url shorten error, returing self as fallback.", status, statusText, responseText
      callback url
>>>>>>> b3c2a01b

  # deprecated ends

###
//     Underscore.js 1.3.1
//     (c) 2009-2012 Jeremy Ashkenas, DocumentCloud Inc.
//     Underscore is freely distributable under the MIT license.
//     Portions of Underscore are inspired or borrowed from Prototype,
//     Oliver Steele's Functional, and John Resig's Micro-Templating.
//     For all details and documentation:
//     http://documentcloud.github.com/underscore
###

`
__utils.throttle = function(func, wait) {
  var context, args, timeout, throttling, more;
  var whenDone = __utils.debounce(function(){ more = throttling = false; }, wait);
  return function() {
    context = this; args = arguments;
    var later = function() {
      timeout = null;
      if (more) func.apply(context, args);
      whenDone();
    };
    if (!timeout) timeout = setTimeout(later, wait);
    if (throttling) {
      more = true;
    } else {
      func.apply(context, args);
    }
    whenDone();
    throttling = true;
  };
};

// Returns a function, that, as long as it continues to be invoked, will not
// be triggered. The function will be called after it stops being called for
// N milliseconds.
__utils.debounce = function(func, wait) {
  var timeout;
  return function() {
    var context = this, args = arguments;
    var later = function() {
      timeout = null;
      func.apply(context, args);
    };
    clearTimeout(timeout);
    timeout = setTimeout(later, wait);
  };
};
`<|MERGE_RESOLUTION|>--- conflicted
+++ resolved
@@ -726,7 +726,6 @@
    uniqid = context.data 'data-id'
    zIndexContexts[uniqid] if isNaN zIndexContexts[uniqid] then 0 else zIndexContexts[uniqid]++
 
-<<<<<<< HEAD
   getAppIcon:(appManifest)->
     {authorNick, name, version, icns} = appManifest
 
@@ -752,7 +751,6 @@
         src       : thumb
 
     return img
-=======
   shortenUrl: (url, callback)->
     request = $.ajax "https://www.googleapis.com/urlshortener/v1/url",
       type        : "POST"
@@ -767,7 +765,6 @@
     request.error ({status, statusText, responseText})->
       error "url shorten error, returing self as fallback.", status, statusText, responseText
       callback url
->>>>>>> b3c2a01b
 
   # deprecated ends
 
