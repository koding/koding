# utils singleton
# -------------------------
#
# -------------------------

__utils =

  idCounter : 0

  formatPlural:(count, noun)->
    "#{count or 0} #{if count is 1 then noun else Inflector.pluralize noun}"

  selectText:(element, selectionStart, selectionEnd)->
    doc   = document
    if doc.body.createTextRange
      range = document.body.createTextRange()
      range.moveToElementText element
      range.select()
    else if window.getSelection
      selection = window.getSelection()
      range     = document.createRange()
      range.selectNodeContents element
      selection.removeAllRanges()
      selection.addRange range

  getCallerChain:(args, depth)->
    {callee:{caller}} = args
    chain = [caller]
    while depth-- and caller = caller?.caller
      chain.push caller
    chain

  getUniqueId:->
    "#{__utils.getRandomNumber(100000)}_#{Date.now()}"

  getRandomNumber :(range)->
    range = range or 1000000
    Math.floor Math.random()*range+1

  uniqueId : (prefix)->
    id = __utils.idCounter++
    if prefix? then "#{prefix}#{id}" else id

  getRandomRGB :()->
    "rgb(#{@getRandomNumber(255)},#{@getRandomNumber(255)},#{@getRandomNumber(255)})"

  getRandomHex : ->
    # hex = (Math.random()*0xFFFFFF<<0).toString(16)
    hex = (Math.random()*0x999999<<0).toString(16)
    while hex.length < 6
      hex += "0"
    "##{hex}"

  trimIllegalChars :(word)->

  curryCssClass:(obligatoryClass, optionalClass)-> obligatoryClass + if optionalClass then ' ' + optionalClass else ''


  getUrlParams:(tag)->
    tag ?= window.location.search
    hashParams = {};

    a = /\+/g  # Regex for replacing addition symbol with a space
    r = /([^&;=]+)=?([^&;]*)/g
    d = (s)->
      decodeURIComponent s.replace a, " "
    q = tag.substring 1

    while e = r.exec q
      hashParams[d e[1] ] = d e[2]

    hashParams

  capAndRemovePeriods:(path)->
    newPath = for arg in path.split "."
      arg.capitalize()
    newPath.join ""

  slugify:(title = "")->
    url = title
      .toLowerCase()                # change everything to lowercase
      .replace(/^\s+|\s+$/g, "")    # trim leading and trailing spaces
      .replace(/[_|\s]+/g, "-")     # change all spaces and underscores to a hyphen
      .replace(/[^a-z0-9-]+/g, "")  # remove all non-alphanumeric characters except the hyphen
      .replace(/[-]+/g, "-")        # replace multiple instances of the hyphen with a single instance
      .replace(/^-+|-+$/g, "")      # trim leading and trailing hyphens

  stripTags:(value)->
    value.replace /<(?:.|\n)*?>/gm, ''

  proxifyUrl:(url="")->
    if url is ""
      "data:image/gif;base64,R0lGODlhAQABAAAAACH5BAEKAAEALAAAAAABAAEAAAICTAEAOw=="
    else
      "https://api.koding.com/1.0/image.php?url="+ encodeURIComponent(url)

  applyMarkdown: (text)->
    # problems with markdown so far:
    # - links are broken due to textexpansions (images too i guess)
    return null unless text

    marked.setOptions
      gfm: true
      pedantic: false
      sanitize: true
      highlight:(text)->
        # log "highlight callback called"
        # if hljs?
        #   requirejs (['js/highlightjs/highlight.js']), ->
        #     requirejs (["highlightjs/languages/javascript"]), ->
        #       try
        #         hljs.compileModes()
        #         _text = hljs.highlightAuto text
        #         log "hl",_text,text
        #         return _text.value
        #       catch err
        #         log "Error applying highlightjs syntax", err
        # else
        #   log "hljs not found"
          return text

    text = Encoder.htmlDecode text

    text = marked text

  applyLineBreaks: (text)->
    return null unless text
    text.replace /\n/g, "<br />"

  applyTextExpansions: (text, shorten)->
    return null unless text
    # @expandWwwDotDomains @expandUrls @expandUsernames @expandTags text
    text = text.replace /&#10;/g, ' '
    text = __utils.putShowMore text if shorten
    @expandUrls @expandUsernames text
    # @expandWwwDotDomains @expandUrls @expandUsernames text

  expandWwwDotDomains: (text) ->
    return null unless text
    text.replace /(^|\s)(www\.[A-Za-z0-9-_]+.[A-Za-z0-9-_:%&\?\/.=]+)/g, (_, whitespace, www) ->
      "#{whitespace}<a href='http://#{www}' target='_blank'>#{www}</a>"

  expandUsernames: (text,sensitiveTo=no) ->
    # sensitiveTo is a string containing parent elements whose children
    # should not receive name expansion

    # as a JQuery selector, e.g. "pre"
    # means that all @s in <pre> tags will not be expanded

    return null unless text

    # default case for regular text
    if not sensitiveTo
      text.replace /\B\@([\w\-]+)/gim, (u) ->
        username = u.replace "@", ""
        u.link "#!/member/#{username}"
    # context-sensitive expansion
    else
      result = ""
      $(text).each (i,element)->
        if ($(element).parents(sensitiveTo).length is 0) and not ($(element).is sensitiveTo)
          if $(element).html()?
            replacedText =  $(element).html().replace /\B\@([\w\-]+)/gim, (u) ->
              username = u.replace "@", ""
              u.link "#!/member/#{username}"
            $(element).html replacedText
        result += $(element).get(0).outerHTML or "" # in case there is a text-only element
      result

  expandTags: (text) ->
    return null unless text
    text.replace /[#]+[A-Za-z0-9-_]+/g, (t) ->
      tag = t.replace "#", ""
      "<a href='#!/topic/#{tag}' class='ttag'><span>#{tag}</span></a>"

  expandUrls: (text) ->
    return null unless text
    text.replace /([A-Za-z]+:\/\/)+([A-Za-z0-9-_]\.)?[A-Za-z0-9-_]+\.[A-Za-z][A-Za-z0-9-_:%&#\+\?\/.=]+/g, (url) ->
      originalUrl = url

      # remove protocol and trailing path
      visibleUrl = url.replace(/(ht|f)tp(s)?\:\/\//,"").replace(/\/.*/,"")

      checkForPostSlash = /.*(\/\/)+.*\/.+/.test originalUrl # test for // ... / ...

      if not /[A-Za-z]+:\/\//.test url

        # url has no protocol
        url = '//'+url

      "<a href='#{url}' data-original-url='#{originalUrl}' target='_blank' >#{visibleUrl}#{if checkForPostSlash then "/…" else ""}<span class='expanded-link'></span></a>"

  putShowMore: (text, l = 500)->
    shortenedText = __utils.shortenText text,
      minLength : l
      maxLength : l + Math.floor(l/10)
      suffix    : ' '

    text = if text.length > shortenedText.length
      morePart  = "<span class='collapsedtext hide'>"
      morePart += "<a href='#' class='more-link' title='Show more...'>···</a>"
      morePart += text.substr shortenedText.length
      morePart += "<a href='#' class='less-link' title='Show less...'>···</a>"
      morePart += "</span>"
      shortenedText + morePart
    else
      shortenedText

  shortenText:do ->
    tryToShorten = (longText, optimalBreak = ' ', suffix)->
      unless ~ longText.indexOf optimalBreak then no
      else
        "#{longText.split(optimalBreak).slice(0, -1).join optimalBreak}#{suffix ? optimalBreak}"
    (longText, options={})->
      return unless longText
      minLength = options.minLength or 450
      maxLength = options.maxLength or 600
      suffix    = options.suffix     ? '...'

      longTextLength  = Encoder.htmlDecode(longText).length
      # longTextLength  = longText.length

      return longText if longTextLength < minLength or longTextLength < maxLength

      longText = Encoder.htmlDecode longText
      longText = longText.substr 0, maxLength

      # prefer to end the teaser at the end of a sentence (a period).
      # failing that prefer to end the teaser at the end of a word (a space).
      candidate = tryToShorten(longText, '. ', suffix) or tryToShorten longText, ' ', suffix

      if candidate?.length > minLength
        Encoder.htmlEncode candidate
        # candidate
      else
        Encoder.htmlEncode longText
        # longText

  getMonthOptions : ()->
    ((if i > 9 then { title : "#{i}", value : i} else { title : "0#{i}", value : i}) for i in [1..12])

  getYearOptions  : (min = 1900,max = Date::getFullYear())->
    ({ title : "#{i}", value : i} for i in [min..max])

  getFileExtension: (path) ->
    fileName = path or ''
    [name, extension...]  = fileName.split '.'
    extension = if extension.length is 0 then '' else extension[extension.length-1]

  getFileType: (extension)->

    fileType = "unknown"

    _extension_sets =
      code    : [
        "php", "pl", "py", "jsp", "asp", "htm","html", "phtml","shtml"
        "sh", "cgi", "htaccess","fcgi","wsgi","mvc","xml","sql","rhtml"
        "js","json","coffee"
        "css","styl","sass"
      ]
      text    : [
        "txt", "doc", "rtf", "csv", "docx", "pdf"
      ]
      archive : [
        "zip","gz","bz2","tar","7zip","rar","gzip","bzip2","arj","cab"
        "chm","cpio","deb","dmg","hfs","iso","lzh","lzma","msi","nsis"
        "rpm","udf","wim","xar","z","jar","ace","7z","uue"
      ]
      image   : [
        "png","gif","jpg","jpeg","bmp","svg","psd","qt","qtif","qif"
        "qti","tif","tiff","aif","aiff"
      ]
      video   : [
        "avi","mp4","h264","mov","mpg","ra","ram","mpg","mpeg","m4a"
        "3gp","wmv","flv","swf","wma","rm","rpm","rv"
      ]
      sound   : ["aac","au","gsm","mid","midi","snd","wav","3g2","mp3","asx","asf"]
      app     : ["kdapp"]


    for own type,set of _extension_sets
      for ext in set
        if extension is ext
          fileType = type

    return fileType

  _permissionMap: ->
    map =
      '---': 0
      '--x': 1
      '-w-': 2
      '-wx': 3
      'r--': 4
      'r-x': 5
      'rw-': 6
      'rwx': 7

  symbolsPermissionToOctal: (permissions) ->
    permissions = permissions.substr(1)

    user    = permissions.substr 0, 3
    group   = permissions.substr 3, 3
    other   = permissions.substr 6, 3
    octal   = '' + @_permissionMap()[user] + @_permissionMap()[group] + @_permissionMap()[other]

  getNameFromFullname :(fullname)->
    fullname.split(' ')[0]

  getParentPath :(path)->

    path = path.substr(0, path.length-1) if path.substr(-1) is "/"
    parentPath = path.split('/')
    parentPath.pop()
    return parentPath.join('/')

<<<<<<< HEAD
  defer:do ->
    # this was ported from browserify's implementation of "process.nextTick"
    queue = []
    if window?.postMessage and window.addEventListener
      window.addEventListener "message", ((ev) ->
        if ev.source is window and ev.data is "kd-tick"
          ev.stopPropagation()
          do queue.shift()  if queue.length > 0
      ), yes
      (fn) -> queue.push fn; window.postMessage "kd-tick", "*"
    else
      (fn) -> setTimeout fn, 1
=======
  removeBrokenSymlinksUnder:(path)->
    kiteController = KD.getSingleton('kiteController')
    escapeFilePath = FSHelper.escapeFilePath
    kiteController.run "stat #{escapeFilePath path}", (err)->
      if not err
        kiteController.run "find -L #{escapeFilePath path} -type l -delete", noop
>>>>>>> c4aa7b70

  wait: (duration, fn) ->
    if "function" is typeof duration
      fn = duration
      duration = 0
    setTimeout fn, duration

  killWait:(id)-> clearTimeout id

  getCancellableCallback:(callback)->
    cancelled = no
    kallback = (rest...)-> callback rest...  unless cancelled
    kallback.cancel = -> cancelled = yes
    kallback

  ###
  password-generator
  Copyright(c) 2011 Bermi Ferrer <bermi@bermilabs.com>
  MIT Licensed
  ###
  generatePassword: do ->

    letter = /[a-zA-Z]$/;
    vowel = /[aeiouAEIOU]$/;
    consonant = /[bcdfghjklmnpqrstvwxyzBCDFGHJKLMNPQRSTVWXYZ]$/;

    (length = 10, memorable = yes, pattern = /\w/, prefix = '')->

      return prefix if prefix.length >= length

      if memorable
        pattern = if consonant.test(prefix) then vowel else consonant

      n   = (Math.floor(Math.random() * 100) % 94) + 33
      chr = String.fromCharCode(n)
      chr = chr.toLowerCase() if memorable

      unless pattern.test chr
        return __utils.generatePassword length, memorable, pattern, prefix

      return __utils.generatePassword length, memorable, pattern, "" + prefix + chr


  ###
  //     Underscore.js 1.3.1
  //     (c) 2009-2012 Jeremy Ashkenas, DocumentCloud Inc.
  //     Underscore is freely distributable under the MIT license.
  //     Portions of Underscore are inspired or borrowed from Prototype,
  //     Oliver Steele's Functional, and John Resig's Micro-Templating.
  //     For all details and documentation:
  //     http://documentcloud.github.com/underscore
  ###

`
__utils.throttle = function(func, wait) {
  var context, args, timeout, throttling, more;
  var whenDone = __utils.debounce(function(){ more = throttling = false; }, wait);
  return function() {
    context = this; args = arguments;
    var later = function() {
      timeout = null;
      if (more) func.apply(context, args);
      whenDone();
    };
    if (!timeout) timeout = setTimeout(later, wait);
    if (throttling) {
      more = true;
    } else {
      func.apply(context, args);
    }
    whenDone();
    throttling = true;
  };
};

// Returns a function, that, as long as it continues to be invoked, will not
// be triggered. The function will be called after it stops being called for
// N milliseconds.
__utils.debounce = function(func, wait) {
  var timeout;
  return function() {
    var context = this, args = arguments;
    var later = function() {
      timeout = null;
      func.apply(context, args);
    };
    clearTimeout(timeout);
    timeout = setTimeout(later, wait);
  };
};
`<|MERGE_RESOLUTION|>--- conflicted
+++ resolved
@@ -308,13 +308,11 @@
     fullname.split(' ')[0]
 
   getParentPath :(path)->
-
     path = path.substr(0, path.length-1) if path.substr(-1) is "/"
     parentPath = path.split('/')
     parentPath.pop()
     return parentPath.join('/')
 
-<<<<<<< HEAD
   defer:do ->
     # this was ported from browserify's implementation of "process.nextTick"
     queue = []
@@ -327,14 +325,13 @@
       (fn) -> queue.push fn; window.postMessage "kd-tick", "*"
     else
       (fn) -> setTimeout fn, 1
-=======
+
   removeBrokenSymlinksUnder:(path)->
     kiteController = KD.getSingleton('kiteController')
     escapeFilePath = FSHelper.escapeFilePath
     kiteController.run "stat #{escapeFilePath path}", (err)->
       if not err
         kiteController.run "find -L #{escapeFilePath path} -type l -delete", noop
->>>>>>> c4aa7b70
 
   wait: (duration, fn) ->
     if "function" is typeof duration
