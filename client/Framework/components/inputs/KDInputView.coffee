class KDInputView extends KDView

  constructor:(o = {}, data)->

    o.type                    or= "text"        # a String of one of input types "text","password","select", etc...
    o.name                    or= ""            # a String
    o.label                   or= null          # a KDLabelView instance
    o.cssClass                or= ""            # a String
    o.callback                or= null          # a Function
    o.defaultValue             ?= ""            # a String or a Boolean value depending on type
    o.placeholder             or= ""            # a String
    o.disabled                 ?= no            # a Boolean value
    # o.readonly               ?= no            # a Boolean value
    o.selectOptions           or= null          # an Array of Strings
    o.validate                or= null          # an Object of Validation options see KDInputValidator for details
    o.validationNotifications  ?= yes
    o.hint                    or= null          # a String of HTML
    o.autogrow                 ?= no            # a Boolean
    o.enableTabKey             ?= no            # a Boolean # NOT YET READY needs some work
    o.bind                    or= ""            # a String of event names
    o.forceCase               or= null          # a String of either "lowercase" or "uppercase"

    o.bind += " blur change focus"

    @setType o.type

    super o, data

    options = @getOptions()

    @inputValidationNotifications = {}
    @valid = yes
    @inputCallback = null
    @setName options.name
    @setLabel()
    @setCallback()
    @setDefaultValue options.defaultValue
    @setPlaceHolder options.placeholder
    @makeDisabled() if options.disabled
    if options.selectOptions? and 'function' isnt typeof options.selectOptions
      @setSelectOptions options.selectOptions
    @setAutoGrow() if options.autogrow
    @enableTabKey() if options.enableTabKey
    @setCase options.forceCase if options.forceCase

    if options.validate?
      @setValidation options.validate
      @on "ValidationError", @bound "giveValidationFeedback"
      @on "ValidationPassed", @bound "giveValidationFeedback"
      @on "focus", @bound "clearValidationFeedback"

    if options.type is "select" and options.selectOptions
      @on "viewAppended", =>
        o = @getOptions()
        if 'function' is typeof o.selectOptions
          kallback = @bound "setSelectOptions"
          o.selectOptions.call @, kallback
        else unless o.selectOptions.length
          @setValue o.selectOptions[Object.keys(o.selectOptions)[0]][0].value unless o.defaultValue
        else
          @setValue o.selectOptions[0].value unless o.defaultValue

  setDomElement:(cssClass = "")->
    name = "name='#{@options.name}'"
    @domElement = switch @getType()
      when "text"     then $ "<input #{name} type='text' class='kdinput text #{cssClass}'/>"
      when "password" then $ "<input #{name} type='password' class='kdinput text #{cssClass}'/>"
      when "hidden"   then $ "<input #{name} type='hidden' class='kdinput hidden #{cssClass}'/>"
      when "checkbox" then $ "<input #{name} type='checkbox' class='kdinput checkbox #{cssClass}'/>"
      when "textarea" then $ "<textarea #{name} class='kdinput text #{cssClass}'></textarea>"
      when "select"   then $ "<select #{name} class='kdinput select #{cssClass}'/>"
      when "range"    then $ "<input #{name} type='range' class='kdinput range #{cssClass}'/>"
      else                 $ "<input #{name} type='#{@getType()}' class='kdinput #{@getType()} #{cssClass}'/>"

  setLabel:(label = @getOptions().label)->

    return  unless label

    @inputLabel = label
    @inputLabel.$()[0].setAttribute "for", @getName()
    @inputLabel.$().bind "click",()=>
      @$().trigger "focus"
      @$().trigger "click"

  getLabel:-> @inputLabel

  setCallback:-> @inputCallback = @getOptions().callback
  getCallback:-> @inputCallback

  setType:(@inputType = "text")->
  getType:-> @inputType

  setName:(@inputName)->
  getName:-> @inputName

  setFocus:->
    (KD.getSingleton "windowController").setKeyView @
    @$().trigger "focus"

  setBlur:->
    (KD.getSingleton "windowController").setKeyView null
    @$().trigger "blur"

  setSelectOptions:(options)->
    unless options.length
      for optGroup, subOptions of options
        $optGroup = $ "<optgroup label='#{optGroup}'/>"
        @$().append $optGroup
        for option in subOptions
          $optGroup.append "<option value='#{option.value}'>#{option.title}</option>"
    else if options.length
      for option in options
        @$().append "<option value='#{option.value}'>#{option.title}</option>"
    else
      warn "no valid options specified for the input:", @

    @$().val @getDefaultValue()

  setDefaultValue:(value)->
    return  if not value? and value isnt ''
    KDInputView::setValue.call this, value
    @inputDefaultValue = value

  getDefaultValue:-> @inputDefaultValue

  setPlaceHolder:(value)->
    if @$().is("input") or @$().is("textarea")
      @$().attr "placeholder",value
      @options.placeholder = value

  makeDisabled:->
    @getDomElement().attr "disabled","disabled"

  makeEnabled:->
    @getDomElement().removeAttr "disabled"

  getValue:->
    if @getOption("type") is "checkbox"
      value = @$().is ':checked'
    else
      value = @getDomElement().val()
      {forceCase} = @getOptions()
      if forceCase
        value = if /uppercase/i.test forceCase
          value.toUpperCase()
        else
          value.toLowerCase()

    return value

  setValue:(value)->
    $  = @$()
    el = $[0]
    if @getOption("type") in ["checkbox", "radio"]
      if value
<<<<<<< HEAD
        @$()[0].setAttribute "checked", "checked"
      else
        @$()[0].removeAttribute "checked"
    else @$().val value
=======
      then el.setAttribute "checked", "checked"
      else el.removeAttribute "checked"
    else $.val value
>>>>>>> 5896a600

  _prevVal = null

  setCase:(forceCase)->
    cb = =>
      val = @getValue()
      return if val is _prevVal
      @setValue _prevVal = val

    @on "keyup", cb.bind this
    @on "blur",  cb.bind this

  setValidation:(ruleSet)->

    @valid                 = no
    @currentRuleset        = ruleSet
    @validationCallbacks or= {}
    @createRuleChain ruleSet

    for oldEventName, oldCallbacks of @validationCallbacks
      for oldCallback in oldCallbacks
        @off oldEventName, oldCallback

    @ruleChain.forEach (rule)=>
      eventName = \
        if ruleSet.events
          if ruleSet.events[rule] then ruleSet.events[rule]
          else if ruleSet.event   then ruleSet.event
        else if ruleSet.event     then ruleSet.event

      if eventName
        @validationCallbacks[eventName] or= []
        @validationCallbacks[eventName].push cb = (event)=>
          @validate rule, event  if rule in @ruleChain

        @on eventName, cb


  validate:(rule, event = {})->

    @ruleChain          or= []
    @validationResults  or= {}
    rulesToBeValidated    = if rule then [rule] else @ruleChain
    ruleSet               = @currentRuleset or @getOptions().validate

    if @ruleChain.length > 0
      rulesToBeValidated.forEach (rule)=>
        if KDInputValidator["rule#{rule.capitalize()}"]?
          result = KDInputValidator["rule#{rule.capitalize()}"] @, event
          @setValidationResult rule, result
        else if "function" is typeof ruleSet.rules[rule]
          ruleSet.rules[rule] @, event
    else
      @valid = yes

    allClear = yes
    for result, errMsg of @validationResults
      if errMsg then allClear = no

    if allClear
      @emit "ValidationPassed"
      @emit "ValidationResult", yes
      @valid = yes
    else
      @emit "ValidationResult", no


  createRuleChain:(ruleSet)->

    {rules} = ruleSet
    @validationResults or= {}
    @ruleChain = if typeof rules is "object" then (rule for rule,value of rules) else [rules]
    for rule in @ruleChain
      @validationResults[rule] = null

  setValidationResult:(rule, err, showNotification=yes)->
    if err
      @validationResults[rule] = err
      @showValidationError err if @getOptions().validationNotifications and showNotification
      @emit "ValidationError", err
      @valid = no
    else
      @validationResults[rule] = null

  showValidationError:(message)->

    @inputValidationNotifications[message]?.destroy()

    {container} = @getOptions('validate')
    @inputValidationNotifications[message] = notice = new KDNotificationView
      container : container if container
      title     : message
      type      : 'growl'
      cssClass  : 'mini'
      duration  : 2500

    notice.on "KDObjectWillBeDestroyed", =>
      message = notice.getOptions().title
      delete @inputValidationNotifications[message]

  clearValidationFeedback:->

    @unsetClass "validation-error validation-passed"
    @emit "ValidationFeedbackCleared"

  giveValidationFeedback:(err)->

    if err
      @setClass "validation-error"
    else
      @setClass "validation-passed"
      @unsetClass "validation-error"


  setCaretPosition:(pos)-> @selectRange pos, pos

  getCaretPosition:->
    el = @$()[0]
    # modern
    if el.selectionStart
      return el.selectionStart
    # ie
    else if document.selection
      el.focus()
      r = document.selection.createRange()
      return 0 unless r
      re = el.createTextRange()
      rc = re.duplicate()
      re.moveToBookmark r.getBookmark()
      rc.setEndPoint 'EndToStart', re

      return rc.text.length
    return 0

  selectAll:-> @getDomElement().select()

  selectRange:(selectionStart, selectionEnd)->

    input = @$()[0]

    if input.setSelectionRange
      input.focus()
      input.setSelectionRange selectionStart, selectionEnd

    else if input.createTextRange
      range = input.createTextRange()
      range.collapse yes
      range.moveEnd 'character', selectionEnd
      range.moveStart 'character', selectionStart
      range.select()

  setAutoGrow:->

    @setClass "autogrow"
    $growCalculator = $ "<div/>", class : "invisible"

    @on "focus", =>
      @utils.defer =>
        $growCalculator.appendTo 'body'
        $growCalculator.css
          height        : "auto"
          "z-index"     : 100000
          width         : @$().width()
          padding       : @$().css('padding')
          "word-break"  : @$().css('word-break')
          "font-size"   : @$().css('font-size')
          "line-height" : @$().css('line-height')

    @on "blur", =>
      $growCalculator.detach()
      @$()[0].style.height = "none" # hack to set to initial

    @on "keyup", =>
      $growCalculator.text @getValue()
      height    = $growCalculator.height()
      if @$().css('box-sizing') is "border-box"
        padding = parseInt(@$().css('padding-top'),10) + parseInt(@$().css('padding-bottom'),10)
        border  = parseInt(@$().css('border-top-width'),10) + parseInt(@$().css('border-bottom-width'),10)
        height  = height + border + padding

      @setHeight height

  enableTabKey:-> @inputTabKeyEnabled = yes

  disableTabKey:-> @inputTabKeyEnabled = no

  change:->

  keyUp:-> yes

  keyDown:(event)->

    @checkTabKey event if @inputTabKeyEnabled
    yes

  focus:->

    @setKeyView @
    yes

  blur:->
    # this messes up things
    # if you switch between inputs on focus next input sets the keyview to itself
    # and this fires right afterwards and reverts it back to blurred one

    # hopefully fixed

    KD.getSingleton("windowController").revertKeyView @
    yes

  mouseDown:->

    @setFocus()
    #WHY NO?
    #NO because if it propagates, other stuff might become keyview
    no

  checkTabKey:(event)->
    tab = "  "
    tabLength = tab.length
    t   = event.target
    ss  = t.selectionStart
    se  = t.selectionEnd

    # // Tab key - insert tab expansion
    if event.which is 9
      event.preventDefault()
      # // Special case of multi line selection
      if ss isnt se and t.value.slice(ss,se).indexOf("n") isnt -1
        # // In case selection was not of entire lines (e.g. selection begins in the middle of a line)
        # // we ought to tab at the beginning as well as at the start of every following line.
        pre     = t.value.slice(0,ss)
        sel     = t.value.slice(ss,se).replace(/n/g,"n"+tab)
        post    = t.value.slice(se,t.value.length)
        t.value = pre.concat(tab).concat(sel).concat(post)

        t.selectionStart = ss + tab.length
        t.selectionEnd   = se + tab.length

      # // "Normal" case (no selection or selection on one line only)
      else
        t.value = t.value.slice(0,ss).concat(tab).concat(t.value.slice(ss,t.value.length))
        if ss is se
          t.selectionStart = t.selectionEnd = ss + tab.length
        else
          t.selectionStart = ss + tab.length
          t.selectionEnd   = se + tab.length

      # // Backspace key - delete preceding tab expansion, if exists
    else if event.which is 8 and t.value.slice(ss - tabLength,ss) is tab
      event.preventDefault()

      t.value = t.value.slice(0,ss - tabLength).concat(t.value.slice(ss,t.value.length))
      t.selectionStart = t.selectionEnd = ss - tab.length

    # // Delete key - delete following tab expansion, if exists
    else if event.which is 46 and t.value.slice(se,se + tabLength) is tab
      event.preventDefault()

      t.value = t.value.slice(0,ss).concat(t.value.slice(ss + tabLength,t.value.length))
      t.selectionStart = t.selectionEnd = ss

    # // Left/right arrow keys - move across the tab in one go
    else if event.which is 37 && t.value.slice(ss - tabLength,ss) is tab
      event.preventDefault()
      t.selectionStart = t.selectionEnd = ss - tabLength

    else if event.which is 39 and t.value.slice(ss,ss + tabLength) is tab
      event.preventDefault()
      t.selectionStart = t.selectionEnd = ss + tabLength


<|MERGE_RESOLUTION|>--- conflicted
+++ resolved
@@ -153,16 +153,9 @@
     el = $[0]
     if @getOption("type") in ["checkbox", "radio"]
       if value
-<<<<<<< HEAD
-        @$()[0].setAttribute "checked", "checked"
-      else
-        @$()[0].removeAttribute "checked"
-    else @$().val value
-=======
       then el.setAttribute "checked", "checked"
       else el.removeAttribute "checked"
     else $.val value
->>>>>>> 5896a600
 
   _prevVal = null
 
