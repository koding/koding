class KDImageUploadView extends KDFileUploadView

<<<<<<< HEAD
  associateForm:(form)->
    options = @getOptions()
    form.addCustomData options.fieldName, []
    @registerListener
      KDEventTypes  : 'ImageWasResampled'
      listener      : @
      callback      : (pubInst, {name, img, index})=>
        form.addCustomData "#{options.fieldName}.#{index}.#{name}", img.data

    @listController.on 'UnregisteringItem', ({view, index})=>
      form.removeCustomData "#{options.fieldName}.#{index}"

  constructor:(options={})->
    options.actions or= []
    options.allowedTypes or= ['image/jpeg','image/gif','image/png']
    options.fieldName or= 'images'
    super
    @count = 0

  fileReadComplete:(pubInst,{file, progressEvent})->
    options = @getOptions()
    unless file.type in options.allowedTypes
      new KDNotificationView
        title     : 'Not an image!'
        duration  : 1500
    else
      index = @count++
      file.data = progressEvent.target.result
      if @putFileInQueue file
        for own name, action of options.actions
          do (name, action, index)=>
            img = new KDImage(file.data)
            img.processAll action, =>
              @propagateEvent KDEventType: 'ImageWasResampled', {name, img, index}

class KDImageUploadSingleView extends KDFileUploadSingleView

  associateForm:(form)->
    options = @getOptions()
    form.addCustomData options.fieldName, []
    @registerListener
      KDEventTypes  : 'ImageWasResampled'
      listener      : @
      callback      : (pubInst, {name, img, index})=>
        if @previousPath and @previousPath.indexOf('.'+index) < 0
          form.removeCustomData @previousPath

        form.addCustomData "#{options.fieldName}.#{index}.#{name}", img.data
        @previousPath = "#{options.fieldName}.#{index}"
=======
  associateForm:(form)->
    options = @getOptions()
    form.addCustomData options.fieldName, []
    @on 'ImageWasResampled', ({name, img, index})=>
      shouldRemoveOld = @getOptions().onlyOne and
                        @previousPath? and
                        @previousPath.indexOf('.'+index) < 0

      form.removeCustomData @previousPath  if shouldRemoveOld

      form.addCustomData "#{options.fieldName}.#{index}.#{name}", img.data
      @previousPath = "#{options.fieldName}.#{index}"
>>>>>>> d63d2219

    @listController.on 'UnregisteringItem', ({view, index})=>
      form.removeCustomData "#{options.fieldName}.#{index}"

  constructor:(options={})->
    options.actions       ?= []
    options.allowedTypes  ?= ['image/jpeg','image/gif','image/png']
    options.fieldName     ?= 'images'

    super
    @count = 0

  fileReadComplete:(file, event)->
    @emit 'fileReadComplete', event
    options = @getOptions()
    unless file.type in options.allowedTypes
      new KDNotificationView
        title     : 'Not an image!'
        duration  : 1500
    else
      index = @count++
      file.data = event.target.result
      if @putFileInQueue file
        for own name, action of options.actions
          do (name, action, index)=>
            img = new KDImage file.data
            img.processAll action, =>
              @emit 'ImageWasResampled', {name, img, index}

class KDImageUploadSingleView extends KDImageUploadView
  constructor:(options, data)->
    options.onlyOne = yes
    super<|MERGE_RESOLUTION|>--- conflicted
+++ resolved
@@ -1,56 +1,5 @@
 class KDImageUploadView extends KDFileUploadView
 
-<<<<<<< HEAD
-  associateForm:(form)->
-    options = @getOptions()
-    form.addCustomData options.fieldName, []
-    @registerListener
-      KDEventTypes  : 'ImageWasResampled'
-      listener      : @
-      callback      : (pubInst, {name, img, index})=>
-        form.addCustomData "#{options.fieldName}.#{index}.#{name}", img.data
-
-    @listController.on 'UnregisteringItem', ({view, index})=>
-      form.removeCustomData "#{options.fieldName}.#{index}"
-
-  constructor:(options={})->
-    options.actions or= []
-    options.allowedTypes or= ['image/jpeg','image/gif','image/png']
-    options.fieldName or= 'images'
-    super
-    @count = 0
-
-  fileReadComplete:(pubInst,{file, progressEvent})->
-    options = @getOptions()
-    unless file.type in options.allowedTypes
-      new KDNotificationView
-        title     : 'Not an image!'
-        duration  : 1500
-    else
-      index = @count++
-      file.data = progressEvent.target.result
-      if @putFileInQueue file
-        for own name, action of options.actions
-          do (name, action, index)=>
-            img = new KDImage(file.data)
-            img.processAll action, =>
-              @propagateEvent KDEventType: 'ImageWasResampled', {name, img, index}
-
-class KDImageUploadSingleView extends KDFileUploadSingleView
-
-  associateForm:(form)->
-    options = @getOptions()
-    form.addCustomData options.fieldName, []
-    @registerListener
-      KDEventTypes  : 'ImageWasResampled'
-      listener      : @
-      callback      : (pubInst, {name, img, index})=>
-        if @previousPath and @previousPath.indexOf('.'+index) < 0
-          form.removeCustomData @previousPath
-
-        form.addCustomData "#{options.fieldName}.#{index}.#{name}", img.data
-        @previousPath = "#{options.fieldName}.#{index}"
-=======
   associateForm:(form)->
     options = @getOptions()
     form.addCustomData options.fieldName, []
@@ -63,7 +12,6 @@
 
       form.addCustomData "#{options.fieldName}.#{index}.#{name}", img.data
       @previousPath = "#{options.fieldName}.#{index}"
->>>>>>> d63d2219
 
     @listController.on 'UnregisteringItem', ({view, index})=>
       form.removeCustomData "#{options.fieldName}.#{index}"
