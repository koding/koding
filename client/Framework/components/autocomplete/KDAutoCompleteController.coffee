--- conflicted
+++ resolved
@@ -86,11 +86,7 @@
       callback      : =>
         view = @getView()
         view.$input().trigger('focus')
-<<<<<<< HEAD
-    
-=======
-
->>>>>>> 7623fd8c
+
     dropdownListView.on 'ItemWasAdded', (view, index)=>
       view.registerListener
         KDEventTypes  : 'KDAutoCompleteSubmit'
@@ -105,10 +101,6 @@
     dropdownWrapper = @dropdown.getView()
 
     dropdownWrapper.on 'ReceivedClickElsewhere', =>
-<<<<<<< HEAD
-      windowController.removeLayer dropdownWrapper
-=======
->>>>>>> 7623fd8c
       @hideDropdown()
 
     dropdownWrapper.setClass "kdautocomplete hidden #{@getOptions().listWrapperCssClass}"
