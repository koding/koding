--- conflicted
+++ resolved
@@ -46,20 +46,12 @@
   #loggerWS = new KodingLogger 'webserver', os.hostname(), logger.mq
   #loggerWS.tailTo process.stdout unless silent
   process.stdout.setMaxListeners 0
-<<<<<<< HEAD
-  process.stderr.setMaxListeners 0  
-  processes.fork
-    name          : 'server'+port
-    modulePath    : "./index.js"
-    args          : ["-c #{configPath}","-p #{port}"]
-=======
   process.stderr.setMaxListeners 0
   processes.run
     name          : 'server'+port
     modulePath    : "./index.js"
     args          : ["-c","#{configPath}","-p","#{port}"]
     opts : silent : no
->>>>>>> 9e3e6c7e
     restart : yes
     restartInterval : 1
     verbose : no
@@ -67,24 +59,11 @@
     #   interval : 60*1000
     # monitor : 
     #   interval : 1000
-<<<<<<< HEAD
-    onExit : ->
-      processes.sendMessage 'load-balancer',{markAsDead:yes,port:port}
-    onMessage : (msg)->
-      if msg.alive
-        processes.sendMessage 'load-balancer',{alive:yes,port:port}
-
-      if msg.mem?.rss > 300
-        processes.sendMessage 'load-balancer',{markAsDead:yes,port:port}
-        console.log "[WEBSERVER #{port}] high memory usage - time to commit suicide."
-        processes.kill 'server'+port
-=======
     # onMessage : (msg)->
     #   if msg.mem.rss > 300
     #     processes.sendMessage 'load-balancer',{markAsDead:yes,port:port}
     #     console.log "[WEBSERVER #{port}] high memory usage - time to commit suicide."
     #     processes.kill 'server'+port
->>>>>>> 9e3e6c7e
       # console.log msg.name,msg.mem.rss,msg.mem.heapTotal,msg.mem.heapUsed
 
 # runServer =(configPath, logger, port,silent)->
