--- conflicted
+++ resolved
@@ -13,17 +13,8 @@
 
 module.exports = new Bongo {
   mongo
-<<<<<<< HEAD
-  models: [
-    "workers/social/lib/social/models/activity/cache.coffee",
-    "workers/social/lib/social/models/account.coffee"
-    "workers/social/lib/social/models/kites.coffee"
-    "workers/social/lib/social/models/kiteapps.coffee"
-  ].map (path)-> nodePath.join projectRoot, path
-=======
   root: projectRoot
   models: 'workers/social/lib/social/models'
->>>>>>> 4d4c10fb
   mq: new Broker mqOptions
   resourceName: webserver.queueName
 }