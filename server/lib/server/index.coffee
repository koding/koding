{argv} = require 'optimist'
Object.defineProperty global, 'KONFIG', {
  value: require('koding-config-manager').load("main.#{argv.c}")
}
{webserver, mongo, mq, projectRoot, kites, uploads, basicAuth} = KONFIG

webPort = argv.p ? webserver.port

processMonitor = (require 'processes-monitor').start
  name : "webServer on port #{webPort}"
  stats_id: "webserver." + process.pid
  interval : 30000
  librato: KONFIG.librato
  limit_hard  :
    memory   : 300
    callback : ->
      console.log "[WEBSERVER #{webPort}] Using excessive memory, exiting."
      process.exit()
<<<<<<< HEAD
  # DISABLED TO TEST MEMORY LEAKS
  # die :
  #   after: "non-overlapping, random, 3 digits prime-number of minutes"
  #   middleware : (name,callback) -> koding.disconnect callback
  #   middlewareTimeout : 5000
=======
  die :
    after: "non-overlapping, random, 3 digits prime-number of minutes"
    middleware : (name,callback) -> koding.disconnect callback
    middlewareTimeout : 5000
>>>>>>> 481778e3

# Services (order is important here)
services =
  kite_webterm:
    pattern: 'webterm'
  worker_auth:
    pattern: 'auth'
  kite_sharedhosting:
    pattern: 'kite-sharedHosting'
  kite_applications:
    pattern: 'kite-application'
  kite_databases:
    pattern: 'kite-database'
  webserver:
    pattern: 'web'
  worker_social:
    pattern: 'social'

incService = (serviceKey, inc) ->
  for key, value of services
    if serviceKey.indexOf(value.pattern) > -1
      value.count = if value.count then value.count += inc else 1
      break

# Presences
koding = require './bongo'
koding.connect ->
  koding.monitorPresence
    join: (serviceKey) ->
      incService serviceKey, 1
    leave: (serviceKey) ->
      incService serviceKey, -1

{extend} = require 'underscore'
express  = require 'express'
Broker   = require 'broker'
fs       = require 'fs'
hat      = require 'hat'
nodePath = require 'path'

app      = express()

# this is a hack so express won't write the multipart to /tmp
#delete express.bodyParser.parse['multipart/form-data']

app.configure ->
  app.set 'case sensitive routing', on
  app.use express.cookieParser()
  app.use express.session {"secret":"foo"}
<<<<<<< HEAD
  # app.use express.bodyParser()
=======
  app.use express.bodyParser()
>>>>>>> 481778e3
  app.use express.compress()
  app.use express.static "#{projectRoot}/website/"

app.use (req, res, next)->
  res.removeHeader "X-Powered-By"
  next()

if basicAuth
  app.use express.basicAuth basicAuth.username, basicAuth.password

process.on 'uncaughtException',(err)->
  console.log 'there was an uncaught exception'
<<<<<<< HEAD
  console.error err
  stack = err?.stack
  console.log stack  if stack?
=======
  console.log process.pid
#    console.error err
#    stack = err?.stack
#    console.log stack  if stack?

koding = require './bongo'
>>>>>>> 481778e3

authenticationFailed = (res, err)->
  res.send "forbidden! (reason: #{err?.message or "no session!"})", 403

startTime = null
app.get "/-/cache/latest", (req, res)->
  {JActivityCache} = koding.models
  startTime = Date.now()
  JActivityCache.latest (err, cache)->
    if err then console.warn err
    # console.log "latest: #{Date.now() - startTime} msecs!"
    return res.send if cache then cache.data else {}

app.get "/-/cache/before/:timestamp", (req, res)->
  {JActivityCache} = koding.models
  JActivityCache.before req.params.timestamp, (err, cache)->
    if err then console.warn err
    res.send if cache then cache.data else {}

app.get "/Logout", (req, res)->
  res.clearCookie 'clientId'
  res.redirect 302, '/'

if uploads?.enableStreamingUploads

  s3 = require('./s3') uploads.s3

  app.post '/Upload', s3..., (req, res)->
<<<<<<< HEAD
    [protocol, path] = uploads.distribution.split '//'
    res.send(for own key, file of req.files
      filename  : file.filename
      resource  : [protocol, nodePath.join path, file.path].join '//'
    )

  # app.get '/Upload/test', (req, res)->
  #   res.send \
  #     """
  #     <script>
  #       function submitForm(form) {
  #         var file, fld;
  #         input = document.getElementById('image');
  #         file = input.files[0];
  #         fld = document.createElement('input');
  #         fld.hidden = true;
  #         fld.name = input.name + '-size';
  #         fld.value = file.size;
  #         form.appendChild(fld);
  #         return true;
  #       }
  #     </script>
  #     <form method="post" action="/Upload" enctype="multipart/form-data" onsubmit="return submitForm(this)">
  #       <p>Title: <input type="text" name="title" /></p>
  #       <p>Image: <input type="file" name="image" id="image" /></p>
  #       <p><input type="submit" value="Upload" /></p>
  #     </form>
  #     """
=======
    res.send(for own key, file of req.files
      filename  : file.filename
      resource  : nodePath.join uploads.distribution, file.path
    )

  app.get '/Upload/test', (req, res)->
    res.send \
      """
      <script>
        function submitForm(form) {
          var file, fld;
          input = document.getElementById('image');
          file = input.files[0];
          fld = document.createElement('input');
          fld.hidden = true;
          fld.name = input.name + '-size';
          fld.value = file.size;
          form.appendChild(fld);
          return true;
        }
      </script>
      <form method="post" action="/upload" enctype="multipart/form-data" onsubmit="return submitForm(this)">
        <p>Title: <input type="text" name="title" /></p>
        <p>Image: <input type="file" name="image" id="image" /></p>
        <p><input type="submit" value="Upload" /></p>
      </form>
      """
>>>>>>> 481778e3

app.get "/", (req, res)->
  if frag = req.query._escaped_fragment_?
    res.send 'this is crawlable content'
  else
    # log.info "serving index.html"
    res.header 'Content-type', 'text/html'
    fs.readFile "#{projectRoot}/website/index.html", (err, data) ->
      throw err if err
      res.send data

app.get "/-/presence/:service", (req, res) ->
  {service} = req.params
  if services[service] and services[service].count > 0
    res.send 200
  else
    res.send 404

app.get "/-/status/:event/:kiteName",(req,res)->
  # req.params.data

  obj =
    processName : req.params.kiteName
    # processId   : KONFIG.crypto.decrypt req.params.encryptedPid

  koding.mq.emit 'public-status', req.params.event, obj
  res.send "got it."

app.get "/-/api/user/:username/flags/:flag", (req, res)->
  {username, flag} = req.params
  {JAccount}       = koding.models
  JAccount.one "profile.nickname" : username, (err, account)->
    if err or not account
      state = false
    else
      state = account.checkFlag('super-admin') or account.checkFlag(flag)
    res.end "#{state}"

getAlias = do->
  caseSensitiveAliases = ['auth']
  (url)->
    rooted = '/' is url.charAt 0
    url = url.slice 1  if rooted
    if url in caseSensitiveAliases
      alias = "#{url.charAt(0).toUpperCase()}#{url.slice 1}"
    if alias and rooted then "/#{alias}" else alias

<<<<<<< HEAD
app.get '/:groupName', (req, res, next)->
  {JGroup} = koding.models
  {groupName} = req.params
  JGroup.one { slug: groupName }, (err, group)->
    if err or !group? then next err
    else
      group.fetchHomepageView (err, view)->
        if err then next err
        else res.send view

app.get '/:userName', (req, res, next)->
  {JAccount} = koding.models
  {userName} = req.params
  JAccount.one { 'profile.nickname': userName }, (err, account)->
    if err or !account? then next err
    else
      console.log 'displaying static account'
      account.fetchHomepageView (err, view)->
        console.log 'homepage fetched'
        if err then next err
        else res.send view



=======
>>>>>>> 481778e3
app.get '*', (req,res)->
  {url} = req
  queryIndex = url.indexOf '?'
  [urlOnly, query] =\
    if ~queryIndex then [url.slice(0, queryIndex), url.slice(queryIndex)]
    else [url, '']
  alias = getAlias urlOnly
  redirectTo = if alias then "#{alias}#{query}" else "/#!#{urlOnly}#{query}"
  res.header 'Location', redirectTo
  res.send 302

app.listen webPort

console.log '[WEBSERVER] running', "http://localhost:#{webPort} pid:#{process.pid}"<|MERGE_RESOLUTION|>--- conflicted
+++ resolved
@@ -16,18 +16,10 @@
     callback : ->
       console.log "[WEBSERVER #{webPort}] Using excessive memory, exiting."
       process.exit()
-<<<<<<< HEAD
-  # DISABLED TO TEST MEMORY LEAKS
-  # die :
-  #   after: "non-overlapping, random, 3 digits prime-number of minutes"
-  #   middleware : (name,callback) -> koding.disconnect callback
-  #   middlewareTimeout : 5000
-=======
   die :
     after: "non-overlapping, random, 3 digits prime-number of minutes"
     middleware : (name,callback) -> koding.disconnect callback
     middlewareTimeout : 5000
->>>>>>> 481778e3
 
 # Services (order is important here)
 services =
@@ -77,11 +69,7 @@
   app.set 'case sensitive routing', on
   app.use express.cookieParser()
   app.use express.session {"secret":"foo"}
-<<<<<<< HEAD
   # app.use express.bodyParser()
-=======
-  app.use express.bodyParser()
->>>>>>> 481778e3
   app.use express.compress()
   app.use express.static "#{projectRoot}/website/"
 
@@ -94,18 +82,12 @@
 
 process.on 'uncaughtException',(err)->
   console.log 'there was an uncaught exception'
-<<<<<<< HEAD
-  console.error err
-  stack = err?.stack
-  console.log stack  if stack?
-=======
   console.log process.pid
 #    console.error err
 #    stack = err?.stack
 #    console.log stack  if stack?
 
 koding = require './bongo'
->>>>>>> 481778e3
 
 authenticationFailed = (res, err)->
   res.send "forbidden! (reason: #{err?.message or "no session!"})", 403
@@ -134,36 +116,6 @@
   s3 = require('./s3') uploads.s3
 
   app.post '/Upload', s3..., (req, res)->
-<<<<<<< HEAD
-    [protocol, path] = uploads.distribution.split '//'
-    res.send(for own key, file of req.files
-      filename  : file.filename
-      resource  : [protocol, nodePath.join path, file.path].join '//'
-    )
-
-  # app.get '/Upload/test', (req, res)->
-  #   res.send \
-  #     """
-  #     <script>
-  #       function submitForm(form) {
-  #         var file, fld;
-  #         input = document.getElementById('image');
-  #         file = input.files[0];
-  #         fld = document.createElement('input');
-  #         fld.hidden = true;
-  #         fld.name = input.name + '-size';
-  #         fld.value = file.size;
-  #         form.appendChild(fld);
-  #         return true;
-  #       }
-  #     </script>
-  #     <form method="post" action="/Upload" enctype="multipart/form-data" onsubmit="return submitForm(this)">
-  #       <p>Title: <input type="text" name="title" /></p>
-  #       <p>Image: <input type="file" name="image" id="image" /></p>
-  #       <p><input type="submit" value="Upload" /></p>
-  #     </form>
-  #     """
-=======
     res.send(for own key, file of req.files
       filename  : file.filename
       resource  : nodePath.join uploads.distribution, file.path
@@ -191,7 +143,6 @@
         <p><input type="submit" value="Upload" /></p>
       </form>
       """
->>>>>>> 481778e3
 
 app.get "/", (req, res)->
   if frag = req.query._escaped_fragment_?
@@ -239,33 +190,6 @@
       alias = "#{url.charAt(0).toUpperCase()}#{url.slice 1}"
     if alias and rooted then "/#{alias}" else alias
 
-<<<<<<< HEAD
-app.get '/:groupName', (req, res, next)->
-  {JGroup} = koding.models
-  {groupName} = req.params
-  JGroup.one { slug: groupName }, (err, group)->
-    if err or !group? then next err
-    else
-      group.fetchHomepageView (err, view)->
-        if err then next err
-        else res.send view
-
-app.get '/:userName', (req, res, next)->
-  {JAccount} = koding.models
-  {userName} = req.params
-  JAccount.one { 'profile.nickname': userName }, (err, account)->
-    if err or !account? then next err
-    else
-      console.log 'displaying static account'
-      account.fetchHomepageView (err, view)->
-        console.log 'homepage fetched'
-        if err then next err
-        else res.send view
-
-
-
-=======
->>>>>>> 481778e3
 app.get '*', (req,res)->
   {url} = req
   queryIndex = url.indexOf '?'
