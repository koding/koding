{argv} = require 'optimist'

KONFIG = require argv.c?.trim()
{webserver, mongo, mq, projectRoot, kites, uploads, basicAuth} = KONFIG

webPort = argv.p ? webserver.port

cluster = require 'cluster'

if cluster.isMaster
  cluster.fork() for i in [0...webserver.clusterSize]
  cluster.on "exit", (worker, code, signal) ->
    cluster.fork()
else

  processMonitor = (require 'processes-monitor').start
    name : "webServer on port #{webPort}"
    stats_id: "webserver." + cluster.worker.id
    interval : 60000
    limits  :
      memory   : 300
      callback : ->
        console.log "[WEBSERVER #{webPort}] I'm using too much memory, feeling suicidal."
        process.exit()
    die :
      after: "non-overlapping, random, 3 digits prime-number of minutes"
      middleware : (name,callback) -> koding.disconnect callback
      middlewareTimeout : 5000
    librato: KONFIG.librato
  
  {extend} = require 'underscore'
  express  = require 'express'
  Broker   = require 'broker'
  fs       = require 'fs'
  hat      = require 'hat'
  nodePath = require 'path'

  app      = express()

  # this is a hack so express won't write the multipart to /tmp
  #delete express.bodyParser.parse['multipart/form-data']

  app.configure ->
    app.set 'case sensitive routing', on
    app.use express.cookieParser()
    app.use express.session {"secret":"foo"}
    app.use express.bodyParser()
    app.use express.compress()
    app.use express.static "#{projectRoot}/website/"

  #app.use gzippo.staticGzip "#{projectRoot}/website/"
  app.use (req, res, next)->
    res.removeHeader "X-Powered-By"
    next()

  if basicAuth
    app.use express.basicAuth basicAuth.username, basicAuth.password

  process.on 'uncaughtException',(err)->
    console.log 'there was an uncaught exception'
    console.error err
    stack = err?.stack
    console.log stack  if stack?
    # throw err
    # console.trace()

  # koding = require './bongo'

  # kiteBroker =\
  #   if kites?.vhost?
  #     new Broker extend {}, mq, vhost: kites.vhost
  #   else
  #     koding.mq

  # koding.mq.connection.on 'ready', -> console.log 'webserver - message broker is ready'

  authenticationFailed = (res, err)->
    res.send "forbidden! (reason: #{err?.message or "no session!"})", 403

  app.get "/Logout", (req, res)->
    res.clearCookie 'clientId'
    res.redirect 302, '/'

<<<<<<< HEAD
  app.get '/Auth', (req, res)->
    crypto = require 'crypto'
    {JSession} = koding.models
    channel = req.query?.channel
    return res.send 'user error', 400 unless channel?
    clientId = req.cookies.clientId
    JSession.fetchSession clientId, (err, session)->
      if session? and clientId isnt session?.clientId
        res.cookie 'clientId', session.clientId
      if err
        authenticationFailed(res, err)
      else
        [priv, type, pubName] = channel.split '-'
        if /^bongo\./.test type
          privName = 'secret-bongo-'+hat()+'.private'
          koding.mq.funnel privName, koding.queueName
          res.send privName
        else unless session?
          authenticationFailed(res)
        else if type is 'kite'
          {username} = session
          cipher = crypto.createCipher('aes-256-cbc', '2bB0y1u~64=d|CS')
          cipher.update(
            ''+pubName+req.cookies.clientid+Date.now()+Math.random()
          )
          privName = ['secret', 'kite', "#{cipher.final('hex')}.#{username}"].join '-'
          privName += '.private'

          bindKiteQueue = (binding, callback) ->
            kiteBroker.bindQueue(
              privName, privName, binding,
              {queueDurable:no, queueExclusive:no},
              callback
              )

          bindKiteQueue "client-message", (kiteCmQueue1, exchangeName)->
            kiteCmQueue1.close() # this will get opened back up?
            bindKiteQueue "disconnected", (kiteCmQueue2, exchangeName) ->
              kiteBroker.emit(channel, 'join', {user: username, queue: privName})

              kiteBroker.connection.on 'error', console.log
              kiteBroker.createQueue '', (dcQueue)->
                dcQueue.bind exchangeName, 'disconnected'
                dcQueue.subscribe ->
                  dcQueue.destroy()#.addCallback -> dcQueue.close()
                  setTimeout ->
                    kiteCmQueue2.destroy()#.addCallback -> kiteCmQueue.close()
                  , kites?.disconnectTimeout ? 5000
              return res.send privName

  # fetchActivityCache = (req,res)->

  #   urlArr = req.url.split "/"
  #   slug   = if Object.keys(req.params).length is 0 then urlArr[urlArr.length-1] else null

  #   console.log slug, req.params
  #   res.send "le finito"

  startTime = null
  app.get "/-/cache/latest", (req, res)->
    {JActivityCache} = koding.models
    startTime = Date.now()
    JActivityCache.latest (err, cache)->
      if err then console.warn err
      console.log "latest: #{Date.now() - startTime} msecs!"
      res.send if cache then cache.data else []

  app.get "/-/cache/next", (req, res)->
    {JActivityCache} = koding.models
    JActivityCache.next (err, cache)->
      if err then console.warn err
      res.send if cache then cache.data else []

  app.get "/-/cache/prev", (req, res)->
    {JActivityCache} = koding.models
    JActivityCache.prev (err, cache)->
      if err then console.warn err
      res.send if cache then cache.data else []

  app.get "/-/cache/id/:id", (req, res)->
    {JActivityCache} = koding.models
    JActivityCache.byId (err, cache)->
      if err then console.warn err
      res.send if cache then cache.data else []

  app.get "/-/cache/time/:timestamp", (req, res)->
    {JActivityCache} = koding.models


=======
>>>>>>> cc41c8df
  if uploads?.enableStreamingUploads

    s3 = require('./s3') uploads.s3

    app.post '/Upload', s3..., (req, res)->
      res.send(for own key, file of req.files
        filename  : file.filename
        resource  : nodePath.join uploads.distribution, file.path
      )

    app.get '/Upload/test', (req, res)->
      res.send \
        """
        <script>
          function submitForm(form) {
            var file, fld;
            input = document.getElementById('image');
            file = input.files[0];
            fld = document.createElement('input');
            fld.hidden = true;
            fld.name = input.name + '-size';
            fld.value = file.size;
            form.appendChild(fld);
            return true;
          }
        </script>
        <form method="post" action="/upload" enctype="multipart/form-data" onsubmit="return submitForm(this)">
          <p>Title: <input type="text" name="title" /></p>
          <p>Image: <input type="file" name="image" id="image" /></p>
          <p><input type="submit" value="Upload" /></p>
        </form>
        """

  app.get "/", (req, res)->
    if frag = req.query._escaped_fragment_?
      res.send 'this is crawlable content'
    else
      # log.info "serving index.html"
      res.header 'Content-type', 'text/html'
      fs.readFile "#{projectRoot}/website/index.html", (err, data) ->
        throw err if err
        res.send data

  app.get "/-/status/:event/:kiteName",(req,res)->
    # req.params.data

    obj =
      processName : req.params.kiteName
      # processId   : KONFIG.crypto.decrypt req.params.encryptedPid

    koding.mq.emit 'public-status', req.params.event, obj
    res.send "got it."

  app.get "/-/api/user/:username/flags/:flag", (req, res)->
    {username, flag} = req.params
    {JAccount}       = koding.models

    JAccount.one "profile.nickname" : username, (err, account)->
      if err or not account
        state = false
      else
        state = account.checkFlag('super-admin') or account.checkFlag(flag)
      res.end "#{state}"

  getAlias = do->
    caseSensitiveAliases = ['auth']
    (url)->
      rooted = '/' is url.charAt 0
      url = url.slice 1  if rooted
      if url in caseSensitiveAliases
        alias = "#{url.charAt(0).toUpperCase()}#{url.slice 1}"
      if alias and rooted then "/#{alias}" else alias

  app.get '*', (req,res)->
    {url} = req
    queryIndex = url.indexOf '?'
    [urlOnly, query] =\
      if ~queryIndex then [url.slice(0, queryIndex), url.slice(queryIndex)]
      else [url, '']
    alias = getAlias urlOnly
    redirectTo = if alias then "#{alias}#{query}" else "/#!#{urlOnly}#{query}"
    res.header 'Location', redirectTo
    res.send 302

  app.listen webPort

  console.log '[WEBSERVER] running ', "http://localhost:#{webPort} pid:#{process.pid}"<|MERGE_RESOLUTION|>--- conflicted
+++ resolved
@@ -81,98 +81,6 @@
     res.clearCookie 'clientId'
     res.redirect 302, '/'
 
-<<<<<<< HEAD
-  app.get '/Auth', (req, res)->
-    crypto = require 'crypto'
-    {JSession} = koding.models
-    channel = req.query?.channel
-    return res.send 'user error', 400 unless channel?
-    clientId = req.cookies.clientId
-    JSession.fetchSession clientId, (err, session)->
-      if session? and clientId isnt session?.clientId
-        res.cookie 'clientId', session.clientId
-      if err
-        authenticationFailed(res, err)
-      else
-        [priv, type, pubName] = channel.split '-'
-        if /^bongo\./.test type
-          privName = 'secret-bongo-'+hat()+'.private'
-          koding.mq.funnel privName, koding.queueName
-          res.send privName
-        else unless session?
-          authenticationFailed(res)
-        else if type is 'kite'
-          {username} = session
-          cipher = crypto.createCipher('aes-256-cbc', '2bB0y1u~64=d|CS')
-          cipher.update(
-            ''+pubName+req.cookies.clientid+Date.now()+Math.random()
-          )
-          privName = ['secret', 'kite', "#{cipher.final('hex')}.#{username}"].join '-'
-          privName += '.private'
-
-          bindKiteQueue = (binding, callback) ->
-            kiteBroker.bindQueue(
-              privName, privName, binding,
-              {queueDurable:no, queueExclusive:no},
-              callback
-              )
-
-          bindKiteQueue "client-message", (kiteCmQueue1, exchangeName)->
-            kiteCmQueue1.close() # this will get opened back up?
-            bindKiteQueue "disconnected", (kiteCmQueue2, exchangeName) ->
-              kiteBroker.emit(channel, 'join', {user: username, queue: privName})
-
-              kiteBroker.connection.on 'error', console.log
-              kiteBroker.createQueue '', (dcQueue)->
-                dcQueue.bind exchangeName, 'disconnected'
-                dcQueue.subscribe ->
-                  dcQueue.destroy()#.addCallback -> dcQueue.close()
-                  setTimeout ->
-                    kiteCmQueue2.destroy()#.addCallback -> kiteCmQueue.close()
-                  , kites?.disconnectTimeout ? 5000
-              return res.send privName
-
-  # fetchActivityCache = (req,res)->
-
-  #   urlArr = req.url.split "/"
-  #   slug   = if Object.keys(req.params).length is 0 then urlArr[urlArr.length-1] else null
-
-  #   console.log slug, req.params
-  #   res.send "le finito"
-
-  startTime = null
-  app.get "/-/cache/latest", (req, res)->
-    {JActivityCache} = koding.models
-    startTime = Date.now()
-    JActivityCache.latest (err, cache)->
-      if err then console.warn err
-      console.log "latest: #{Date.now() - startTime} msecs!"
-      res.send if cache then cache.data else []
-
-  app.get "/-/cache/next", (req, res)->
-    {JActivityCache} = koding.models
-    JActivityCache.next (err, cache)->
-      if err then console.warn err
-      res.send if cache then cache.data else []
-
-  app.get "/-/cache/prev", (req, res)->
-    {JActivityCache} = koding.models
-    JActivityCache.prev (err, cache)->
-      if err then console.warn err
-      res.send if cache then cache.data else []
-
-  app.get "/-/cache/id/:id", (req, res)->
-    {JActivityCache} = koding.models
-    JActivityCache.byId (err, cache)->
-      if err then console.warn err
-      res.send if cache then cache.data else []
-
-  app.get "/-/cache/time/:timestamp", (req, res)->
-    {JActivityCache} = koding.models
-
-
-=======
->>>>>>> cc41c8df
   if uploads?.enableStreamingUploads
 
     s3 = require('./s3') uploads.s3
