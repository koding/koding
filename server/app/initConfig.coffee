log = -> logger.info arguments...

# Core Nodejs libraries:
{spawn, exec}   = require 'child_process'
# crypto          = require 'crypto'
# sys             = require 'sys'
fs              = require 'fs'
Path            = require 'path'
{EventEmitter}  = require 'events'

slice         = Array::slice
splice        = Array::splice
noop          = Function()

<<<<<<< HEAD
# Error.stackTraceLimit = 100
=======
Error.stackTraceLimit = 100
>>>>>>> 06e2457f

if process.argv[5] is "true"
  __runCronJobs   = yes
  log "--cron is active, cronjobs will be running with your server."


process.on 'uncaughtException', (err)->
  exec './beep'
  throw err
  # console.log err, err?.stack


dbCallback= (err)->
  if err
    log err
    log "database connection couldn't be established - abort."
    process.exit()


dbUrl = switch process.argv[3] or 'local'
  when "local"
    "mongodb://localhost:27017/koding?auto_reconnect"
  when "sinan"
    "mongodb://localhost:27017/kodingen?auto_reconnect"
  when "vpn"
    "mongodb://kodingen_user:Cvy3_exwb6JI@10.70.15.2:27017/kodingen?auto_reconnect"
  when "beta"
    "mongodb://beta_koding_user:lkalkslakslaksla1230000@localhost:27017/beta_koding?auto_reconnect"
  when "beta-local"
    "mongodb://beta_koding_user:lkalkslakslaksla1230000@web0.beta.system.aws.koding.com:27017/beta_koding?auto_reconnect"
  when "wan"
    "mongodb://kodingen_user:Cvy3_exwb6JI@184.173.138.98:27017/kodingen?auto_reconnect"
  when "mongohq-dev"
    "mongodb://dev:633939V3R6967W93A@alex.mongohq.com:10065/koding_copy?auto_reconnect"


console.log 'connecting to '+dbUrl
# log "connecting to #{dbUrl}"
#mongoose.connect dbUrl, dbCallback
bongo.setClient dbUrl<|MERGE_RESOLUTION|>--- conflicted
+++ resolved
@@ -12,11 +12,7 @@
 splice        = Array::splice
 noop          = Function()
 
-<<<<<<< HEAD
 # Error.stackTraceLimit = 100
-=======
-Error.stackTraceLimit = 100
->>>>>>> 06e2457f
 
 if process.argv[5] is "true"
   __runCronJobs   = yes
@@ -25,8 +21,7 @@
 
 process.on 'uncaughtException', (err)->
   exec './beep'
-  throw err
-  # console.log err, err?.stack
+  console.log err, err?.stack
 
 
 dbCallback= (err)->
