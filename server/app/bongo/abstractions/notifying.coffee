class Notifying

  {ObjectRef} = bongo
  {Relationship} = jraphical

  @getNotificationEmail =-> 'hi@koding.com'

  @getNotificationSubject =-> 'You have pending notifications.'
<<<<<<< HEAD

  @getNotificationBody =(event, contents)->
=======
  
  @getNotificationTextBody =(event, contents)-> 
>>>>>>> 7836e8df
    """
    event name: #{event};
    contents: #{JSON.stringify(contents)};
    """

  setNotifiers:(events, listener)->
    events.forEach (event)=> @on event, listener.bind null, event

  notifyAll:(receivers, event, contents)->
    receivers.forEach (receiver)=>
      @notify receiver, event, contents

  notify:(receiver, event, contents)->
    actor = contents[contents.actorType]
    {origin} = contents
    if actor? and not receiver.getId().equals actor.id
      receiver?.sendNotification? event, contents
    relationship = new Relationship contents.relationship
    CBucket.addActivities relationship, origin, actor, (err)->
      # console.log 'There was an error adding bucket activities'
      if receiver instanceof JAccount
        username = receiver.getAt('profile.nickname')
        JUser.someData {username}, {email: 1}, (err, cursor)->
          if err
            console.log "Could not load user record for #{username}"
          else cursor.nextObject (err, user)->
            {email} = user
            notification = new JEmailNotification(
              email
              receiver
              event
              contents
            )
            notification.save (err)->
              if err
                console.dir err

  notifyOriginWhen:(events...)->
    @setNotifiers events, (event, contents)=>
      @notify contents.origin, event, contents

  notifyFollowersWhen:(events...)->
    @setNotifiers events, (event, contents)=>
      {origin} = contents
      @fetchFollowers (err, followers)=>
        if err then console.log 'Could not fetch followers.'
        else
          receivers = followers.filter (follower)->
            follower? and not follower.equals? origin
          @notifyAll receivers, event, contents<|MERGE_RESOLUTION|>--- conflicted
+++ resolved
@@ -6,13 +6,8 @@
   @getNotificationEmail =-> 'hi@koding.com'
 
   @getNotificationSubject =-> 'You have pending notifications.'
-<<<<<<< HEAD
-
-  @getNotificationBody =(event, contents)->
-=======
   
   @getNotificationTextBody =(event, contents)-> 
->>>>>>> 7836e8df
     """
     event name: #{event};
     contents: #{JSON.stringify(contents)};
